[project]
name = "vtlengine"
version = "1.2.0"
description = "Run and Validate VTL Scripts"
license = "AGPL-3.0"
readme = "README.md"
requires-python = ">=3.9"
authors = [
    {name = "MeaningfulData", email = "info@meaningfuldata.eu"},
]
maintainers = [
    {name = "Francisco Javier Hernandez del Caño", email = "javier.hernandez@meaningfuldata.eu"},
    {name = "Alberto Hernandez del Caño", email = "alberto.hernandez@meaningfuldata.eu"},
    {name = "Mateo de Lorenzo Argeles", email = "mateo.delorenzo@meaningfuldata.eu"}
]
classifiers = [
    "Development Status :: 5 - Production/Stable",
    "Intended Audience :: Developers",
    "Intended Audience :: Information Technology",
    "Intended Audience :: Science/Research",
    "Typing :: Typed"
]
keywords = ['vtl', 'sdmx', 'vtlengine', 'Validation and Transformation Language']

dependencies = [
    # PyPi dependencies
<<<<<<< HEAD
    "duckdb>=1.1,<1.2",
    "pysdmx[xml]>=1.4.0rc1,<2.0",
=======
    "duckdb>=1.2,<1.3",
    "pysdmx[xml]>=1.3.0,<2.0",
>>>>>>> 4e91ea5b
    # APT-supported dependencies
    "jsonschema>=3.2.0,<5.0",
    "sqlglot>=22.2.0,<23.0",
    "antlr4-python3-runtime>=4.13.2,<4.14",
    "pandas>=2.1.4,<3.0",
    "pyarrow>=17.0.0,<20.0.0",
    "networkx>=2.8,<3.0",
    "numpy>=1.23.2,<2 ; python_version < '3.13'",
    "numpy>=2.1.0; python_version >= '3.13'",
]

[project.optional-dependencies]
s3 = ["s3fs>=2022.11.0,<2023.0", "fsspec>=2022.11.0,<2023.0"]
all = ["s3fs>=2022.11.0,<2023.0", "fsspec>=2022.11.0,<2023.0"]

[project.urls]
Repository = 'https://github.com/Meaningful-Data/vtlengine'
Documentation = 'https://docs.vtlengine.meaningfuldata.eu'
MeaningfulData = 'https://www.meaningfuldata.eu/'
IssueTracker = 'https://github.com/Meaningful-Data/vtlengine/issues'
Authors = 'https://github.com/Meaningful-Data/vtlengine/graphs/contributors'

[tool.poetry.dependencies]
python = ">=3.9,<4.0"

[tool.poetry.group.dev.dependencies]
pytest = "^8.4"
pytest-cov = "^6.2.1"
pytest-xdist = "^3.8.0"
line-profiler-pycharm = "^1.2.0"
mypy = "1.17.1"
pandas-stubs = "2.2.2.240807"
ruff = "^0.12.7"
types-jsonschema = "4.25.0.20250720"

[tool.poetry.group.docs.dependencies]
sphinx = "^7.4.7"
sphinx-rtd-theme = "^3.0.2"
toml = "^0.10.2"



[tool.ruff]
line-length = 100
lint.mccabe.max-complexity = 20
lint.select = [
    "B", "B9", "C", "C4", "D", "E", "F", "I", "PT", "S", "SIM", "W"
]
# TODO: check S608 (duckdb querys)
lint.ignore = ["B023", "B028", "B904", "C403", "D100", "D101", "D102", "D103", "D104", "D105",
    "D107", "D200", "D201", "D202", "D203", "D205", "D209", "D212", "D213", "D301",
    "D400", "D401", "D404", "D411", "D413", "D415", "D419", "E203", "S608"]
lint.exclude = ["*/Grammar/*"]

[tool.ruff.lint.per-file-ignores]
"tests/*" = ["S101", "PT006", "PT012", "PT013", "E501", "W605"]
"src/vtlengine/*" = ["E712"]

[tool.mypy]
files = "src"
exclude = ["src/vtlengine/AST/.*", "src/dev.py"]
disallow_untyped_defs = true
disallow_untyped_calls = true
ignore_errors = false
no_implicit_optional = true
show_column_numbers = true
strict_equality = true
strict_optional = true
strict = true
enable_error_code = [
    "ignore-without-code",
    "redundant-expr",
    "truthy-bool",
]
warn_return_any = false

[tool.pytest.ini_options]
addopts = "--strict-markers"
markers = [
    "input_path: directory where tests data files are stored"
]

[build-system]
requires = ["poetry-core"]
build-backend = "poetry.core.masonry.api"<|MERGE_RESOLUTION|>--- conflicted
+++ resolved
@@ -1,6 +1,6 @@
 [project]
 name = "vtlengine"
-version = "1.2.0"
+version = "1.1.1"
 description = "Run and Validate VTL Scripts"
 license = "AGPL-3.0"
 readme = "README.md"
@@ -24,17 +24,12 @@
 
 dependencies = [
     # PyPi dependencies
-<<<<<<< HEAD
-    "duckdb>=1.1,<1.2",
-    "pysdmx[xml]>=1.4.0rc1,<2.0",
-=======
     "duckdb>=1.2,<1.3",
     "pysdmx[xml]>=1.3.0,<2.0",
->>>>>>> 4e91ea5b
     # APT-supported dependencies
     "jsonschema>=3.2.0,<5.0",
     "sqlglot>=22.2.0,<23.0",
-    "antlr4-python3-runtime>=4.13.2,<4.14",
+    "antlr4-python3-runtime>=4.9.2,<4.10",
     "pandas>=2.1.4,<3.0",
     "pyarrow>=17.0.0,<20.0.0",
     "networkx>=2.8,<3.0",
@@ -58,13 +53,12 @@
 
 [tool.poetry.group.dev.dependencies]
 pytest = "^8.4"
-pytest-cov = "^6.2.1"
-pytest-xdist = "^3.8.0"
+pytest-cov = "^6.1.1"
 line-profiler-pycharm = "^1.2.0"
-mypy = "1.17.1"
-pandas-stubs = "2.2.2.240807"
-ruff = "^0.12.7"
-types-jsonschema = "4.25.0.20250720"
+mypy = "1.16.0"
+pandas-stubs = "^2.1.4.231227"
+ruff = "^0.11.13"
+types-jsonschema = "4.24.0.20250528"
 
 [tool.poetry.group.docs.dependencies]
 sphinx = "^7.4.7"
@@ -82,7 +76,7 @@
 # TODO: check S608 (duckdb querys)
 lint.ignore = ["B023", "B028", "B904", "C403", "D100", "D101", "D102", "D103", "D104", "D105",
     "D107", "D200", "D201", "D202", "D203", "D205", "D209", "D212", "D213", "D301",
-    "D400", "D401", "D404", "D411", "D413", "D415", "D419", "E203", "S608"]
+    "D400", "D401", "D404", "D411", "D413", "D415", "D419", "E203", "S320", "S608"]
 lint.exclude = ["*/Grammar/*"]
 
 [tool.ruff.lint.per-file-ignores]
