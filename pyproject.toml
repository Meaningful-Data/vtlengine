--- conflicted
+++ resolved
@@ -46,24 +46,7 @@
 Authors = 'https://github.com/Meaningful-Data/vtlengine/graphs/contributors'
 
 [tool.poetry.dependencies]
-<<<<<<< HEAD
-python = "^3.9"
-# PyPi dependencies
-duckdb = "^1.1"
-#numba = "^0.60.0"
-s3fs = "^2025.2.0"
-jsonschema = "^4.23.0"
-pysdmx = {version="^1.1", extras=["xml"]}
-
-# APT dependencies
-antlr4-python3-runtime = "4.9.2"
-networkx = "^2.8.8"
-numexpr = "^2.9.0"
-pandas = "^2.1.4"
-sqlglot = "^22.2.0"
-=======
 python = ">=3.9,<4.0"
->>>>>>> c7ff313f
 
 [tool.poetry.group.dev.dependencies]
 pytest = "^8.3"
