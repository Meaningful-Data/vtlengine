--- conflicted
+++ resolved
@@ -49,10 +49,7 @@
 mypy = "^1.11.2"
 pandas-stubs = "^2.2.3.241009"
 stubs = "^1.0.0"
-<<<<<<< HEAD
-=======
 toml = "^0.10.2"
->>>>>>> f0ec51b1
 
 [tool.black]
 line_length = 100
