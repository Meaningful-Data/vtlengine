[project]
name = "vtlengine"
<<<<<<< HEAD
version = "2.0.0rc1"
=======
version = "1.3.0rc8"
>>>>>>> 42370e2b
description = "Run and Validate VTL Scripts"
license = "AGPL-3.0"
readme = "README.md"
requires-python = ">=3.9"
authors = [
    {name = "MeaningfulData", email = "info@meaningfuldata.eu"},
]
maintainers = [
    {name = "Francisco Javier Hernandez del Caño", email = "javier.hernandez@meaningfuldata.eu"},
    {name = "Alberto Hernandez del Caño", email = "alberto.hernandez@meaningfuldata.eu"},
    {name = "Mateo de Lorenzo Argeles", email = "mateo.delorenzo@meaningfuldata.eu"}
]
classifiers = [
    "Development Status :: 5 - Production/Stable",
    "Intended Audience :: Developers",
    "Intended Audience :: Information Technology",
    "Intended Audience :: Science/Research",
    "Typing :: Typed"
]
keywords = ['vtl', 'sdmx', 'vtlengine', 'Validation and Transformation Language']

dependencies = [
    # PyPi dependencies
    "duckdb>=1.4,<1.5",
    "pysdmx[xml]>=1.5.2,<2.0",
    # APT-supported dependencies
    "jsonschema>=3.2.0,<5.0",
    "sqlglot>=22.2.0,<23.0",
    "antlr4-python3-runtime>=4.9,<4.10",
    "pandas>=2.1.4,<3.0",
    "pyarrow>=17.0.0,<20.0.0",
    "networkx>=2.8,<3.0",
    "numpy>=1.23.2,<2 ; python_version < '3.13'",
    "numpy>=2.1.0; python_version >= '3.13'",
]

[project.optional-dependencies]

[project.urls]
Repository = 'https://github.com/Meaningful-Data/vtlengine'
Documentation = 'https://docs.vtlengine.meaningfuldata.eu'
MeaningfulData = 'https://www.meaningfuldata.eu/'
IssueTracker = 'https://github.com/Meaningful-Data/vtlengine/issues'
Authors = 'https://github.com/Meaningful-Data/vtlengine/graphs/contributors'

[tool.poetry.dependencies]
python = ">=3.9,<4.0"

[tool.poetry.group.dev.dependencies]
pytest = ">=8.4,<9.0"
pytest-cov = ">=7.0.0,<8.0"
pytest-xdist = ">=3.8.0,<4.0"
line-profiler-pycharm = ">=1.2.0,<2.0"
mypy = ">=1.18,<2.0"
pandas-stubs = ">=2.2.2,<3.0"
ruff = ">=0.14,<1.0.0"
types-jsonschema = ">=4.25.1,<5.0"

[tool.poetry.group.docs.dependencies]
sphinx = ">=7.4.7,<8.0"
sphinx-rtd-theme = ">=3.0.2,<4.0"
toml = ">=0.10.2,<0.11.0"



[tool.ruff]
line-length = 100
lint.mccabe.max-complexity = 20
lint.select = [
    "B", "B9", "C", "C4", "D", "E", "F", "I", "PT", "S", "SIM", "W"
]
# TODO: check S608 (duckdb querys)
lint.ignore = ["B023", "B028", "B904", "C403", "D100", "D101", "D102", "D103", "D104", "D105",
    "D107", "D200", "D201", "D202", "D203", "D205", "D209", "D212", "D213", "D301",
    "D400", "D401", "D404", "D411", "D413", "D415", "D419", "E203", "S608"]
<<<<<<< HEAD
lint.exclude = ["*/Grammar/*", "*/main.py"]
=======
lint.exclude = ["*/Grammar/*", "*/main.py", "*/dev.py"]
>>>>>>> 42370e2b

[tool.ruff.lint.per-file-ignores]
"tests/*" = ["S101", "PT006", "PT012", "PT013", "E501", "W605"]
"src/vtlengine/*" = ["E712"]

[tool.mypy]
files = "src"
<<<<<<< HEAD
exclude = ["src/vtlengine/AST/.*", "src/dev.py"]
=======
exclude = "src/vtlengine/AST/.*|src/dev.py"
>>>>>>> 42370e2b
disallow_untyped_defs = true
disallow_untyped_calls = true
ignore_errors = false
no_implicit_optional = true
show_column_numbers = true
strict_equality = true
strict_optional = true
strict = true
enable_error_code = [
    "ignore-without-code",
    "redundant-expr",
    "truthy-bool",
]
warn_return_any = false

[tool.pytest.ini_options]
addopts = "--strict-markers"
markers = [
    "input_path: directory where tests data files are stored"
]

[build-system]
requires = ["poetry-core"]
build-backend = "poetry.core.masonry.api"<|MERGE_RESOLUTION|>--- conflicted
+++ resolved
@@ -1,10 +1,6 @@
 [project]
 name = "vtlengine"
-<<<<<<< HEAD
 version = "2.0.0rc1"
-=======
-version = "1.3.0rc8"
->>>>>>> 42370e2b
 description = "Run and Validate VTL Scripts"
 license = "AGPL-3.0"
 readme = "README.md"
@@ -80,11 +76,7 @@
 lint.ignore = ["B023", "B028", "B904", "C403", "D100", "D101", "D102", "D103", "D104", "D105",
     "D107", "D200", "D201", "D202", "D203", "D205", "D209", "D212", "D213", "D301",
     "D400", "D401", "D404", "D411", "D413", "D415", "D419", "E203", "S608"]
-<<<<<<< HEAD
-lint.exclude = ["*/Grammar/*", "*/main.py"]
-=======
 lint.exclude = ["*/Grammar/*", "*/main.py", "*/dev.py"]
->>>>>>> 42370e2b
 
 [tool.ruff.lint.per-file-ignores]
 "tests/*" = ["S101", "PT006", "PT012", "PT013", "E501", "W605"]
@@ -92,11 +84,7 @@
 
 [tool.mypy]
 files = "src"
-<<<<<<< HEAD
-exclude = ["src/vtlengine/AST/.*", "src/dev.py"]
-=======
 exclude = "src/vtlengine/AST/.*|src/dev.py"
->>>>>>> 42370e2b
 disallow_untyped_defs = true
 disallow_untyped_calls = true
 ignore_errors = false
