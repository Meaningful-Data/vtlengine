[project]
name = "vtlengine"
<<<<<<< HEAD
version = "1.3.0"
=======
version = "2.0.0rc1"
>>>>>>> 677c662e
description = "Run and Validate VTL Scripts"
license = "AGPL-3.0"
readme = "README.md"
requires-python = ">=3.9"
authors = [
    {name = "MeaningfulData", email = "info@meaningfuldata.eu"},
]
maintainers = [
    {name = "Francisco Javier Hernandez del Caño", email = "javier.hernandez@meaningfuldata.eu"},
    {name = "Alberto Hernandez del Caño", email = "alberto.hernandez@meaningfuldata.eu"},
    {name = "Mateo de Lorenzo Argeles", email = "mateo.delorenzo@meaningfuldata.eu"}
]
classifiers = [
    "Development Status :: 5 - Production/Stable",
    "Intended Audience :: Developers",
    "Intended Audience :: Information Technology",
    "Intended Audience :: Science/Research",
    "Typing :: Typed"
]
keywords = ['vtl', 'sdmx', 'vtlengine', 'Validation and Transformation Language']

dependencies = [
    # PyPi dependencies
    "duckdb>=1.4,<1.5",
    "pysdmx[xml]>=1.5.2,<2.0",
    # APT-supported dependencies
    "jsonschema>=3.2.0,<5.0",
    "sqlglot>=22.2.0,<23.0",
    "antlr4-python3-runtime>=4.9,<4.10",
    "pandas>=2.1.4,<3.0",
    "pyarrow>=17.0.0,<20.0.0",
    "networkx>=2.8,<3.0",
    "numpy>=1.23.2,<2 ; python_version < '3.13'",
    "numpy>=2.1.0; python_version >= '3.13'",
]

[project.optional-dependencies]

[project.urls]
Repository = 'https://github.com/Meaningful-Data/vtlengine'
Documentation = 'https://docs.vtlengine.meaningfuldata.eu'
MeaningfulData = 'https://www.meaningfuldata.eu/'
IssueTracker = 'https://github.com/Meaningful-Data/vtlengine/issues'
Authors = 'https://github.com/Meaningful-Data/vtlengine/graphs/contributors'

[tool.poetry.dependencies]
python = ">=3.9,<4.0"

[tool.poetry.group.dev.dependencies]
pytest = ">=8.4,<9.0"
pytest-cov = ">=7.0.0,<8.0"
pytest-xdist = ">=3.8.0,<4.0"
line-profiler-pycharm = ">=1.2.0,<2.0"
mypy = ">=1.18,<2.0"
pandas-stubs = ">=2.2.2,<3.0"
ruff = ">=0.14,<1.0.0"
types-jsonschema = ">=4.25.1,<5.0"

[tool.poetry.group.docs.dependencies]
sphinx = ">=7.4.7,<8.0"
sphinx-rtd-theme = ">=3.0.2,<4.0"
toml = ">=0.10.2,<0.11.0"



[tool.ruff]
line-length = 100
lint.mccabe.max-complexity = 20
lint.select = [
    "B", "B9", "C", "C4", "D", "E", "F", "I", "PT", "S", "SIM", "W"
]
# TODO: check S608 (duckdb querys)
lint.ignore = ["B023", "B028", "B904", "C403", "D100", "D101", "D102", "D103", "D104", "D105",
    "D107", "D200", "D201", "D202", "D203", "D205", "D209", "D212", "D213", "D301",
    "D400", "D401", "D404", "D411", "D413", "D415", "D419", "E203", "S608"]
lint.exclude = ["*/Grammar/*", "*/main.py"]

[tool.ruff.lint.per-file-ignores]
"tests/*" = ["S101", "PT006", "PT012", "PT013", "E501", "W605"]
"src/vtlengine/*" = ["E712"]

[tool.mypy]
files = "src"
exclude = ["src/vtlengine/AST/.*", "src/dev.py"]
disallow_untyped_defs = true
disallow_untyped_calls = true
ignore_errors = false
no_implicit_optional = true
show_column_numbers = true
strict_equality = true
strict_optional = true
strict = true
enable_error_code = [
    "ignore-without-code",
    "redundant-expr",
    "truthy-bool",
]
warn_return_any = false

[tool.pytest.ini_options]
addopts = "--strict-markers"
markers = [
    "input_path: directory where tests data files are stored"
]

[build-system]
requires = ["poetry-core"]
build-backend = "poetry.core.masonry.api"<|MERGE_RESOLUTION|>--- conflicted
+++ resolved
@@ -1,10 +1,6 @@
 [project]
 name = "vtlengine"
-<<<<<<< HEAD
-version = "1.3.0"
-=======
 version = "2.0.0rc1"
->>>>>>> 677c662e
 description = "Run and Validate VTL Scripts"
 license = "AGPL-3.0"
 readme = "README.md"
