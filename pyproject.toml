--- conflicted
+++ resolved
@@ -49,12 +49,8 @@
 pandas-stubs = "^2.2.3.241009"
 stubs = "^1.0.0"
 toml = "^0.10.2"
-<<<<<<< HEAD
-ruff = "^0.7.4"
-=======
 ruff = "^0.8.3"
 types-jsonschema = "4.23.0.20241208"
->>>>>>> a6112174
 
 [tool.ruff]
 line-length = 100
