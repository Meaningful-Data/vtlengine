--- conflicted
+++ resolved
@@ -28,14 +28,9 @@
 # PyPi dependencies
 duckdb = "^1.1"
 #numba = "^0.60.0"
-<<<<<<< HEAD
-s3fs = "^2024.9.0"
-jsonschema = "4.23.0"
-pysdmx = {version = "^1.0.0", extras = ["all"]}
-=======
 s3fs = "^2025.2.0"
 jsonschema = "^4.23.0"
->>>>>>> b9ddb4bc
+pysdmx = {version = "^1.0.0", extras = ["all"]}
 
 # APT dependencies
 antlr4-python3-runtime = "4.9.2"
