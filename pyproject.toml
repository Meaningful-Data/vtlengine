[tool.poetry]
name = "vtlengine"
version = "1.0.3"
description = "Run and Validate VTL Scripts"
authors = ["MeaningfulData <info@meaningfuldata.eu>"]
license = "AGPL-3.0"
readme = "README.md"

classifiers = [
    "Development Status :: 5 - Production/Stable",
    "Intended Audience :: Developers",
    "Intended Audience :: Information Technology",
    "Intended Audience :: Science/Research",
    "Typing :: Typed"
]

keywords = ['vtl', 'sdmx', 'vtlengine', 'Validation and Transformation Language']

[tool.poetry.urls]
Repository = 'https://github.com/Meaningful-Data/vtlengine'
Documentation = 'https://docs.vtlengine.meaningfuldata.eu'
MeaningfulData = 'https://www.meaningfuldata.eu/'
IssueTracker = 'https://github.com/Meaningful-Data/vtlengine/issues'
Authors = 'https://github.com/Meaningful-Data/vtlengine/graphs/contributors'

[tool.poetry.dependencies]
python = "^3.10"
# PyPi dependencies
duckdb = "^1.1.1"
#numba = "^0.60.0"
s3fs = "^2024.9.0"
jsonschema = "4.23.0"
# APT dependencies
antlr4-python3-runtime = "4.9.2"
networkx = "^2.8.8"
numexpr = "^2.9.0"
pandas = "^2.1.4"
bottleneck = "^1.3.4"
sqlglot = "^22.2.0"

[tool.poetry.dev-dependencies]
pytest = "^7.3"
pytest-cov = "^5.0.0"
line-profiler-pycharm = "^1.2.0"
sphinx = "^7.4"
sphinx-rtd-theme = "^2.0.0"
mypy = "^1.11.2"
pandas-stubs = "^2.2.3.241009"
stubs = "^1.0.0"
toml = "^0.10.2"
ruff = "^0.8.3"
<<<<<<< HEAD
types-jsonschema = "4.23.0.20241208"
=======

>>>>>>> a4259ae0

[tool.ruff]
line-length = 100
lint.mccabe.max-complexity = 20
lint.select = [
    "B", "B9", "C", "C4", "D", "E", "F", "I", "PT", "S", "SIM", "W"
]
# TODO: check S608 (duckdb querys)
lint.ignore = ["B023", "B028", "B904", "C403", "D100", "D101", "D102", "D103", "D104", "D105",
    "D107", "D200", "D201", "D202", "D203", "D205", "D209", "D212", "D213", "D301",
    "D400", "D401", "D404", "D411", "D413", "D415", "D419", "E203", "S320", "S608"]
lint.exclude = ["*/Grammar/*"]

[tool.ruff.lint.per-file-ignores]
"tests/*" = ["S101", "PT006", "PT012", "PT013", "E501", "W605"]
"src/vtlengine/*" = ["E712"]

[tool.mypy]
files = "src"
exclude = "src/vtlengine/AST/.*"
disallow_untyped_defs = true
disallow_untyped_calls = true
ignore_errors = false
no_implicit_optional = true
show_column_numbers = true
strict_equality = true
strict_optional = true
strict = true
enable_error_code = [
    "ignore-without-code",
    "redundant-expr",
    "truthy-bool",
]
warn_return_any = false

[build-system]
requires = ["poetry-core"]
build-backend = "poetry.core.masonry.api"<|MERGE_RESOLUTION|>--- conflicted
+++ resolved
@@ -30,6 +30,7 @@
 #numba = "^0.60.0"
 s3fs = "^2024.9.0"
 jsonschema = "4.23.0"
+
 # APT dependencies
 antlr4-python3-runtime = "4.9.2"
 networkx = "^2.8.8"
@@ -49,11 +50,7 @@
 stubs = "^1.0.0"
 toml = "^0.10.2"
 ruff = "^0.8.3"
-<<<<<<< HEAD
 types-jsonschema = "4.23.0.20241208"
-=======
-
->>>>>>> a4259ae0
 
 [tool.ruff]
 line-length = 100
