--- conflicted
+++ resolved
@@ -10,11 +10,7 @@
 from AST.Grammar.tokens import AGGREGATE, ALL, APPLY, AS, BETWEEN, CHECK_DATAPOINT, DROP, EXISTS_IN, \
     EXTERNAL, FILTER, HAVING, INSTR, KEEP, MEMBERSHIP, REPLACE, ROUND, SUBSTR, TRUNC, WHEN
 from DataTypes import BASIC_TYPES
-<<<<<<< HEAD
-from Model import DataComponent, Dataset, ExternalRoutine, Role, Scalar, ScalarSet
-=======
-from Model import DataComponent, Dataset, Role, Scalar, ScalarSet, Component
->>>>>>> 673d5d4c
+from Model import DataComponent, Dataset, ExternalRoutine, Role, Scalar, ScalarSet, Component
 from Operators.Aggregation import extract_grouping_identifiers
 from Operators.Assignment import Assignment
 from Operators.Comparison import Between, ExistIn
@@ -22,16 +18,9 @@
 from Operators.Conditional import If
 from Operators.Numeric import Round, Trunc
 from Operators.String import Instr, Replace, Substr
-<<<<<<< HEAD
 from Operators.Validation import Check, Check_Datapoint
 from Utils import AGGREGATION_MAPPING, ANALYTIC_MAPPING, BINARY_MAPPING, JOIN_MAPPING, \
-    REGULAR_AGGREGATION_MAPPING, ROLE_SETTER_MAPPING, SET_MAPPING, UNARY_MAPPING
-=======
-from Utils import AGGREGATION_MAPPING, ANALYTIC_MAPPING, BINARY_MAPPING, \
-    REGULAR_AGGREGATION_MAPPING, \
-    ROLE_SETTER_MAPPING, SET_MAPPING, \
-    UNARY_MAPPING, THEN_ELSE
->>>>>>> 673d5d4c
+    REGULAR_AGGREGATION_MAPPING, ROLE_SETTER_MAPPING, SET_MAPPING, UNARY_MAPPING, THEN_ELSE
 
 
 # noinspection PyTypeChecker
@@ -46,20 +35,18 @@
     is_from_assignment: bool = False
     is_from_regular_aggregation: bool = False
     is_from_having: bool = False
-<<<<<<< HEAD
     is_from_rule: bool = False
     is_from_join: bool = False
     is_from_then: Optional[List[bool]] = None
     is_from_else: Optional[List[bool]] = None
-=======
     is_from_condition: bool = False
     if_stack: Optional[List[str]] = None
->>>>>>> 673d5d4c
     # Handlers for simplicity
     regular_aggregation_dataset: Optional[Dataset] = None
     aggregation_grouping: Optional[List[str]] = None
     aggregation_dataset: Optional[Dataset] = None
-<<<<<<< HEAD
+    then_condition_dataset: Optional[List[pd.DataFrame]] = None
+    else_condition_dataset: Optional[List[pd.DataFrame]] = None
     ruleset_dataset: Optional[Dataset] = None
     rule_data: Optional[pd.DataFrame] = None
     ruleset_signature: Dict[str, str] = None
@@ -67,10 +54,6 @@
     false_condition_dataset: Optional[List[pd.DataFrame]] = None
     # DL
     dprs: Dict[str, Dict[str, Any]] = None
-=======
-    then_condition_dataset: Optional[List[pd.DataFrame]] = None
-    else_condition_dataset: Optional[List[pd.DataFrame]] = None
->>>>>>> 673d5d4c
 
     def visit_Start(self, node: AST.Start) -> Any:
         results = {}
@@ -129,19 +112,14 @@
         return self.visit_Assignment(node)
 
     def visit_BinOp(self, node: AST.BinOp) -> None:
-<<<<<<< HEAD
         if self.is_from_join and node.op in [MEMBERSHIP, AGGREGATE]:
             left_operand = self.regular_aggregation_dataset
             right_operand = self.visit(node.left).name + '#' + self.visit(node.right)
         else:
             left_operand = self.visit(node.left)
             right_operand = self.visit(node.right)
-=======
-        left_operand = self.visit(node.left)
-        right_operand = self.visit(node.right)
         if node.op != '#' and not self.is_from_condition and self.if_stack is not None and len(self.if_stack) > 0:
             left_operand, right_operand = self.merge_then_else_datasets(left_operand, right_operand)
->>>>>>> 673d5d4c
         if node.op not in BINARY_MAPPING:
             raise NotImplementedError
         return BINARY_MAPPING[node.op].evaluate(left_operand, right_operand)
@@ -516,7 +494,6 @@
             result.data.drop(columns=[measure_name])
             return result.data
 
-<<<<<<< HEAD
         elif node.op == CHECK_DATAPOINT:
             # Checking if ruleset exists
             dpr_name = node.children[1]
@@ -615,16 +592,6 @@
         output_to_check = node.output
         return Eval.evaluate(operand, external_routine, output_to_check)
 
-    def generate_true_false_datasets(self, condition):
-        if len(condition.get_measures_names()) != 1:
-            raise ValueError("Only one boolean measure is allowed on condition dataset")
-        true_condition = condition.data[condition.data[condition.get_measures_names()]]
-        false_condition = condition.data[~condition.data[condition.get_measures_names()]]
-        if self.true_condition_dataset is not None:
-            self.true_condition_dataset.append(true_condition)
-        if self.false_condition_dataset is not None:
-            self.false_condition_dataset.append(false_condition)
-=======
     def generate_then_else_datasets(self, condition):
         if isinstance(condition, Dataset):
             if len(condition.get_measures()) != 1 or condition.get_measures()[0].data_type != BASIC_TYPES[bool]:
@@ -667,5 +634,4 @@
                 right_operand.data_type = BASIC_TYPES[int]
                 right = right_operand.data
                 right_operand.data = right.reindex(merge_index, fill_value=None)
-        return left_operand, right_operand
->>>>>>> 673d5d4c
+        return left_operand, right_operand