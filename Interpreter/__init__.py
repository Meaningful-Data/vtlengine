--- conflicted
+++ resolved
@@ -2,30 +2,21 @@
 from dataclasses import dataclass
 from typing import Any, Dict, List, Optional
 
+from Operators.Aggregation import extract_grouping_identifiers
+from Operators.String import Instr, Replace, Substr
+
 import AST
 from AST.ASTTemplate import ASTTemplate
-<<<<<<< HEAD
-from AST.Grammar.tokens import CROSS_JOIN, FULL_JOIN
-=======
 from AST.Grammar.tokens import AGGREGATE, ALL, BETWEEN, EXISTS_IN, FILTER, HAVING, INSTR, REPLACE, \
     ROUND, \
     SUBSTR, TRUNC
->>>>>>> 5537a3f4
 from DataTypes import BASIC_TYPES
 from Model import DataComponent, Dataset, Role, Scalar, ScalarSet
-from Operators.Aggregation import extract_grouping_identifiers
 from Operators.Assignment import Assignment
-<<<<<<< HEAD
-from Utils import BINARY_MAPPING, JOIN_MAPPING, REGULAR_AGGREGATION_MAPPING, UNARY_MAPPING
-=======
 from Operators.Comparison import Between, ExistIn
 from Operators.Numeric import Round, Trunc
-from Operators.String import Instr, Replace, Substr
-from Utils import AGGREGATION_MAPPING, ANALYTIC_MAPPING, BINARY_MAPPING, \
-    REGULAR_AGGREGATION_MAPPING, \
-    ROLE_SETTER_MAPPING, SET_MAPPING, \
-    UNARY_MAPPING
->>>>>>> 5537a3f4
+from Utils import AGGREGATION_MAPPING, ANALYTIC_MAPPING, BINARY_MAPPING, JOIN_MAPPING, \
+    REGULAR_AGGREGATION_MAPPING, ROLE_SETTER_MAPPING, SET_MAPPING, UNARY_MAPPING
 
 
 # noinspection PyTypeChecker
@@ -284,7 +275,6 @@
         return Scalar(name=str(node.value), value=node.value,
                       data_type=BASIC_TYPES[type(node.value)])
 
-<<<<<<< HEAD
     def visit_JoinOp(self, node: AST.JoinOp) -> None:
         clause_elements = []
         for clause in node.clauses:
@@ -293,7 +283,7 @@
         # No need to check using, regular aggregation is executed afterwards
 
         return JOIN_MAPPING[node.op].evaluate(clause_elements, node.using)
-=======
+
     def visit_ParamConstant(self, node: AST.ParamConstant) -> str:
         return node.value
 
@@ -355,5 +345,4 @@
             measure_name = result.get_measures_names()[0]
             result.data = result.data[result.data[measure_name]]
             result.data.drop(columns=[measure_name], inplace=True)
-            return result.data
->>>>>>> 5537a3f4
+            return result.data