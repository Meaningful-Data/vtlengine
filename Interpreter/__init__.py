--- conflicted
+++ resolved
@@ -131,14 +131,11 @@
             Operators.only_semantic = False
         results = {}
         for child in node.children:
-<<<<<<< HEAD
+            if isinstance(child, (AST.Assignment, AST.PersistentAssignment)):
+                self._load_datapoints_efficient(statement_num)
             if not isinstance(child, (AST.HRuleset, AST.DPRuleset, AST.Operator)):
                 if not isinstance(child, (AST.Assignment, AST.PersistentAssignment)):
                     raise SemanticError("1-3-17")
-=======
-            if isinstance(child, (AST.Assignment, AST.PersistentAssignment)):
-                self._load_datapoints_efficient(statement_num)
->>>>>>> 3cda9c1b
             result = self.visit(child)
             # TODO: Execute collected operations from Spark and add explain
             if isinstance(result, Union[Dataset, Scalar]):
@@ -606,11 +603,7 @@
                                      node.value].nullable)
         if self.is_from_rule:
             if node.value not in self.ruleset_signature:
-<<<<<<< HEAD
                 raise SemanticError("1-1-10-7", comp_name=node.value)
-=======
-                raise Exception(f"Component {node.value} not found in ruleset signature {self.ruleset_signature}")
->>>>>>> 3cda9c1b
             comp_name = self.ruleset_signature[node.value]
             if comp_name not in self.ruleset_dataset.components:
                 raise SemanticError("1-1-1-10", comp_name=node.value, dataset_name=self.ruleset_dataset.name)
@@ -1216,18 +1209,6 @@
         if data is not None:
             if self.nested_if:
                 merge_df = self.then_condition_dataset[-1] if self.if_stack[-1] == THEN_ELSE['then'] else self.else_condition_dataset[-1]
-<<<<<<< HEAD
-                indexes = merge_df.data[merge_df.data.columns[-1]].index
-                condition.data = condition.data.iloc[indexes]
-                data = data[indexes]
-            indexes = data.index
-
-            if isinstance(condition, Dataset):
-                then_data = condition.data[condition.data[name] == True]
-                then_data[name] = [i for i in indexes if data[i] == True]
-                else_data = condition.data[condition.data[name] != True]
-                else_data[name] = [i for i in indexes if data[i] != True]
-=======
                 indexes = merge_df.data[merge_df.data.columns[-1]]
             else:
                 indexes = data.index
@@ -1244,7 +1225,6 @@
                 if len(else_data) > len(else_indexes):
                     else_data = else_data.iloc[else_indexes]
                 else_data[name] = else_indexes
->>>>>>> 3cda9c1b
             else:
                 then_data = pd.DataFrame({name: [i for i in indexes if data[i]]})
                 else_data = pd.DataFrame({name: [i for i in indexes if not data[i]]})
