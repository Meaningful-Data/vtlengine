from copy import copy, deepcopy
from dataclasses import dataclass
from pathlib import Path
from time import time
from typing import Any, Dict, List, Optional, Union

import numpy as np
import pandas as pd

import AST
import Operators
from AST.ASTTemplate import ASTTemplate
from AST.DAG import HRDAGAnalyzer
<<<<<<< HEAD
from AST.Grammar.tokens import AGGREGATE, ALL, APPLY, AS, BETWEEN, CHECK_DATAPOINT, DROP, EXISTS_IN, \
    EXTERNAL, FILTER, HAVING, INSTR, KEEP, MEMBERSHIP, REPLACE, ROUND, SUBSTR, TRUNC, WHEN, \
    FILL_TIME_SERIES, CAST, CHECK_HIERARCHY, HIERARCHY, EQ, CURRENT_DATE
from DataTypes import BASIC_TYPES, check_unary_implicit_promotion, ScalarType
=======
from AST.Grammar.tokens import AGGREGATE, ALL, APPLY, AS, BETWEEN, \
    CHECK_DATAPOINT, DROP, EXISTS_IN, \
    EXTERNAL, FILTER, HAVING, INSTR, KEEP, MEMBERSHIP, REPLACE, ROUND, SUBSTR, \
    TRUNC, WHEN, \
    FILL_TIME_SERIES, CAST, CHECK_HIERARCHY, HIERARCHY, EQ, CURRENT_DATE,  CALC
from DataTypes import BASIC_TYPES, check_unary_implicit_promotion, ScalarType, \
    SCALAR_TYPES_CLASS_REVERSE, Boolean
>>>>>>> f17d7b7f
from Exceptions import SemanticError
from Model import DataComponent, Dataset, ExternalRoutine, Role, Scalar, ScalarSet, Component, \
    ValueDomain
from Operators.Aggregation import extract_grouping_identifiers
from Operators.Assignment import Assignment
from Operators.CastOperator import Cast
from Operators.Comparison import Between, ExistIn
from Operators.Conditional import If
from Operators.General import Eval
from Operators.HROperators import get_measure_from_dataset, HAAssignment, Hierarchy
from Operators.Numeric import Round, Trunc
from Operators.String import Instr, Replace, Substr
from Operators.Time import Fill_time_series, Time_Aggregation, Current_Date
from Operators.Validation import Check, Check_Datapoint, Check_Hierarchy
from Utils import AGGREGATION_MAPPING, ANALYTIC_MAPPING, BINARY_MAPPING, JOIN_MAPPING, \
    REGULAR_AGGREGATION_MAPPING, ROLE_SETTER_MAPPING, SET_MAPPING, UNARY_MAPPING, THEN_ELSE, \
    HR_UNARY_MAPPING, HR_COMP_MAPPING, HR_NUM_BINARY_MAPPING
from files.output import TimePeriodRepresentation, format_time_period_external_representation
from files.parser import load_datapoints, _fill_dataset_empty_data


# noinspection PyTypeChecker
@dataclass
class InterpreterAnalyzer(ASTTemplate):
    # Model elements
    datasets: Dict[str, Dataset]
    value_domains: Optional[Dict[str, ValueDomain]] = None
    external_routines: Optional[Dict[str, ExternalRoutine]] = None
    # Analysis mode
    only_semantic: bool = False
    # Memory efficient
    ds_analysis: Optional[dict] = None
    datapoints_paths: Optional[Dict[str, Path]] = None
    output_path: Optional[Path] = None
    # Time Period Representation
    time_period_representation: Optional[TimePeriodRepresentation] = None
    # Flags to change behavior
    nested_if = False
    is_from_assignment: bool = False
    is_from_component_assignment: bool = False
    is_from_regular_aggregation: bool = False
    is_from_grouping: bool = False
    is_from_having: bool = False
    is_from_if: bool = False
    is_from_rule: bool = False
    is_from_join: bool = False
    is_from_condition: bool = False
    is_from_hr_val: bool = False
    is_from_hr_agg: bool = False
    if_stack: Optional[List[str]] = None
    # Handlers for simplicity
    regular_aggregation_dataset: Optional[Dataset] = None
    aggregation_grouping: Optional[List[str]] = None
    aggregation_dataset: Optional[Dataset] = None
    then_condition_dataset: Optional[List[pd.DataFrame]] = None
    else_condition_dataset: Optional[List[pd.DataFrame]] = None
    ruleset_dataset: Optional[Dataset] = None
    rule_data: Optional[pd.DataFrame] = None
    ruleset_signature: Dict[str, str] = None
    udo_params: List[Dict[str, Any]] = None
    hr_agg_rules_computed: Optional[Dict[str, pd.DataFrame]] = None
    hr_mode: Optional[str] = None
    hr_input: Optional[str] = None
    hr_partial_is_valid: Optional[List[bool]] = None
    hr_condition: Optional[Dict[str, str]] = None
    # DL
    dprs: Dict[str, Dict[str, Any]] = None
    udos: Dict[str, Dict[str, Any]] = None
    hrs: Dict[str, Dict[str, Any]] = None

    # Memory efficient handling

    def _load_datapoints_efficient(self, statement_num: int):
        if self.datapoints_paths is None:
            return
        if statement_num not in self.ds_analysis['insertion']:
            return
        for ds_name in self.ds_analysis['insertion'][statement_num]:
            if ds_name in self.datapoints_paths:
                self.datasets[ds_name].data = load_datapoints(self.datasets[ds_name].components,
                                                              ds_name,
                                                          self.datapoints_paths[ds_name])
            elif ds_name in self.datasets and self.datasets[ds_name].data is None:
                _fill_dataset_empty_data(self.datasets[ds_name])

    def _save_datapoints_efficient(self, statement_num: int):
        if self.output_path is not None and statement_num in self.ds_analysis['deletion']:
            for ds_name in self.ds_analysis['deletion'][statement_num]:
                if ds_name in self.datasets and self.datasets[ds_name].data is not None:
                    if self.time_period_representation is not None:
                        format_time_period_external_representation(self.datasets[ds_name], self.time_period_representation)
                    self.datasets[ds_name].data.to_csv(self.output_path / f"{ds_name}.csv", index=False)
                    self.datasets[ds_name].data = None
        # Keeping the data in memory if no output path is provided




    # **********************************
    # *                                *
    # *          AST Visitors          *
    # *                                *
    # **********************************

    def visit_Start(self, node: AST.Start) -> Any:
        statement_num = 1
        if self.only_semantic:
            Operators.only_semantic = True
        else:
            Operators.only_semantic = False
        results = {}
        for child in node.children:
            if isinstance(child, (AST.Assignment, AST.PersistentAssignment)):
                self._load_datapoints_efficient(statement_num)
            if not isinstance(child, (AST.HRuleset, AST.DPRuleset, AST.Operator)):
                if not isinstance(child, (AST.Assignment, AST.PersistentAssignment)):
                    raise SemanticError("1-3-17")
            result = self.visit(child)
            # TODO: Execute collected operations from Spark and add explain
            if isinstance(result, Union[Dataset, Scalar]):
                self.datasets[result.name] = result
                results[result.name] = result
                self._save_datapoints_efficient(statement_num)
                statement_num += 1

            # Reset some handlers (joins and if)
            self.is_from_join = False
            self.if_stack = None

        return results

    # Definition Language

    def visit_Operator(self, node: AST.Operator) -> None:

        if self.udos is None:
            self.udos = {}
        elif node.op in self.udos:
            raise ValueError(f"User Defined Operator {node.op} already exists")

        param_info = []
        for param in node.parameters:
            if param.name in param_info:
                raise ValueError(f"Duplicated Parameter {param.name} in UDO {node.op}")
            # We use a string for model types, but the data type class for basic types
            # (Integer, Number, String, Boolean, ...)
            if isinstance(param.type_, (Dataset, Component, Scalar)):
                type_ = param.type_.__class__.__name__
            else:
                type_ = param.type_
            param_info.append({"name": param.name, "type": type_})
            if param.default is not None:
                param_info[-1]["default"] = param.default
            if len(param_info) > 1:
                previous_default = param_info[0]
                for i in [1, len(param_info) - 1]:
                    if previous_default is True and param_info[i] is False:
                        raise SemanticError("1-3-12")
                    previous_default = param_info[i]

        self.udos[node.op] = {
            'params': param_info,
            'expression': node.expression,
            'output': node.output_type
        }

    def visit_DPRuleset(self, node: AST.DPRuleset) -> None:

        # Rule names are optional, if not provided, they are generated.
        # If provided, all must be provided
        rule_names = [rule.name for rule in node.rules if rule.name is not None]
        if len(rule_names) != 0 and len(node.rules) != len(rule_names):
            raise SemanticError("1-4-1-7", type="Datapoint Ruleset", name=node.name)
        if len(rule_names) == 0:
            for i, rule in enumerate(node.rules):
                rule.name = i + 1

        if len(rule_names) != len(set(rule_names)):
            not_unique = [name for name in rule_names if rule_names.count(name) > 1]
            raise SemanticError("1-4-1-5", type="Datapoint Ruleset",
                                names=', '.join(not_unique),
                                ruleset_name=node.name)

        # Signature has the actual parameters names or aliases if provided
        signature_actual_names = {}
        for param in node.params:
            if param.alias is not None:
                signature_actual_names[param.alias] = param.value
            else:
                signature_actual_names[param.value] = param.value

        ruleset_data = {
            'rules': node.rules,
            'signature': signature_actual_names,
            'params': [x.value for x in node.params],
            'signature_type': node.signature_type,
        }

        # Adding the ruleset to the dprs dictionary
        if self.dprs is None:
            self.dprs = {}
        elif node.name in self.dprs:
            raise ValueError(f"Datapoint Ruleset {node.name} already exists")

        self.dprs[node.name] = ruleset_data

    def visit_HRuleset(self, node: AST.HRuleset) -> None:
        if self.hrs is None:
            self.hrs = {}

        if node.name in self.hrs:
            raise ValueError(f"Hierarchical Ruleset {node.name} already exists")

        rule_names = [rule.name for rule in node.rules if rule.name is not None]
        if len(rule_names) != 0 and len(node.rules) != len(rule_names):
            raise ValueError("All rules must have a name, or none of them")
        if len(rule_names) == 0:
            for i, rule in enumerate(node.rules):
                rule.name = i + 1

        cond_comp = []
        if isinstance(node.element, list):
            cond_comp = [x.value for x in node.element[:-1]]
            node.element = node.element[-1]

        signature_actual_name = node.element.value

        ruleset_data = {
            'rules': node.rules,
            'signature': signature_actual_name,
            "condition": cond_comp,
            'node': node
        }

        self.hrs[node.name] = ruleset_data

    # Execution Language
    def visit_Assignment(self, node: AST.Assignment) -> Any:
        if self.is_from_join and isinstance(node.left, AST.Identifier) and node.left.kind == 'ComponentID':
            self.is_from_component_assignment = True
        self.is_from_assignment = True
        left_operand: str = self.visit(node.left)
        self.is_from_assignment = False
        right_operand: Union[Dataset, DataComponent] = self.visit(node.right)
        self.is_from_component_assignment = False
        return Assignment.analyze(left_operand, right_operand)

    def visit_PersistentAssignment(self, node: AST.PersistentAssignment) -> Any:
        return self.visit_Assignment(node)

    def visit_BinOp(self, node: AST.BinOp) -> None:

        is_from_if = False
        if not self.is_from_condition and node.op != MEMBERSHIP and self.if_stack is not None and len(self.if_stack) > 0:
            is_from_if = self.is_from_if
            self.is_from_if = False

        if self.is_from_join and node.op in [MEMBERSHIP, AGGREGATE]:
            if self.udo_params is not None and node.right.value in self.udo_params[-1]:
                comp_name = f'{node.left.value}#{self.udo_params[-1][node.right.value]}'
            else:
                comp_name = f'{node.left.value}#{node.right.value}'
            ast_var_id = AST.VarID(value=comp_name)
            return self.visit(ast_var_id)
        else:
            left_operand = self.visit(node.left)
            right_operand = self.visit(node.right)
        if is_from_if:
            left_operand, right_operand = self.merge_then_else_datasets(left_operand, right_operand)
        if node.op == MEMBERSHIP:
            if right_operand not in left_operand.components and '#' in right_operand:
                right_operand = right_operand.split('#')[1]
            if self.is_from_component_assignment:
<<<<<<< HEAD
                return BINARY_MAPPING[node.op].analyze(left_operand, right_operand, self.is_from_component_assignment)
=======
                return BINARY_MAPPING[node.op].evaluate(left_operand, right_operand, self.is_from_component_assignment)
            elif self.is_from_regular_aggregation:
                raise SemanticError("1-1-6-6", dataset_name=left_operand, comp_name=right_operand)
            elif len(left_operand.get_identifiers()) == 0:
                raise SemanticError("1-3-27", op=node.op)
        # if node.op == AS:
        #     alias = right_operand if isinstance(right_operand, str) else right_operand.name
        #     if alias in self.datasets.keys():
        #         dataset_name = left_operand.name
        #         if dataset_name != alias:
        #             raise SemanticError("1-1-13-1", op=node.op, duplicates=alias)
>>>>>>> f17d7b7f
        return BINARY_MAPPING[node.op].analyze(left_operand, right_operand)

    def visit_UnaryOp(self, node: AST.UnaryOp) -> None:
        operand = self.visit(node.operand)
        if node.op not in UNARY_MAPPING and node.op not in ROLE_SETTER_MAPPING:
            raise NotImplementedError
        if self.is_from_regular_aggregation and node.op in ROLE_SETTER_MAPPING:
            if self.regular_aggregation_dataset.data is None:
                data_size = 0
            else:
                data_size = len(self.regular_aggregation_dataset.data)
            return ROLE_SETTER_MAPPING[node.op].analyze(operand, data_size)
        return UNARY_MAPPING[node.op].analyze(operand)

    def visit_Aggregation(self, node: AST.Aggregation) -> None:
        # Having takes precedence as it is lower in the AST
        if self.is_from_having:
            if node.operand is not None:
                self.visit(node.operand)
            operand = self.aggregation_dataset
        elif self.is_from_regular_aggregation:
            operand = self.regular_aggregation_dataset
            if node.operand is not None:
                op_comp: DataComponent = self.visit(node.operand)
                comps_to_keep = {}
                for comp_name, comp in self.regular_aggregation_dataset.components.items():
                    if comp.role == Role.IDENTIFIER:
                        comps_to_keep[comp_name] = copy(comp)
                comps_to_keep[op_comp.name] = Component(
                    name=op_comp.name,
                    data_type=op_comp.data_type,
                    role=op_comp.role,
                    nullable=op_comp.nullable
                )
                if operand.data is not None:
                    data_to_keep = operand.data[operand.get_identifiers_names()]
                    data_to_keep[op_comp.name] = op_comp.data
                else:
                    data_to_keep = None
                operand = Dataset(name=operand.name,
                                  components=comps_to_keep,
                                  data=data_to_keep)
        else:
            operand = self.visit(node.operand)

        if not isinstance(operand, Dataset):
            raise SemanticError("2-3-4", op=node.op, comp="dataset")

        for comp in operand.components.values():
            if isinstance(comp.data_type, ScalarType):
                raise SemanticError("2-1-12-1", op=node.op)

        if node.having_clause is not None and node.grouping is None:
            raise SemanticError("1-3-33")

        groupings = []
        having = None
        grouping_op = node.grouping_op
        if node.grouping is not None:
            if grouping_op == 'group all':
                if self.only_semantic:
                    data = None
                else:
                    data = operand.data.copy()
                self.aggregation_dataset = Dataset(name=operand.name,
                                                   components=operand.components,
                                                   data=data)
            # For Component handling in operators like time_agg
            self.is_from_grouping = True
            for x in node.grouping:
                groupings.append(self.visit(x))
            self.is_from_grouping = False
            if grouping_op == 'group all':
                comp_grouped = groupings[0]
                if comp_grouped.data is not None and len(comp_grouped.data) > 0:
                    operand.data[comp_grouped.name] = comp_grouped.data
                groupings = [comp_grouped.name]
                self.aggregation_dataset = None
            if node.having_clause is not None:
                self.aggregation_dataset = Dataset(name=operand.name,
                                                   components=deepcopy(operand.components),
                                                   data=pd.DataFrame(columns=operand.get_components_names()))
                self.aggregation_grouping = extract_grouping_identifiers(
                    operand.get_identifiers_names(),
                    node.grouping_op,
                    groupings)
                self.is_from_having = True
                # Empty data analysis on having - we do not care about the result
                self.visit(node.having_clause)
                # Reset to default values
                self.is_from_having = False
                self.aggregation_grouping = None
                self.aggregation_dataset = None
                having = getattr(node.having_clause, 'expr', "")
                having = self._format_having_expression_udo(having)

        elif self.is_from_having:
            groupings = self.aggregation_grouping
            # Setting here group by as we have already selected the identifiers we need
            grouping_op = 'group by'

        return AGGREGATION_MAPPING[node.op].analyze(operand, grouping_op, groupings, having)

    def _format_having_expression_udo(self, having: str):
        if self.udo_params is None:
            return having
        for k, v in self.udo_params[-1].items():
            old_param = None
            if f"{k} " in having:
                old_param = f"{k} "
            elif f" {k}" in having:
                old_param = f" {k}"
            if old_param is not None:
                if isinstance(v, str):
                    new_param = f" {v}"
                elif isinstance(v, (Dataset, Scalar)):
                    new_param = f" {v.name}"
                else:
                    new_param = f" {v.value}"
                having = having.replace(old_param, new_param)
        return having


    def visit_Analytic(self, node: AST.Analytic) -> None:
        if self.is_from_regular_aggregation:
            if node.operand is None:
                operand = self.regular_aggregation_dataset
            else:
                operand_comp = self.visit(node.operand)
                measure_names = self.regular_aggregation_dataset.get_measures_names()
                dataset_components = self.regular_aggregation_dataset.components.copy()
                for name in measure_names:
                    if name != operand_comp.name:
                        dataset_components.pop(name)

                if self.only_semantic:
                    data = None
                else:
                    data = self.regular_aggregation_dataset.data[
                                      dataset_components.keys()]

                operand = Dataset(name=self.regular_aggregation_dataset.name,
                                  components=dataset_components,
                                  data=data)

        else:
            operand: Dataset = self.visit(node.operand)
        partitioning = []
        ordering = []
        if self.udo_params is not None:
            if node.partition_by is not None:
                for comp_name in node.partition_by:
                    if comp_name in self.udo_params[-1]:
                        partitioning.append(self.udo_params[-1][comp_name])
                    else:
                        raise SemanticError("2-3-9", comp_type="Component", comp_name=comp_name, param="UDO parameters")
            if node.order_by is not None:
                for o in node.order_by:
                    if o.component in self.udo_params[-1]:
                        o.component = self.udo_params[-1][o.component]
                    else:
                        raise SemanticError("2-3-9", comp_type="Component", comp_name=o.component, param="UDO parameters")
                ordering = node.order_by

        else:
            partitioning = node.partition_by
            ordering = node.order_by if node.order_by is not None else []
        if not isinstance(operand, Dataset):
            raise SemanticError("2-3-4", op=node.op, comp="dataset")
        if node.partition_by is None:
            order_components = [x.component for x in node.order_by]
            partitioning = [x for x in operand.get_identifiers_names() if x not in order_components]

        params = []
        if node.params is not None:
            for param in node.params:
                if isinstance(param, AST.Constant):
                    params.append(param.value)
                else:
                    params.append(param)

        result = ANALYTIC_MAPPING[node.op].analyze(operand=operand,
                                                    partitioning=partitioning,
                                                    ordering=ordering,
                                                    window=node.window,
                                                    params=params)
        if not self.is_from_regular_aggregation:
            return result

        # Extracting the components we need (only identifiers)
        id_columns = self.regular_aggregation_dataset.get_identifiers_names()

        # # Extracting the component we need (only measure)
        measure_name = result.get_measures_names()[0]
        # Joining the result with the original dataset
        if self.only_semantic:
            data = None
        else:
            joined_result = pd.merge(
                self.regular_aggregation_dataset.data[id_columns],
                result.data,
                on=id_columns,
                how='inner')
            data = joined_result[measure_name]

        return DataComponent(name=measure_name,
                             data=data,
                             data_type=result.components[
                                 measure_name].data_type,
                             role=result.components[measure_name].role,
                             nullable=result.components[measure_name].nullable)

    def visit_MulOp(self, node: AST.MulOp):
        """
        MulOp: (op, children)

        op: BETWEEN : 'between'.

        Basic usage:

            for child in node.children:
                self.visit(child)
        """
        # Comparison Operators
        if node.op == BETWEEN:
            operand_element = self.visit(node.children[0])
            from_element = self.visit(node.children[1])
            to_element = self.visit(node.children[2])

            return Between.analyze(operand_element, from_element, to_element)

        # Comparison Operators
        elif node.op == EXISTS_IN:
            dataset_1 = self.visit(node.children[0])
            if not isinstance(dataset_1, Dataset):
                raise SemanticError("2-3-11", pos="First")
            dataset_2 = self.visit(node.children[1])
            if not isinstance(dataset_2, Dataset):
                raise SemanticError("2-3-11", pos="Second")

            retain_element = None
            if len(node.children) == 3:
                retain_element = self.visit(node.children[2])
                if isinstance(retain_element, Scalar):
                    retain_element = retain_element.value
                if retain_element == ALL:
                    retain_element = None

            return ExistIn.analyze(dataset_1, dataset_2, retain_element)

        # Set Operators.
        elif node.op in SET_MAPPING:
            datasets = []
            for child in node.children:
                datasets.append(self.visit(child))

            for ds in datasets:
                if not isinstance(ds, Dataset):
                    raise ValueError(f"Expected dataset, got {type(ds).__name__}")

            return SET_MAPPING[node.op].analyze(datasets)

        elif node.op == CURRENT_DATE:
            return Current_Date.analyze()

        else:
            raise SemanticError("1-3-5", op_type='MulOp', node_op=node.op)


    def visit_VarID(self, node: AST.VarID) -> Any:
        if self.is_from_assignment:
            return node.value
        # Having takes precedence as it is lower in the AST
        if self.udo_params is not None and node.value in self.udo_params[-1]:
            udo_element = self.udo_params[-1][node.value]
            if isinstance(udo_element, (Scalar, Dataset, DataComponent)):
                return udo_element
            # If it is only the component or dataset name, we rename the node.value
            node.value = udo_element
        if self.is_from_having or self.is_from_grouping:
            if node.value not in self.aggregation_dataset.components:
                raise SemanticError("1-1-1-10", op=None, comp_name=node.value,
                                    dataset_name=self.aggregation_dataset.name)
            if self.aggregation_dataset.data is None:
                data = None
            else:
                data = self.aggregation_dataset.data[node.value]
            return DataComponent(name=node.value,
                                 data=data,
                                 data_type=self.aggregation_dataset.components[
                                     node.value].data_type,
                                 role=self.aggregation_dataset.components[node.value].role,
                                 nullable=self.aggregation_dataset.components[node.value].nullable)
        if self.is_from_regular_aggregation:
            if self.is_from_join and node.value in self.datasets.keys():
                return self.datasets[node.value]
            if node.value in self.datasets and isinstance(self.datasets[node.value], Scalar):
                if node.value in self.regular_aggregation_dataset.components:
                    raise SemanticError("1-1-6-11", comp_name=node.value)
                return self.datasets[node.value]

            if self.regular_aggregation_dataset.data is not None:
                if self.is_from_join and node.value not in self.regular_aggregation_dataset.get_components_names():
                    is_partial_present = 0
                    found_comp = None
                    for comp_name in self.regular_aggregation_dataset.get_components_names():
                        if '#' in comp_name and comp_name.split('#')[1] == node.value:
                            is_partial_present += 1
                            found_comp = comp_name
                        elif '#' in node.value and node.value.split('#')[1] == comp_name:
                            is_partial_present += 1
                            found_comp = comp_name
                    if is_partial_present == 0:
                        raise SemanticError("1-1-1-10", comp_name=node.value, dataset_name=self.regular_aggregation_dataset.name)
                    elif is_partial_present == 2:
                        raise SemanticError("1-1-13-9", comp_name=node.value)
                    node.value = found_comp
                if node.value not in self.regular_aggregation_dataset.components:
                    raise SemanticError("1-1-1-10", comp_name=node.value, dataset_name=self.regular_aggregation_dataset.name)
                data = self.regular_aggregation_dataset.data[node.value]
            else:
                data = None

            return DataComponent(name=node.value,
                                 data=data,
                                 data_type=
                                 self.regular_aggregation_dataset.components[
                                     node.value].data_type,
                                 role=self.regular_aggregation_dataset.components[
                                     node.value].role,
                                 nullable=self.regular_aggregation_dataset.components[
                                     node.value].nullable)
        if self.is_from_rule:
            if node.value not in self.ruleset_signature:
                raise SemanticError("1-1-10-7", comp_name=node.value)
            comp_name = self.ruleset_signature[node.value]
            if comp_name not in self.ruleset_dataset.components:
                raise SemanticError("1-1-1-10", comp_name=node.value, dataset_name=self.ruleset_dataset.name)
            if self.rule_data is None:
                data = None
            else:
                data = self.rule_data[comp_name]
            return DataComponent(name=comp_name,
                                 data=data,
                                 data_type=self.ruleset_dataset.components[comp_name].data_type,
                                 role=self.ruleset_dataset.components[comp_name].role,
                                 nullable=self.ruleset_dataset.components[comp_name].nullable)
        if node.value not in self.datasets:
            raise SemanticError("2-3-6", dataset_name=node.value)
        return self.datasets[node.value]

    def visit_Collection(self, node: AST.Collection) -> Any:
        if node.kind == 'Set':
            elements = []
            duplicates = []
            for child in node.children:
                if isinstance(child, AST.ParamOp):
                    ref_element = child.children[1]
                else:
                    ref_element = child
                if ref_element in elements:
                    duplicates.append(ref_element)
                elements.append(self.visit(child).value)
            if len(duplicates) > 0:
                raise SemanticError("1-3-9", duplicates=duplicates)
            for element in elements:
                if type(element) != type(elements[0]):
                    raise Exception("All elements in a set must be of the same type")
            if len(elements) == 0:
                raise Exception("A set must contain at least one element")
            if len(elements) != len(set(elements)):
                raise Exception("A set must not contain duplicates")
            return ScalarSet(data_type=BASIC_TYPES[type(elements[0])], values=elements)
        elif node.kind == 'ValueDomain':
            if self.value_domains is None:
                raise SemanticError("2-3-10", comp_type="Value Domains")
            if node.name not in self.value_domains:
                raise SemanticError("1-3-23", name=node.name)
            vd = self.value_domains[node.name]
            return ScalarSet(data_type=vd.type, values=vd.setlist)
        else:
            raise SemanticError("1-3-26", name=node.name)
    def visit_RegularAggregation(self, node: AST.RegularAggregation) -> None:
        operands = []
        dataset = self.visit(node.dataset)
        if isinstance(dataset, Scalar):
            raise SemanticError("1-1-1-20", op=node.op)
        self.regular_aggregation_dataset = dataset
        if node.op == APPLY:
            op_map = BINARY_MAPPING
            return REGULAR_AGGREGATION_MAPPING[node.op].analyze(dataset, node.children, op_map)
        for child in node.children:
            self.is_from_regular_aggregation = True
            operands.append(self.visit(child))
            self.is_from_regular_aggregation = False
        if node.op == CALC:
            if any([isinstance(operand, Dataset) for operand in operands]):
                raise SemanticError("1-3-35", op=node.op)
        if node.op == AGGREGATE:
            # Extracting the role encoded inside the children assignments
            role_info = {child.left.value: child.left.role for child in node.children}
            dataset = copy(operands[0])
            dataset.name = self.regular_aggregation_dataset.name
            dataset.components = {comp_name: comp for comp_name, comp in dataset.components.items()
                                  if comp.role != Role.MEASURE}
            if dataset.data is not None:
                dataset.data = dataset.data[dataset.get_identifiers_names()]
            aux_operands = []
            for operand in operands:
                measure = operand.get_component(operand.get_measures_names()[0])
                data = operand.data[measure.name] if operand.data is not None else None
                # Getting role from encoded information
                # (handling also UDO params as it is present in the value of the mapping)
                if (self.udo_params is not None and
                        operand.name in self.udo_params[-1].values()):
                    role = None
                    for k, v in self.udo_params[-1].items():
                        if isinstance(v, str) and v == operand.name:
                            role_key = k
                            role = role_info[role_key]
                else:
                    role = role_info[operand.name]
                aux_operands.append(DataComponent(name=operand.name,
                                                  data=data,
                                                  data_type=measure.data_type,
                                                  role=role,
                                                  nullable=measure.nullable))
            operands = aux_operands
        self.regular_aggregation_dataset = None
        if node.op == FILTER:
            if not isinstance(operands[0], DataComponent):
                measure = child.left.value
                operands[0] = DataComponent(name=measure,
                                            data=operands[0].data[measure],
                                            data_type=operands[0].components[measure].data_type,
                                            role=operands[0].components[measure].role,
                                            nullable=operands[0].components[measure].nullable)
            return REGULAR_AGGREGATION_MAPPING[node.op].analyze(operands[0], dataset)
        if self.is_from_join:
            if node.op in [DROP, KEEP]:
                operands = [operand.get_measures_names() if isinstance(operand, Dataset) else operand.name if
                isinstance(operand, DataComponent) and operand.role is not Role.IDENTIFIER else
                operand for operand in operands]
                operands = list(set([item for sublist in operands for item in
                                     (sublist if isinstance(sublist, list) else [sublist])]))
            result = REGULAR_AGGREGATION_MAPPING[node.op].analyze(operands, dataset)
            if node.isLast:
                if result.data is not None:
                    result.data.rename(
                        columns={col: col[col.find('#') + 1:] for col in result.data.columns},
                        inplace=True)
                result.components = {comp_name[comp_name.find('#') + 1:]: comp for comp_name, comp
                                     in
                                     result.components.items()}
                for comp in result.components.values():
                    comp.name = comp.name[comp.name.find('#') + 1:]
                if result.data is not None:
                    result.data.reset_index(drop=True, inplace=True)
                self.is_from_join = False
            return result
        return REGULAR_AGGREGATION_MAPPING[node.op].analyze(operands, dataset)

    def visit_If(self, node: AST.If) -> Dataset:

        self.is_from_condition = True
        condition = self.visit(node.condition)
        self.is_from_condition = False

        if isinstance(condition, Scalar):
            thenValue = self.visit(node.thenOp)
            elseValue = self.visit(node.elseOp)
            if not isinstance(thenValue, Scalar) or not isinstance(elseValue, Scalar):
                raise SemanticError("1-1-9-3", op='If_op', then_name=thenValue.name, else_name=elseValue.name)
            if condition.value:
                return self.visit(node.thenOp)
            else:
                return self.visit(node.elseOp)

        # Analysis for data component and dataset
        else:
            if self.if_stack is None:
                self.if_stack = []
            if self.then_condition_dataset is None:
                self.then_condition_dataset = []
            if self.else_condition_dataset is None:
                self.else_condition_dataset = []
            self.generate_then_else_datasets(copy(condition))

        self.if_stack.append(THEN_ELSE['then'])
        self.is_from_if = True
        self.nested_if = 'T' if isinstance(node.thenOp, AST.If) else False
        thenOp = self.visit(node.thenOp)
        if isinstance(thenOp, Scalar) or not isinstance(node.thenOp, AST.BinOp):
            self.then_condition_dataset.pop()
            self.if_stack.pop()

        self.if_stack.append(THEN_ELSE['else'])
        self.is_from_if = True
        self.nested_if = 'E' if isinstance(node.elseOp, AST.If) else False
        elseOp = self.visit(node.elseOp)
        if isinstance(elseOp, Scalar) or (not isinstance(node.elseOp, AST.BinOp) and not isinstance(node.elseOp, AST.If)):
            if len(self.else_condition_dataset) > 0:
                self.else_condition_dataset.pop()
            if len(self.if_stack) > 0:
                self.if_stack.pop()

        return If.analyze(condition, thenOp, elseOp)

    def visit_RenameNode(self, node: AST.RenameNode) -> Any:
        if self.udo_params is not None:
            if "#" in node.old_name:
                if node.old_name.split('#')[1] in self.udo_params[-1]:
                    comp_name = self.udo_params[-1][node.old_name.split('#')[1]]
                    node.old_name = f"{node.old_name.split('#')[0]}#{comp_name}"
            else:
                if node.old_name in self.udo_params[-1]:
                    node.old_name = self.udo_params[-1][node.old_name]

        if self.is_from_join and node.old_name not in self.regular_aggregation_dataset.components:
            node.old_name = node.old_name.split('#')[1]

        return node

    def visit_Constant(self, node: AST.Constant) -> Any:
        return Scalar(name=str(node.value), value=node.value,
                      data_type=BASIC_TYPES[type(node.value)])

    def visit_JoinOp(self, node: AST.JoinOp) -> None:
        clause_elements = []
        for clause in node.clauses:
            clause_elements.append(self.visit(clause))
            if hasattr(clause, 'op') and clause.op == AS:
                # TODO: We need to delete somewhere the join datasets with alias that are added here
                self.datasets[clause_elements[-1].name] = clause_elements[-1]

        # No need to check using, regular aggregation is executed afterwards
        self.is_from_join = True
        return JOIN_MAPPING[node.op].analyze(clause_elements, node.using)

    def visit_ParamConstant(self, node: AST.ParamConstant) -> str:
        return node.value

    def visit_ParamOp(self, node: AST.ParamOp) -> None:
        if node.op == ROUND:
            op_element = self.visit(node.children[0])
            if len(node.params) != 0:
                param_element = self.visit(node.params[0])
            else:
                param_element = None

            return Round.analyze(op_element, param_element)

        # Numeric Operator
        elif node.op == TRUNC:
            op_element = self.visit(node.children[0])
            param_element = None
            if len(node.params) != 0:
                param_element = self.visit(node.params[0])

            return Trunc.analyze(op_element, param_element)

        elif node.op == SUBSTR or node.op == REPLACE or node.op == INSTR:
            params = [None, None, None]
            op_element = self.visit(node.children[0])
            for i, node_param in enumerate(node.params):
                params[i] = self.visit(node_param)
            param1, param2, param3 = tuple(params)
            if node.op == SUBSTR:
                return Substr.analyze(op_element, param1, param2)
            elif node.op == REPLACE:
                return Replace.analyze(op_element, param1, param2)
            elif node.op == INSTR:
                return Instr.analyze(op_element, param1, param2, param3)
            else:
                raise NotImplementedError
        elif node.op == HAVING:
            for id_name in self.aggregation_grouping:
                if id_name not in self.aggregation_dataset.components:
                    raise SemanticError("1-1-2-4", op=node.op, id_name=id_name)
            if len(self.aggregation_dataset.get_measures()) != 1:
                raise ValueError("Only one measure is allowed")
            # Deepcopy is necessary for components to avoid changing the original dataset
            self.aggregation_dataset.components = {comp_name: deepcopy(comp) for comp_name, comp in
                                                   self.aggregation_dataset.components.items()
                                                   if comp_name in self.aggregation_grouping
                                                   or comp.role == Role.MEASURE}
            self.aggregation_dataset.data = self.aggregation_dataset.data[
                self.aggregation_dataset.get_identifiers_names() +
                self.aggregation_dataset.get_measures_names()]
<<<<<<< HEAD
            self.visit(node.params)
            return None
=======
            result = self.visit(node.params)

            # We get only the identifiers we need that have true values when grouped
            measure = result.get_measures()[0]
            if measure.data_type != Boolean:
                raise SemanticError("1-1-2-3", type=SCALAR_TYPES_CLASS_REVERSE[Boolean])
            result.data = result.data[result.data[measure.name]]
            # result.data.drop(columns=[measure_name], inplace=True)
            result.data.drop(columns=[measure.name])
            return result.data
>>>>>>> f17d7b7f
        elif node.op == FILL_TIME_SERIES:
            mode = self.visit(node.params[0]) if len(node.params) == 1 else 'all'
            return Fill_time_series.analyze(self.visit(node.children[0]), mode)
        elif node.op == CAST:
            operand = self.visit(node.children[0])
            scalar_type = node.children[1]
            mask = None
            if len(node.params) > 0:
                mask = self.visit(node.params[0])
            return Cast.analyze(operand, scalar_type, mask)

        elif node.op == CHECK_DATAPOINT:
            if self.dprs is None:
                raise SemanticError("1-3-19", node_type="Datapoint Rulesets", node_value="")
            # Checking if ruleset exists
            dpr_name = node.children[1]
            if dpr_name not in self.dprs:
                raise SemanticError("1-3-19", node_type="Datapoint Ruleset", node_value=dpr_name)
            dpr_info = self.dprs[dpr_name]

            # Extracting dataset
            dataset_element = self.visit(node.children[0])
            if not isinstance(dataset_element, Dataset):
                raise SemanticError("1-1-1-20", op=node.op)
            # Checking if list of components supplied is valid
            if len(node.children) > 2:
                for comp_name in node.children[2:]:
                    if comp_name not in dataset_element.components:
                        raise SemanticError("1-1-1-10", comp_name=comp_name,
                                            dataset_name=dataset_element.name)
                if dpr_info['signature_type'] == 'variable':
                    for i, comp_name in enumerate(node.children[2:]):
                        if comp_name != dpr_info['params'][i]:
                            raise SemanticError("1-1-10-3", op=node.op,
                                                expected=dpr_info['params'][i],
                                                found=comp_name)

            output = node.params[0]  # invalid, all_measures, all

            rule_output_values = {}
            self.ruleset_dataset = dataset_element
            self.ruleset_signature = dpr_info['signature']
            # Gather rule data, adding the ruleset dataset to the interpreter
            for rule in dpr_info['rules']:
                rule_output_values[rule.name] = {
                    "errorcode": rule.erCode,
                    "errorlevel": rule.erLevel,
                    "output": self.visit(rule)
                }
            self.ruleset_signature = None
            self.ruleset_dataset = None

            # Datapoint Ruleset final evaluation
            return Check_Datapoint.analyze(dataset_element=dataset_element,
                                            rule_info=rule_output_values,
                                            output=output)
        elif node.op in (CHECK_HIERARCHY, HIERARCHY):
            if len(node.children) == 3:
                dataset, component, hr_name = (self.visit(x) for x in node.children)
                cond_components = []
            else:
                children = [self.visit(x) for x in node.children]
                dataset = children[0]
                component = children[1]
                hr_name = children[2]
                cond_components = children[3:]

            # Input is always dataset
            mode, input_, output = (self.visit(param) for param in node.params)

            # Sanitise the hierarchical ruleset and the call

            if self.hrs is None:
                raise SemanticError("1-3-19", node_type="Hierarchical Rulesets", node_value="")
            if hr_name not in self.hrs:
                raise SemanticError("1-3-19", node_type="Hierarchical Ruleset", node_value=hr_name)

            if not isinstance(dataset, Dataset):
                raise SemanticError("1-1-1-20", op=node.op)

            hr_info = self.hrs[hr_name]

            if len(cond_components) != len(hr_info['condition']):
                raise SemanticError("1-1-10-2", op=node.op)

            if hr_info['node'].signature_type == 'variable' and hr_info['signature'] != component:
                raise SemanticError("1-1-10-3", op=node.op,
                                    found=component,
                                    expected=hr_info['signature'])
            elif hr_info['node'].signature_type == 'valuedomain' and component is None:
                raise SemanticError("1-1-10-4", op=node.op)

            cond_info = {}
            for i, cond_comp in enumerate(hr_info['condition']):
                if hr_info['node'].signature_type == 'variable' and cond_components[i] != cond_comp:
                    raise SemanticError("1-1-10-6", op=node.op,
                                        expected=cond_comp, found=cond_components[i])
                cond_info[cond_comp] = cond_components[i]

            if node.op == HIERARCHY:
                aux = []
                for rule in hr_info['rules']:
                    if rule.rule.op == EQ:
                        aux.append(rule)
                    elif rule.rule.op == WHEN:
                        if rule.rule.right.op == EQ:
                            aux.append(rule)
                # Filter only the rules with HRBinOP as =,
                # as they are the ones that will be computed
                if len(aux) == 0:
                    raise SemanticError("1-1-10-5")
                hr_info['rules'] = aux

                hierarchy_ast = AST.HRuleset(name=hr_name,
                                             signature_type=hr_info['node'].signature_type,
                                             element=hr_info['node'].element, rules=aux)
                HRDAGAnalyzer().visit(hierarchy_ast)

            Check_Hierarchy.validate_hr_dataset(dataset, component)

            # Gather rule data, adding the necessary elements to the interpreter
            # for simplicity
            self.ruleset_dataset = dataset
            self.ruleset_signature = {**{"RULE_COMPONENT": component}, **cond_info}
            self.hr_mode = mode
            self.hr_input = input_
            rule_output_values = {}
            if node.op == HIERARCHY:
                self.is_from_hr_agg = True
                self.hr_agg_rules_computed = {}
                for rule in hr_info['rules']:
                    self.visit(rule)
                self.is_from_hr_agg = False
            else:
                self.is_from_hr_val = True
                for rule in hr_info['rules']:
                    rule_output_values[rule.name] = {
                        "errorcode": rule.erCode,
                        "errorlevel": rule.erLevel,
                        "output": self.visit(rule)
                    }
                self.is_from_hr_val = False
            self.ruleset_signature = None
            self.ruleset_dataset = None
            self.hr_mode = None
            self.hr_input = None

            # Final evaluation
            if node.op == CHECK_HIERARCHY:
                result = Check_Hierarchy.analyze(dataset_element=dataset,
                                                  rule_info=rule_output_values,
                                                  output=output)
                del rule_output_values
            else:
                result = Hierarchy.analyze(dataset, self.hr_agg_rules_computed, output)
                self.hr_agg_rules_computed = None
            return result

        raise SemanticError("1-3-5", op_type='ParamOp', node_op=node.op)

    def visit_DPRule(self, node: AST.DPRule) -> None:
        self.is_from_rule = True
        if self.ruleset_dataset.data is None:
            self.rule_data = None
        else:
            self.rule_data = self.ruleset_dataset.data.copy()
        validation_data = self.visit(node.rule)
        if isinstance(validation_data, DataComponent):
            if self.rule_data is not None:
                aux = self.rule_data[self.ruleset_dataset.get_components_names()]
                aux['bool_var'] = validation_data.data
                validation_data = aux
        self.rule_data = None
        self.is_from_rule = False
        return validation_data

    def visit_HRule(self, node: AST.HRule) -> None:
        self.is_from_rule = True
        if self.ruleset_dataset.data is None:
            self.rule_data = None
        else:
            self.rule_data = self.ruleset_dataset.data.copy()
        rule_result = self.visit(node.rule)
        if rule_result is None:
            self.is_from_rule = False
            return None
        if self.is_from_hr_agg:
            measure_name = rule_result.get_measures_names()[0]
            if rule_result.data is not None:
                if len(rule_result.data[measure_name]) > 0:
                    self.hr_agg_rules_computed[rule_result.name] = rule_result.data
        else:
            rule_result = rule_result.data
        self.rule_data = None
        self.is_from_rule = False
        return rule_result

    def visit_HRBinOp(self, node: AST.HRBinOp) -> None:
        if node.op == WHEN:
            filter_comp = self.visit(node.left)
            if self.rule_data is None:
                return None
            filtering_indexes = filter_comp.data[
                filter_comp.data.notnull() & filter_comp.data == True].index
            non_filtering_indexes = filter_comp.data[
                filter_comp.data.isnull() | filter_comp.data == False].index
            original_data = self.rule_data.copy()
            self.rule_data = self.rule_data.iloc[filtering_indexes].reset_index(drop=True)
            result_validation = self.visit(node.right)
            if self.is_from_hr_agg or self.is_from_hr_val:
                # We only need to filter rule_data on HR
                return result_validation
            self.rule_data['bool_var'] = result_validation.data
            original_data = original_data.merge(self.rule_data, how='left',
                                                on=original_data.columns.tolist())
            original_data.loc[non_filtering_indexes, 'bool_var'] = True
            return original_data
        elif node.op in HR_COMP_MAPPING:
            self.is_from_assignment = True
            if self.hr_mode in ('partial_null', 'partial_zero'):
                self.hr_partial_is_valid = []
            left_operand = self.visit(node.left)
            self.is_from_assignment = False
            right_operand = self.visit(node.right)
            if isinstance(right_operand, Dataset):
                right_operand = get_measure_from_dataset(right_operand, node.right.value)

            if self.hr_mode in ('partial_null', 'partial_zero'):
                # Check all values were present in the dataset
                if self.hr_partial_is_valid and not any(self.hr_partial_is_valid):
                    right_operand.data = right_operand.data.map(lambda x: "REMOVE_VALUE")
                self.hr_partial_is_valid = []

            if self.is_from_hr_agg:
                return HAAssignment.analyze(left_operand, right_operand, self.hr_mode)
            else:
                result = HR_COMP_MAPPING[node.op].analyze(left_operand, right_operand,
                                                           self.hr_mode)
                left_measure = left_operand.get_measures()[0]
                if left_operand.data is None:
                    result.data = None
                else:
                    left_original_measure_data = left_operand.data[left_measure.name]
                    result.data[left_measure.name] = left_original_measure_data
                result.components[left_measure.name] = left_measure
                return result
        else:
            left_operand = self.visit(node.left)
            right_operand = self.visit(node.right)
            if isinstance(left_operand, Dataset) and isinstance(right_operand,
                                                                Dataset) and self.hr_mode in (
            'partial_null', 'partial_zero') and not self.only_semantic:
                measure_name = left_operand.get_measures_names()[0]
                left_null_indexes = set(
                    list(left_operand.data[left_operand.data[measure_name].isnull()].index))
                right_null_indexes = set(
                    list(right_operand.data[right_operand.data[measure_name].isnull()].index))
                # If no indexes are in common, then one datapoint is not null
                invalid_indexes = left_null_indexes.intersection(right_null_indexes)
                if len(invalid_indexes) > 0:
                    left_operand.data.loc[invalid_indexes, measure_name] = "REMOVE_VALUE"
            if isinstance(left_operand, Dataset):
                left_operand = get_measure_from_dataset(left_operand, node.left.value)
            if isinstance(right_operand, Dataset):
                right_operand = get_measure_from_dataset(right_operand, node.right.value)
            return HR_NUM_BINARY_MAPPING[node.op].analyze(left_operand, right_operand)

    def visit_HRUnOp(self, node: AST.HRUnOp) -> None:
        operand = self.visit(node.operand)
        return HR_UNARY_MAPPING[node.op].analyze(operand)

    def visit_Validation(self, node: AST.Validation) -> Dataset:

        validation_element = self.visit(node.validation)
        if not isinstance(validation_element, Dataset):
            raise ValueError(f"Expected dataset, got {type(validation_element).__name__}")

        imbalance_element = None
        if node.imbalance is not None:
            imbalance_element = self.visit(node.imbalance)
            if not isinstance(imbalance_element, Dataset):
                raise ValueError(f"Expected dataset, got {type(validation_element).__name__}")

        return Check.analyze(validation_element=validation_element,
                              imbalance_element=imbalance_element,
                              error_code=node.error_code,
                              error_level=node.error_level,
                              invalid=node.invalid)

    def visit_EvalOp(self, node: AST.EvalOp) -> Dataset:
        """
        EvalOp: (name, children, output, language)

        Basic usage:

            for child in node.children:
                self.visit(child)
            if node.output != None:
                self.visit(node.output)

        """
        if node.language not in EXTERNAL:
            raise Exception(f"Language {node.language} not supported on Eval")

        if self.external_routines is None:
            raise SemanticError("2-3-10", comp_type="External Routines")

        if node.name not in self.external_routines:
            raise SemanticError("1-3-5", op_type='External Routine', node_op=node.name)
        external_routine = self.external_routines[node.name]
        operands = {}
        for operand in node.operands:
            element = (self.visit(operand))
            if not isinstance(element, Dataset):
                raise ValueError(f"Expected dataset, got {type(element).__name__} as Eval Operand")
            operands[element.name.split(".")[1] if "." in element.name else element.name] = element
        output_to_check = node.output
        return Eval.analyze(operands, external_routine, output_to_check)

    def generate_then_else_datasets(self, condition):
        components = {}
        if isinstance(condition, Dataset):
            if len(condition.get_measures()) != 1 or condition.get_measures()[0].data_type != \
                    BASIC_TYPES[bool]:
                raise ValueError("Only one boolean measure is allowed on condition dataset")
            name = condition.get_measures_names()[0]
            if condition.data is None or condition.data.empty:
                data = None
            else:
                data = condition.data[name]
                components = {comp.name: comp for comp in condition.get_identifiers()}

        else:
            if condition.data_type != BASIC_TYPES[bool]:
                raise ValueError("Only boolean scalars are allowed on data component condition")
            name = condition.name
            if condition.data is None:
                data = None
            else:
                data = condition.data

        if data is not None:
            if self.nested_if:
                merge_df = self.then_condition_dataset[-1] if self.if_stack[-1] == THEN_ELSE['then'] else self.else_condition_dataset[-1]
                indexes = merge_df.data[merge_df.data.columns[-1]]
            else:
                indexes = data.index
            data = data.fillna(False)

            if isinstance(condition, Dataset):
                then_data = condition.data[condition.data[name] == True]
                then_indexes = [i for i in indexes if data[i] == True]
                if len(then_data) > len(then_indexes):
                    then_data = then_data.iloc[then_indexes]
                then_data[name] = then_indexes
                else_data = condition.data[condition.data[name] != True]
                else_indexes = [i for i in indexes if data[i] != True]
                if len(else_data) > len(else_indexes):
                    else_data = else_data.iloc[else_indexes]
                else_data[name] = else_indexes
            else:
                then_data = pd.DataFrame({name: [i for i in indexes if data[i]]})
                else_data = pd.DataFrame({name: [i for i in indexes if not data[i]]})
        else:
            then_data = pd.DataFrame({name: []})
            else_data = pd.DataFrame({name: []})
        components.update(
            {name: Component(name=name, data_type=BASIC_TYPES[int], role=Role.MEASURE, nullable=True)})
        then_dataset = Dataset(name=name, components=components, data=then_data)
        else_dataset = Dataset(name=name, components=components, data=else_data)
        self.then_condition_dataset.append(then_dataset)
        self.else_condition_dataset.append(else_dataset)

    def merge_then_else_datasets(self, left_operand: Dataset | DataComponent, right_operand):
        merge_dataset = self.then_condition_dataset.pop() if self.if_stack.pop() == THEN_ELSE['then'] else (
            self.else_condition_dataset.pop())
        merge_index = merge_dataset.data[merge_dataset.get_measures_names()[0]].to_list()
        ids = merge_dataset.get_identifiers_names()
        if isinstance(left_operand, Dataset | DataComponent):
            if left_operand.data is None:
                return left_operand, right_operand
            if isinstance(left_operand, Dataset):
                dataset_index = left_operand.data.index[left_operand.data[ids].apply(tuple, 1).isin(merge_dataset.data[ids].apply(tuple, 1))]
                left = left_operand.data[left_operand.get_measures_names()[0]]
                left_operand.data[left_operand.get_measures_names()[0]] = left.reindex(dataset_index, fill_value=None)
            else:
                left = left_operand.data
                left_operand.data = left.reindex(merge_index, fill_value=None)
        if isinstance(right_operand, Dataset | DataComponent):
            if right_operand.data is None:
                return left_operand, right_operand
            if isinstance(right_operand, Dataset):
                dataset_index = right_operand.data.index[right_operand.data[ids].apply(tuple, 1).isin(merge_dataset.data[ids].apply(tuple, 1))]
                right = right_operand.data[right_operand.get_measures_names()[0]]
                right_operand.data[right_operand.get_measures_names()[0]] = right.reindex(
                    dataset_index, fill_value=None)
            else:
                right = right_operand.data
                right_operand.data = right.reindex(merge_index, fill_value=None)
        return left_operand, right_operand

    def visit_Identifier(self, node: AST.Identifier) -> AST.AST:
        """
        Identifier: (value)

        Basic usage:

            return node.value
        """

        if self.udo_params is not None and node.value in self.udo_params[-1]:
            return self.udo_params[-1][node.value]

        if node.value in self.datasets:
            if self.is_from_assignment:
                return self.datasets[node.value].name
            return self.datasets[node.value]
        return node.value

    def visit_DefIdentifier(self, node: AST.DefIdentifier) -> AST.AST:
        """
        DefIdentifier: (value, kind)

        Basic usage:

            return node.value
        """
        partial_is_valid = True
        # Only for Hierarchical Rulesets
        if not (self.is_from_rule and node.kind == 'CodeItemID'):
            return node.value

        # Getting Dataset elements
        result_components = {comp_name: copy(comp) for comp_name, comp in
                             self.ruleset_dataset.components.items()}
        hr_component = self.ruleset_signature["RULE_COMPONENT"]

        name = node.value

        if self.rule_data is None:
            return Dataset(name=name, components=result_components, data=None)

        condition = None
        if hasattr(node, '_right_condition'):
            condition: DataComponent = self.visit(node._right_condition)
            condition = condition.data[condition.data == True].index

        if self.hr_input == "rule" and node.value in self.hr_agg_rules_computed:
            df = self.hr_agg_rules_computed[node.value].copy()
            return Dataset(name=name, components=result_components, data=df)

        df = self.rule_data.copy()
        if condition is not None:
            df = df.loc[condition].reset_index(drop=True)
        measure_name = self.ruleset_dataset.get_measures_names()[0]
        if node.value in df[hr_component].values:
            rest_identifiers = [comp.name for comp in result_components.values()
                                if comp.role == Role.IDENTIFIER and comp.name != hr_component]
            code_data = df[df[hr_component] == node.value].reset_index(drop=True)
            code_data = code_data.merge(df[rest_identifiers], how='right', on=rest_identifiers)
            code_data = code_data.drop_duplicates().reset_index(drop=True)

            # If the value is in the dataset, we create a new row
            # based on the hierarchy mode
            # (Missing data points are considered,
            # lines 6483-6510 of the reference manual)
            if self.hr_mode in ('partial_null', 'partial_zero'):
                # We do not care about the presence of the leftCodeItem in Hierarchy Roll-up
                if self.is_from_hr_agg and self.is_from_assignment:
                    pass
                elif code_data[hr_component].isnull().any():
                    partial_is_valid = False

            if self.hr_mode in ('non_zero', 'partial_zero', 'always_zero'):
                fill_indexes = code_data[code_data[hr_component].isnull()].index
                code_data.loc[fill_indexes, measure_name] = 0
            code_data[hr_component] = node.value
            df = code_data
        else:
            # If the value is not in the dataset, we create a new row
            # based on the hierarchy mode
            # (Missing data points are considered,
            # lines 6483-6510 of the reference manual)
            if self.hr_mode in ('partial_null', 'partial_zero'):
                # We do not care about the presence of the leftCodeItem in Hierarchy Roll-up
                if self.is_from_hr_agg and self.is_from_assignment:
                    pass
                elif self.hr_mode == 'partial_null':
                    partial_is_valid = False
            df = df.head(1)
            df[hr_component] = node.value
            if self.hr_mode in ('non_zero', 'partial_zero', 'always_zero'):
                df[measure_name] = 0
            else:  # For non_null, partial_null and always_null
                df[measure_name] = None
        if self.hr_mode in ('partial_null', 'partial_zero'):
            self.hr_partial_is_valid.append(partial_is_valid)
        return Dataset(name=name, components=result_components, data=df)

    def visit_UDOCall(self, node: AST.UDOCall) -> None:
        if self.udos is None:
            raise SemanticError("2-3-10", comp_type="User Defined Operators")
        elif node.op not in self.udos:
            raise SemanticError("1-3-5", node_op=node.op, op_type='User Defined Operator')

        signature_values = {}

        operator = self.udos[node.op]

        if operator['output'] == 'Component' and not (self.is_from_regular_aggregation or self.is_from_rule):
            raise SemanticError("1-3-29", op=node.op)

        for i, param in enumerate(operator['params']):
            if i >= len(node.params):
                if 'default' in param:
                    value = self.visit(param['default']).value
                    signature_values[param['name']] = Scalar(name=str(value), value=value,
                                                             data_type=BASIC_TYPES[type(value)])
                else:
                    raise SemanticError("1-3-28", op=node.op, received=len(node.params),
                                        expected=len(operator['params']))
            else:
                if isinstance(param['type'], str):  # Scalar, Dataset, Component
                    if param['type'] == 'Scalar':
                        signature_values[param['name']] = self.visit(node.params[i])
                    elif param['type'] in ['Dataset', 'Component']:
                        if isinstance(node.params[i], AST.VarID):
                            signature_values[param['name']] = node.params[i].value
                        else:
                            param_element = self.visit(node.params[i])
                            if isinstance(param_element, Dataset):
                                if param['type'] == 'Component':
                                    raise SemanticError("1-4-1-1", op=node.op,
                                                        option=param['name'], type_1=param['type'],
                                                        type_2='Dataset')
                            elif isinstance(param_element, Scalar) and param['type'] in ['Dataset', 'Component']:
                                raise SemanticError("1-4-1-1", op=node.op,
                                                    option=param['name'], type_1=param['type'],
                                                    type_2='Scalar')
                            signature_values[param['name']] = param_element

                    else:
                        raise NotImplementedError
                elif issubclass(param['type'], ScalarType):  # Basic types
                    # For basic Scalar types (Integer, Float, String, Boolean)
                    # We validate the type is correct and cast the value
                    param_element = self.visit(node.params[i])
                    if isinstance(param_element, (Dataset, DataComponent)):
                        type_2 = 'Dataset' if isinstance(param_element, Dataset) else 'Component'
                        raise SemanticError("1-4-1-1", op=node.op,
                                            option=param['name'], type_1=param['type'],
                                            type_2=type_2)
                    scalar_type = param['type']
                    if not check_unary_implicit_promotion(param_element.data_type, scalar_type):
                        raise SemanticError("2-3-5", param_type=scalar_type, type_name=param_element.data_type, op=node.op, param_name=param['name'])
                    signature_values[param['name']] = Scalar(name=param_element.name,
                                                             value=scalar_type.cast(
                                                                 param_element.value),
                                                             data_type=scalar_type)
                else:
                    raise NotImplementedError

        # We set it here to a list to start the stack of UDO params
        if self.udo_params is None:
            self.udo_params = []

        # Adding parameters to the stack
        self.udo_params.append(signature_values)

        # Calling the UDO AST, we use deepcopy to avoid changing the original UDO AST
        result = self.visit(deepcopy(operator['expression']))

        if self.is_from_regular_aggregation or self.is_from_rule:
            result_type = 'Component' if isinstance(result, DataComponent) else 'Scalar'
        else:
            result_type = 'Scalar' if isinstance(result, Scalar) else 'Dataset'

        if result_type != operator['output']:
            raise SemanticError("1-4-1-1", op=node.op, option='output',
                                type_1=operator['output'],
                                type_2=result_type)

        # We pop the last element of the stack (current UDO params)
        # to avoid using them in the next UDO call
        self.udo_params.pop()



        # We set to None if empty to ensure we do not use these params anymore
        if len(self.udo_params) == 0:
            self.udo_params = None
        return result

    def visit_TimeAggregation(self, node: AST.TimeAggregation) -> None:
        operand = self.visit(node.operand)

        return Time_Aggregation.analyze(operand=operand, period_from=node.period_from,
                                         period_to=node.period_to, conf=node.conf)
<|MERGE_RESOLUTION|>--- conflicted
+++ resolved
@@ -11,20 +11,11 @@
 import Operators
 from AST.ASTTemplate import ASTTemplate
 from AST.DAG import HRDAGAnalyzer
-<<<<<<< HEAD
 from AST.Grammar.tokens import AGGREGATE, ALL, APPLY, AS, BETWEEN, CHECK_DATAPOINT, DROP, EXISTS_IN, \
     EXTERNAL, FILTER, HAVING, INSTR, KEEP, MEMBERSHIP, REPLACE, ROUND, SUBSTR, TRUNC, WHEN, \
     FILL_TIME_SERIES, CAST, CHECK_HIERARCHY, HIERARCHY, EQ, CURRENT_DATE
-from DataTypes import BASIC_TYPES, check_unary_implicit_promotion, ScalarType
-=======
-from AST.Grammar.tokens import AGGREGATE, ALL, APPLY, AS, BETWEEN, \
-    CHECK_DATAPOINT, DROP, EXISTS_IN, \
-    EXTERNAL, FILTER, HAVING, INSTR, KEEP, MEMBERSHIP, REPLACE, ROUND, SUBSTR, \
-    TRUNC, WHEN, \
-    FILL_TIME_SERIES, CAST, CHECK_HIERARCHY, HIERARCHY, EQ, CURRENT_DATE,  CALC
-from DataTypes import BASIC_TYPES, check_unary_implicit_promotion, ScalarType, \
-    SCALAR_TYPES_CLASS_REVERSE, Boolean
->>>>>>> f17d7b7f
+from DataTypes import BASIC_TYPES, check_unary_implicit_promotion, ScalarType, Boolean, \
+    SCALAR_TYPES_CLASS_REVERSE
 from Exceptions import SemanticError
 from Model import DataComponent, Dataset, ExternalRoutine, Role, Scalar, ScalarSet, Component, \
     ValueDomain
@@ -298,10 +289,7 @@
             if right_operand not in left_operand.components and '#' in right_operand:
                 right_operand = right_operand.split('#')[1]
             if self.is_from_component_assignment:
-<<<<<<< HEAD
                 return BINARY_MAPPING[node.op].analyze(left_operand, right_operand, self.is_from_component_assignment)
-=======
-                return BINARY_MAPPING[node.op].evaluate(left_operand, right_operand, self.is_from_component_assignment)
             elif self.is_from_regular_aggregation:
                 raise SemanticError("1-1-6-6", dataset_name=left_operand, comp_name=right_operand)
             elif len(left_operand.get_identifiers()) == 0:
@@ -312,7 +300,6 @@
         #         dataset_name = left_operand.name
         #         if dataset_name != alias:
         #             raise SemanticError("1-1-13-1", op=node.op, duplicates=alias)
->>>>>>> f17d7b7f
         return BINARY_MAPPING[node.op].analyze(left_operand, right_operand)
 
     def visit_UnaryOp(self, node: AST.UnaryOp) -> None:
@@ -902,21 +889,11 @@
             self.aggregation_dataset.data = self.aggregation_dataset.data[
                 self.aggregation_dataset.get_identifiers_names() +
                 self.aggregation_dataset.get_measures_names()]
-<<<<<<< HEAD
-            self.visit(node.params)
-            return None
-=======
             result = self.visit(node.params)
-
-            # We get only the identifiers we need that have true values when grouped
             measure = result.get_measures()[0]
             if measure.data_type != Boolean:
                 raise SemanticError("1-1-2-3", type=SCALAR_TYPES_CLASS_REVERSE[Boolean])
-            result.data = result.data[result.data[measure.name]]
-            # result.data.drop(columns=[measure_name], inplace=True)
-            result.data.drop(columns=[measure.name])
-            return result.data
->>>>>>> f17d7b7f
+            return None
         elif node.op == FILL_TIME_SERIES:
             mode = self.visit(node.params[0]) if len(node.params) == 1 else 'all'
             return Fill_time_series.analyze(self.visit(node.children[0]), mode)
