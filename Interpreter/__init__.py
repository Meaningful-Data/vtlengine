from copy import copy, deepcopy
from dataclasses import dataclass
from typing import Any, Dict, List, Optional, Union

import pandas as pd

import AST
import Operators
from AST.ASTTemplate import ASTTemplate
from AST.DAG import HRDAGAnalyzer
from AST.Grammar.tokens import AGGREGATE, ALL, APPLY, AS, BETWEEN, \
    CHECK_DATAPOINT, DROP, EXISTS_IN, \
    EXTERNAL, FILTER, HAVING, INSTR, KEEP, MEMBERSHIP, REPLACE, ROUND, SUBSTR, \
    TRUNC, WHEN, \
    FILL_TIME_SERIES, CAST, CHECK_HIERARCHY, HIERARCHY, EQ, CURRENT_DATE, \
    IDENTIFIER, GT, GTE, LT, LTE, NEQ, PLUS, MINUS, MULT, NOT_IN, IN, DIV, AND, \
    OR
from DataTypes import BASIC_TYPES, check_unary_implicit_promotion, ScalarType
from Exceptions import SemanticError
from Model import DataComponent, Dataset, ExternalRoutine, Role, Scalar, ScalarSet, Component, \
    ValueDomain
from Operators.Aggregation import extract_grouping_identifiers
from Operators.Assignment import Assignment
from Operators.CastOperator import Cast
from Operators.Comparison import Between, ExistIn
from Operators.Conditional import If
from Operators.General import Eval
from Operators.HROperators import get_measure_from_dataset, HAAssignment, Hierarchy
from Operators.Numeric import Round, Trunc
from Operators.String import Instr, Replace, Substr
from Operators.Time import Fill_time_series, Time_Aggregation, Current_Date
from Operators.Validation import Check, Check_Datapoint, Check_Hierarchy
from Utils import AGGREGATION_MAPPING, ANALYTIC_MAPPING, BINARY_MAPPING, JOIN_MAPPING, \
    REGULAR_AGGREGATION_MAPPING, ROLE_SETTER_MAPPING, SET_MAPPING, UNARY_MAPPING, THEN_ELSE, \
    HR_UNARY_MAPPING, HR_COMP_MAPPING, HR_NUM_BINARY_MAPPING


# noinspection PyTypeChecker
@dataclass
class InterpreterAnalyzer(ASTTemplate):
    # Model elements
    datasets: Dict[str, Dataset]
    value_domains: Optional[Dict[str, ValueDomain]] = None
    external_routines: Optional[Dict[str, ExternalRoutine]] = None
    # Analysis mode
    only_semantic: bool = False
    # Flags to change behavior
    is_from_assignment: bool = False
    is_from_component_assignment: bool = False
    is_from_regular_aggregation: bool = False
    is_from_grouping: bool = False
    is_from_having: bool = False
    is_from_rule: bool = False
    is_from_join: bool = False
    is_from_condition: bool = False
    is_from_hr_val: bool = False
    is_from_hr_agg: bool = False
    if_stack: Optional[List[str]] = None
    # Handlers for simplicity
    regular_aggregation_dataset: Optional[Dataset] = None
    aggregation_grouping: Optional[List[str]] = None
    aggregation_dataset: Optional[Dataset] = None
    then_condition_dataset: Optional[List[pd.DataFrame]] = None
    else_condition_dataset: Optional[List[pd.DataFrame]] = None
    ruleset_dataset: Optional[Dataset] = None
    rule_data: Optional[pd.DataFrame] = None
    ruleset_signature: Dict[str, str] = None
    udo_params: List[Dict[str, Any]] = None
    hr_agg_rules_computed: Optional[Dict[str, pd.DataFrame]] = None
    hr_mode: Optional[str] = None
    hr_input: Optional[str] = None
    hr_partial_is_valid: Optional[List[bool]] = None
    hr_condition: Optional[Dict[str, str]] = None
    # DL
    dprs: Dict[str, Dict[str, Any]] = None
    udos: Dict[str, Dict[str, Any]] = None
    hrs: Dict[str, Dict[str, Any]] = None

    def visit_Start(self, node: AST.Start) -> Any:
        if self.only_semantic:
            Operators.only_semantic = True
        else:
            Operators.only_semantic = False
        results = {}
        for child in node.children:
            if not isinstance(child, (AST.HRuleset, AST.DPRuleset, AST.Operator)):
                if not isinstance(child, (AST.Assignment, AST.PersistentAssignment)):
                    raise SemanticError("1-3-17")
            result = self.visit(child)
            # TODO: Execute collected operations from Spark and add explain
            if isinstance(result, Union[Dataset, Scalar]):
                self.datasets[result.name] = result
                results[result.name] = result
        return results

    # Definition Language

    def visit_Operator(self, node: AST.Operator) -> None:

        if self.udos is None:
            self.udos = {}
        elif node.op in self.udos:
            raise ValueError(f"User Defined Operator {node.op} already exists")

        param_info = []
        for param in node.parameters:
            if param.name in param_info:
                raise ValueError(f"Duplicated Parameter {param.name} in UDO {node.op}")
            # We use a string for model types, but the data type class for basic types
            # (Integer, Number, String, Boolean, ...)
            if isinstance(param.type_, (Dataset, Component, Scalar)):
                type_ = param.type_.__class__.__name__
            else:
                type_ = param.type_
            param_info.append({"name": param.name, "type": type_})
            if param.default is not None:
                param_info[-1]["default"] = param.default
            if len(param_info) > 1:
                previous_default = param_info[0]
                for i in [1, len(param_info) - 1]:
                    if previous_default is True and param_info[i] is False:
                        raise SemanticError("1-3-12")
                    previous_default = param_info[i]

        self.udos[node.op] = {
            'params': param_info,
            'expression': node.expression,
            'output': node.output_type
        }

    def visit_DPRuleset(self, node: AST.DPRuleset) -> None:

        # Rule names are optional, if not provided, they are generated.
        # If provided, all must be provided
        rule_names = [rule.name for rule in node.rules if rule.name is not None]
        if len(rule_names) != 0 and len(node.rules) != len(rule_names):
            raise ValueError("All rules must have a name, or none of them")
        if len(rule_names) == 0:
            for i, rule in enumerate(node.rules):
                rule.name = i + 1

        # Signature has the actual parameters names or aliases if provided
        signature_actual_names = {}
        for param in node.params:
            if param.alias is not None:
                signature_actual_names[param.alias] = param.value
            else:
                signature_actual_names[param.value] = param.value

        ruleset_data = {
            'rules': node.rules,
            'signature': signature_actual_names,
            'params': node.params
        }

        # Adding the ruleset to the dprs dictionary
        if self.dprs is None:
            self.dprs = {}
        elif node.name in self.dprs:
            raise ValueError(f"Datapoint Ruleset {node.name} already exists")

        self.dprs[node.name] = ruleset_data

    def visit_HRuleset(self, node: AST.HRuleset) -> None:
        if self.hrs is None:
            self.hrs = {}

        if node.name in self.hrs:
            raise ValueError(f"Hierarchical Ruleset {node.name} already exists")

        rule_names = [rule.name for rule in node.rules if rule.name is not None]
        if len(rule_names) != 0 and len(node.rules) != len(rule_names):
            raise ValueError("All rules must have a name, or none of them")
        if len(rule_names) == 0:
            for i, rule in enumerate(node.rules):
                rule.name = i + 1

        cond_comp = []
        if isinstance(node.element, list):
            cond_comp = [x.value for x in node.element[:-1]]
            node.element = node.element[-1]

        signature_actual_name = node.element.value

        ruleset_data = {
            'rules': node.rules,
            'signature': signature_actual_name,
            "condition": cond_comp,
            'node': node
        }

        self.hrs[node.name] = ruleset_data

    # Execution Language
    def visit_Assignment(self, node: AST.Assignment) -> Any:
        if self.is_from_join and isinstance(node.left, AST.Identifier) and node.left.kind == 'ComponentID':
            self.is_from_component_assignment = True
        self.is_from_assignment = True
        left_operand: str = self.visit(node.left)
        self.is_from_assignment = False
        right_operand: Union[Dataset, DataComponent] = self.visit(node.right)
        self.is_from_component_assignment = False
        return Assignment.analyze(left_operand, right_operand)

    def visit_PersistentAssignment(self, node: AST.PersistentAssignment) -> Any:
        return self.visit_Assignment(node)

    def visit_BinOp(self, node: AST.BinOp) -> None:
        if self.is_from_having and node.op not in [GT, GTE, LT, LTE, EQ, NEQ, PLUS,
                                                 MINUS, MULT, DIV, AND, OR, IN, NOT_IN]:
            raise SemanticError("1-3-32", op=node.op)
        if self.is_from_join and node.op in [MEMBERSHIP, AGGREGATE]:
            if self.udo_params is not None and node.right.value in self.udo_params[-1]:
                comp_name = f"{node.left.value}#{self.udo_params[-1][node.right.value]}"
            else:
                comp_name = node.left.value + '#' + node.right.value
            ast_var_id = AST.VarID(value=comp_name)
            return self.visit(ast_var_id)
        else:
            left_operand = self.visit(node.left)
            right_operand = self.visit(node.right)
        if node.op != '#' and not self.is_from_condition and self.if_stack is not None and len(self.if_stack) > 0:
            left_operand, right_operand = self.merge_then_else_datasets(left_operand, right_operand)
        if node.op not in BINARY_MAPPING:
            raise NotImplementedError
        if node.op == MEMBERSHIP:
            if right_operand not in left_operand.components and '#' in right_operand:
                right_operand = right_operand.split('#')[1]
            if self.is_from_component_assignment:
                return BINARY_MAPPING[node.op].evaluate(left_operand, right_operand, self.is_from_component_assignment)
        return BINARY_MAPPING[node.op].analyze(left_operand, right_operand)

    def visit_UnaryOp(self, node: AST.UnaryOp) -> None:
        operand = self.visit(node.operand)
        if node.op not in UNARY_MAPPING and node.op not in ROLE_SETTER_MAPPING:
            raise NotImplementedError
        if self.is_from_regular_aggregation and node.op in ROLE_SETTER_MAPPING:
            if self.regular_aggregation_dataset.data is None:
                data_size = 0
            else:
                data_size = len(self.regular_aggregation_dataset.data)
            return ROLE_SETTER_MAPPING[node.op].analyze(operand, data_size)
        return UNARY_MAPPING[node.op].analyze(operand)

    def visit_Aggregation(self, node: AST.Aggregation) -> None:
        # Having takes precedence as it is lower in the AST
        if self.is_from_having:
            operand = self.aggregation_dataset
        elif self.is_from_regular_aggregation:
            operand = self.regular_aggregation_dataset
            if node.operand is not None:
                op_comp: DataComponent = self.visit(node.operand)
                comps_to_keep = {}
                for comp_name, comp in self.regular_aggregation_dataset.components.items():
                    if comp.role == Role.IDENTIFIER:
                        comps_to_keep[comp_name] = copy(comp)
                comps_to_keep[op_comp.name] = Component(
                    name=op_comp.name,
                    data_type=op_comp.data_type,
                    role=op_comp.role,
                    nullable=op_comp.nullable
                )
                if operand.data is not None:
                    data_to_keep = operand.data[operand.get_identifiers_names()]
                    data_to_keep[op_comp.name] = op_comp.data
                else:
                    data_to_keep = None
                operand = Dataset(name=operand.name,
                                  components=comps_to_keep,
                                  data=data_to_keep)
        else:
            operand = self.visit(node.operand)

        for comp in operand.components.values():
            if isinstance(comp.data_type, ScalarType):
                raise SemanticError("2-1-12-1", op=node.op)

        if node.having_clause is not None and node.grouping is None:
            raise SemanticError("1-3-33")

        groupings = []
        having = None
        grouping_op = node.grouping_op
        if node.grouping is not None:
            if grouping_op == 'group all':
                if self.only_semantic:
                    data = None
                else:
                    data = operand.data.copy()
                self.aggregation_dataset = Dataset(name=operand.name,
                                                   components=operand.components,
                                                   data=data)
            # For Component handling in operators like time_agg
            self.is_from_grouping = True
            for x in node.grouping:
                groupings.append(self.visit(x))
            self.is_from_grouping = False
            if grouping_op == 'group all':
                comp_grouped = groupings[0]
                if comp_grouped.data is not None and len(comp_grouped.data) > 0:
                    operand.data[comp_grouped.name] = comp_grouped.data
                groupings = [comp_grouped.name]
                self.aggregation_dataset = None
            if node.having_clause is not None:
                self.aggregation_dataset = Dataset(name=operand.name,
                                                   components=operand.components,
                                                   data=operand.data.copy())
                self.aggregation_grouping = extract_grouping_identifiers(
                    operand.get_identifiers_names(),
                    node.grouping_op,
                    groupings)
                self.is_from_having = True
                having = self.visit(node.having_clause)
                # Reset to default values
                self.is_from_having = False
                self.aggregation_grouping = None
                self.aggregation_dataset = None
        elif self.is_from_having:
            groupings = self.aggregation_grouping
            # Setting here group by as we have already selected the identifiers we need
            grouping_op = 'group by'

        return AGGREGATION_MAPPING[node.op].analyze(operand, grouping_op, groupings, having)

    def visit_Analytic(self, node: AST.Analytic) -> None:
        if self.is_from_regular_aggregation:
            if node.operand is None:
                operand = self.regular_aggregation_dataset
            else:
                operand_comp = self.visit(node.operand)
                measure_names = self.regular_aggregation_dataset.get_measures_names()
                dataset_components = self.regular_aggregation_dataset.components.copy()
                for name in measure_names:
                    if name != operand_comp.name:
                        dataset_components.pop(name)

                if self.only_semantic:
                    data = None
                else:
                    data = self.regular_aggregation_dataset.data[
                                      dataset_components.keys()]

                operand = Dataset(name=self.regular_aggregation_dataset.name,
                                  components=dataset_components,
                                  data=data)

        else:
            operand: Dataset = self.visit(node.operand)
        partitioning = []
        ordering = []
        if self.udo_params is not None:
            if node.partition_by is not None:
                for comp_name in node.partition_by:
                    if comp_name in self.udo_params[-1]:
                        partitioning.append(self.udo_params[-1][comp_name])
                    else:
                        raise SemanticError("2-3-9", comp_type="Component", comp_name=comp_name, param="UDO parameters")
            if node.order_by is not None:
                for o in node.order_by:
                    if o.component in self.udo_params[-1]:
                        o.component = self.udo_params[-1][o.component]
                    else:
                        raise SemanticError("2-3-9", comp_type="Component", comp_name=o.component, param="UDO parameters")
                ordering = node.order_by

        else:
            partitioning = node.partition_by
            ordering = node.order_by if node.order_by is not None else []
        if not isinstance(operand, Dataset):
            raise SemanticError("2-3-4", op=node.op, comp="dataset")
        if node.partition_by is None:
            order_components = [x.component for x in node.order_by]
            partitioning = [x for x in operand.get_identifiers_names() if x not in order_components]

        params = []
        if node.params is not None:
            for param in node.params:
                if isinstance(param, AST.Constant):
                    params.append(param.value)
                else:
                    params.append(param)

        result = ANALYTIC_MAPPING[node.op].analyze(operand=operand,
                                                    partitioning=partitioning,
                                                    ordering=ordering,
                                                    window=node.window,
                                                    params=params)
        if not self.is_from_regular_aggregation:
            return result

        # Extracting the components we need (only identifiers)
        id_columns = self.regular_aggregation_dataset.get_identifiers_names()

        # # Extracting the component we need (only measure)
        measure_name = result.get_measures_names()[0]
        # Joining the result with the original dataset
        if self.only_semantic:
            data = None
        else:
            joined_result = pd.merge(
                self.regular_aggregation_dataset.data[id_columns],
                result.data,
                on=id_columns,
                how='inner')
            data = joined_result[measure_name]

        return DataComponent(name=measure_name,
                             data=data,
                             data_type=result.components[
                                 measure_name].data_type,
                             role=result.components[measure_name].role,
                             nullable=result.components[measure_name].nullable)

    def visit_MulOp(self, node: AST.MulOp):
        """
        MulOp: (op, children)

        op: BETWEEN : 'between'.

        Basic usage:

            for child in node.children:
                self.visit(child)
        """
        # Comparison Operators
        if node.op == BETWEEN:
            operand_element = self.visit(node.children[0])
            from_element = self.visit(node.children[1])
            to_element = self.visit(node.children[2])

            return Between.analyze(operand_element, from_element, to_element)

        # Comparison Operators
        elif node.op == EXISTS_IN:
            dataset_1 = self.visit(node.children[0])
            if not isinstance(dataset_1, Dataset):
                raise SemanticError("2-3-11", pos="First")
            dataset_2 = self.visit(node.children[1])
            if not isinstance(dataset_2, Dataset):
                raise SemanticError("2-3-11", pos="Second")

            retain_element = None
            if len(node.children) == 3:
                retain_element = self.visit(node.children[2])
                if isinstance(retain_element, Scalar):
                    retain_element = retain_element.value
                if retain_element == ALL:
                    retain_element = None

            return ExistIn.analyze(dataset_1, dataset_2, retain_element)

        # Set Operators.
        elif node.op in SET_MAPPING:
            datasets = []
            for child in node.children:
                datasets.append(self.visit(child))

            for ds in datasets:
                if not isinstance(ds, Dataset):
                    raise ValueError(f"Expected dataset, got {type(ds).__name__}")

            return SET_MAPPING[node.op].analyze(datasets)

        elif node.op == CURRENT_DATE:
            return Current_Date.analyze()

        else:
            raise SemanticError("1-3-5", op_type='MulOp', node_op=node.op)


    def visit_VarID(self, node: AST.VarID) -> Any:
        if self.is_from_assignment:
            return node.value
        # Having takes precedence as it is lower in the AST
        if self.udo_params is not None and node.value in self.udo_params[-1]:
            udo_element = self.udo_params[-1][node.value]
            if isinstance(udo_element, (Scalar, Dataset, DataComponent)):
                return udo_element
            # If it is only the component or dataset name, we rename the node.value
            node.value = udo_element
        if self.is_from_having or self.is_from_grouping:
            if self.aggregation_dataset.data is None:
                data = None
            else:
                data = self.aggregation_dataset.data[node.value]
            return DataComponent(name=node.value,
                                 data=data,
                                 data_type=self.aggregation_dataset.components[
                                     node.value].data_type,
                                 role=self.aggregation_dataset.components[node.value].role,
                                 nullable=self.aggregation_dataset.components[node.value].nullable)
        if self.is_from_regular_aggregation:
            if self.is_from_join and node.value in self.datasets.keys():
                return self.datasets[node.value]
            if node.value in self.datasets and isinstance(self.datasets[node.value], Scalar):
                return self.datasets[node.value]

            if self.regular_aggregation_dataset.data is not None:
                if self.is_from_join and node.value not in self.regular_aggregation_dataset.get_components_names():
                    node.value = node.value.split('#')[1]
                data = self.regular_aggregation_dataset.data[node.value]
            else:
                data = None

            return DataComponent(name=node.value,
                                 data=data,
                                 data_type=
                                 self.regular_aggregation_dataset.components[
                                     node.value].data_type,
                                 role=self.regular_aggregation_dataset.components[
                                     node.value].role,
                                 nullable=self.regular_aggregation_dataset.components[
                                     node.value].nullable)
        if self.is_from_rule:
            if node.value not in self.ruleset_signature:
                raise SemanticError("2-3-9", comp_type="Component", comp_name=node.value, param="ruleset signature")
            comp_name = self.ruleset_signature[node.value]
            if comp_name not in self.ruleset_dataset.components:
                raise SemanticError("2-3-9", comp_type="Component", comp_name=comp_name, param=f"dataset {self.ruleset_dataset.name}")
            if self.rule_data is None:
                data = None
            else:
                data = self.rule_data[comp_name]
            return DataComponent(name=comp_name,
                                 data=data,
                                 data_type=self.ruleset_dataset.components[comp_name].data_type,
                                 role=self.ruleset_dataset.components[comp_name].role,
                                 nullable=self.ruleset_dataset.components[comp_name].nullable)
        if node.value not in self.datasets:
            raise SemanticError("2-3-6", dataset_name=node.value)
        return self.datasets[node.value]

    def visit_Collection(self, node: AST.Collection) -> Any:
        if node.kind == 'Set':
            elements = []
            duplicates = []
            for child in node.children:
                if isinstance(child, AST.ParamOp):
                    ref_element = child.children[1]
                else:
                    ref_element = child
                if ref_element in elements:
                    duplicates.append(ref_element)
                elements.append(self.visit(child).value)
            if len(duplicates) > 0:
                raise SemanticError("1-3-9", duplicates=duplicates)
            for element in elements:
                if type(element) != type(elements[0]):
                    raise Exception("All elements in a set must be of the same type")
            if len(elements) == 0:
                raise Exception("A set must contain at least one element")
            if len(elements) != len(set(elements)):
                raise Exception("A set must not contain duplicates")
            return ScalarSet(data_type=BASIC_TYPES[type(elements[0])], values=elements)
        elif node.kind == 'ValueDomain':
            if self.value_domains is None:
                raise SemanticError("2-3-10", comp_type="Value Domains")
            if node.name not in self.value_domains:
                raise SemanticError("1-3-23", name=node.name)
            vd = self.value_domains[node.name]
            return ScalarSet(data_type=vd.type, values=vd.setlist)
        else:
            raise SemanticError("1-3-26")
    def visit_RegularAggregation(self, node: AST.RegularAggregation) -> None:
        if node.op not in REGULAR_AGGREGATION_MAPPING:
            raise NotImplementedError
        operands = []
        dataset = self.visit(node.dataset)
        if isinstance(dataset, Scalar):
            raise SemanticError("2-3-2", op_type=f"Scalar {dataset.name}", node_op=node.op)
        self.regular_aggregation_dataset = dataset
        if node.op == APPLY:
            op_map = BINARY_MAPPING
            return REGULAR_AGGREGATION_MAPPING[node.op].analyze(dataset, node.children, op_map)
        for child in node.children:
            self.is_from_regular_aggregation = True
            operands.append(self.visit(child))
            self.is_from_regular_aggregation = False
        if node.op == AGGREGATE:
            # Extracting the role encoded inside the children assignments
            role_info = {child.left.value: child.left.role for child in node.children}
            dataset = copy(operands[0])
            dataset.name = self.regular_aggregation_dataset.name
            dataset.components = {comp_name: comp for comp_name, comp in dataset.components.items()
                                  if comp.role != Role.MEASURE}
            if dataset.data is not None:
                dataset.data = dataset.data[dataset.get_identifiers_names()]
            aux_operands = []
            for operand in operands:
                measure = operand.get_component(operand.get_measures_names()[0])
                data = operand.data[measure.name] if operand.data is not None else None
                # Getting role from encoded information
                # (handling also UDO params as it is present in the value of the mapping)
                if (self.udo_params is not None and
                        operand.name in self.udo_params[-1].values()):
                    role = None
                    for k, v in self.udo_params[-1].items():
                        if isinstance(v, str) and v == operand.name:
                            role_key = k
                            role = role_info[role_key]
                else:
                    role = role_info[operand.name]
                aux_operands.append(DataComponent(name=operand.name,
                                                  data=data,
                                                  data_type=measure.data_type,
                                                  role=role,
                                                  nullable=measure.nullable))
            operands = aux_operands
        self.regular_aggregation_dataset = None
        if node.op == FILTER:
            if not isinstance(operands[0], DataComponent):
                measure = child.left.value
                operands[0] = DataComponent(name=measure,
                                            data=operands[0].data[measure],
                                            data_type=operands[0].components[measure].data_type,
                                            role=operands[0].components[measure].role,
                                            nullable=operands[0].components[measure].nullable)
            return REGULAR_AGGREGATION_MAPPING[node.op].analyze(operands[0], dataset)
        if self.is_from_join:
            if node.op in [DROP, KEEP]:
                operands = [operand.get_measures_names() if isinstance(operand, Dataset) else operand.name if
                isinstance(operand, DataComponent) and operand.role is not Role.IDENTIFIER else
                operand for operand in operands]
                operands = list(set([item for sublist in operands for item in
                                     (sublist if isinstance(sublist, list) else [sublist])]))
            result = REGULAR_AGGREGATION_MAPPING[node.op].analyze(operands, dataset)
            if node.isLast:
                result.data.rename(
                    columns={col: col[col.find('#') + 1:] for col in result.data.columns},
                    inplace=True)
                result.components = {comp_name[comp_name.find('#') + 1:]: comp for comp_name, comp
                                     in
                                     result.components.items()}
                for comp in result.components.values():
                    comp.name = comp.name[comp.name.find('#') + 1:]
                result.data.reset_index(drop=True, inplace=True)
            return result
        return REGULAR_AGGREGATION_MAPPING[node.op].analyze(operands, dataset)

    def visit_If(self, node: AST.If) -> Dataset:

        self.is_from_condition = True
        condition = self.visit(node.condition)
        self.is_from_condition = False

        if isinstance(condition, Scalar):
            if condition.value:
                return self.visit(node.thenOp)
            else:
                return self.visit(node.elseOp)

        # Analysis for data component and dataset
        else:
            if self.if_stack is None:
                self.if_stack = []
            if self.then_condition_dataset is None:
                self.then_condition_dataset = []
            if self.else_condition_dataset is None:
                self.else_condition_dataset = []
            self.generate_then_else_datasets(condition)

        self.if_stack.append(THEN_ELSE['then'])
        thenOp = self.visit(node.thenOp)
        if isinstance(thenOp, Scalar) or not isinstance(node.thenOp, AST.BinOp):
            self.then_condition_dataset.pop()
            self.if_stack.pop()

        self.if_stack.append(THEN_ELSE['else'])
        elseOp = self.visit(node.elseOp)
        if isinstance(elseOp, Scalar) or not isinstance(node.elseOp, AST.BinOp):
            self.else_condition_dataset.pop()
            self.if_stack.pop()

        return If.analyze(condition, thenOp, elseOp)

    def visit_RenameNode(self, node: AST.RenameNode) -> Any:
        if self.udo_params is not None:
            if "#" in node.old_name:
                if node.old_name.split('#')[1] in self.udo_params[-1]:
                    comp_name = self.udo_params[-1][node.old_name.split('#')[1]]
                    node.old_name = f"{node.old_name.split('#')[0]}#{comp_name}"
            else:
                if node.old_name in self.udo_params[-1]:
                    node.old_name = self.udo_params[-1][node.old_name]

        if self.is_from_join and node.old_name not in self.regular_aggregation_dataset.components:
            node.old_name = node.old_name.split('#')[1]

        return node

    def visit_Constant(self, node: AST.Constant) -> Any:
        return Scalar(name=str(node.value), value=node.value,
                      data_type=BASIC_TYPES[type(node.value)])

    def visit_JoinOp(self, node: AST.JoinOp) -> None:
        clause_elements = []
        for clause in node.clauses:
            clause_elements.append(self.visit(clause))
            if hasattr(clause, 'op') and clause.op == AS:
                # TODO: We need to delete somewhere the join datasets with alias that are added here
                self.datasets[clause_elements[-1].name] = clause_elements[-1]

        # No need to check using, regular aggregation is executed afterwards
        self.is_from_join = True
        return JOIN_MAPPING[node.op].analyze(clause_elements, node.using)

    def visit_ParamConstant(self, node: AST.ParamConstant) -> str:
        return node.value

    def visit_ParamOp(self, node: AST.ParamOp) -> None:
        if node.op == ROUND:
            op_element = self.visit(node.children[0])
            if len(node.params) != 0:
                param_element = self.visit(node.params[0])
            else:
                param_element = None

            return Round.analyze(op_element, param_element)

        # Numeric Operator
        elif node.op == TRUNC:
            op_element = self.visit(node.children[0])
            param_element = None
            if len(node.params) != 0:
                param_element = self.visit(node.params[0])

            return Trunc.analyze(op_element, param_element)

        elif node.op == SUBSTR or node.op == REPLACE or node.op == INSTR:
            params = [None, None, None]
            op_element = self.visit(node.children[0])
            for i, node_param in enumerate(node.params):
                params[i] = self.visit(node_param)
            param1, param2, param3 = tuple(params)
            if node.op == SUBSTR:
                return Substr.analyze(op_element, param1, param2)
            elif node.op == REPLACE:
                return Replace.analyze(op_element, param1, param2)
            elif node.op == INSTR:
                return Instr.analyze(op_element, param1, param2, param3)
            else:
                raise NotImplementedError
        elif node.op == HAVING:
            for id_name in self.aggregation_grouping:
                if id_name not in self.aggregation_dataset.components:
                    raise SemanticError("1-1-2-4", op=node.op, id_name=id_name)
            if len(self.aggregation_dataset.get_measures()) != 1:
                raise ValueError("Only one measure is allowed")
            # Deepcopy is necessary for components to avoid changing the original dataset
            self.aggregation_dataset.components = {comp_name: deepcopy(comp) for comp_name, comp in
                                                   self.aggregation_dataset.components.items()
                                                   if comp_name in self.aggregation_grouping
                                                   or comp.role == Role.MEASURE}
            self.aggregation_dataset.data = self.aggregation_dataset.data[
                self.aggregation_dataset.get_identifiers_names() +
                self.aggregation_dataset.get_measures_names()]
            result = self.visit(node.params)

            if not isinstance(result.subtype, bool):
                measure_type = result.subtype.name
                raise SemanticError("1-1-2-3", type=measure_type)

            # We get only the identifiers we need that have true values when grouped
            measure_name = result.get_measures_names()[0]
            result.data = result.data[result.data[measure_name]]
            # result.data.drop(columns=[measure_name], inplace=True)
            result.data.drop(columns=[measure_name])
            return result.data
        elif node.op == FILL_TIME_SERIES:
            mode = self.visit(node.params[0]) if len(node.params) == 1 else 'all'
            return Fill_time_series.analyze(self.visit(node.children[0]), mode)
        elif node.op == CAST:
            operand = self.visit(node.children[0])
            scalar_type = node.children[1]
            mask = None
            if len(node.params) > 0:
                mask = self.visit(node.params[0])
            return Cast.analyze(operand, scalar_type, mask)

        elif node.op == CHECK_DATAPOINT:
            if self.dprs is None:
                raise SemanticError("2-3-10", comp_type="Datapoint Rulesets")
            # Checking if ruleset exists
            dpr_name = node.children[1]
            if dpr_name in self.dprs:
                dpr_info = self.dprs[dpr_name]
            else:
                raise SemanticError("2-3-1", comp_type="Datapoint Ruleset", comp_name=dpr_name)
            # Extracting dataset
            dataset_element = self.visit(node.children[0])
            # Checking if list of components supplied is valid
            if len(node.children) > 2:
                for comp_name in node.children[2:]:
                    if comp_name not in dataset_element.components:
                        raise SemanticError("2-3-9", comp_type="Component", comp_name=comp_name, param=f"dataset {dataset_element.name}")

            output = node.params[0]  # invalid, all_measures, all

            rule_output_values = {}
            self.ruleset_dataset = dataset_element
            self.ruleset_signature = dpr_info['signature']
            # Gather rule data, adding the ruleset dataset to the interpreter
            for rule in dpr_info['rules']:
                rule_output_values[rule.name] = {
                    "errorcode": rule.erCode,
                    "errorlevel": rule.erLevel,
                    "output": self.visit(rule)
                }
            self.ruleset_signature = None
            self.ruleset_dataset = None

            # Datapoint Ruleset final evaluation
            return Check_Datapoint.analyze(dataset_element=dataset_element,
                                            rule_info=rule_output_values,
                                            output=output)
        elif node.op in (CHECK_HIERARCHY, HIERARCHY):
            if len(node.children) == 3:
                dataset, component, hr_name = (self.visit(x) for x in node.children)
                cond_components = []
            else:
                children = [self.visit(x) for x in node.children]
                dataset = children[0]
                component = children[1]
                hr_name = children[2]
                cond_components = children[3:]

            # Input is always dataset
            mode, input_, output = (self.visit(param) for param in node.params)

            if self.hrs is None:
                raise SemanticError("2-3-10", comp_type="Hierarchical Rulesets")
            if hr_name not in self.hrs:
                raise SemanticError("2-3-1", comp_type="Hierarchical Ruleset", comp_name=hr_name)

            if not isinstance(dataset, Dataset):
                raise SemanticError("2-3-11", pos="The")

            # # The measure(s) has to be Number or Integer
            # not_numeric_measures = [m for m in dataset.get_measures() if m.data_type not in ['Number', 'Integer']]
            # if not_numeric_measures:
            #     raise SemanticError("1-1-10-8", op=node.op, found=not_numeric_measures)   #TODO: review and fix this implementation

            hr_info = self.hrs[hr_name]

            if len(cond_components) != len(hr_info['condition']):
                raise SemanticError("1-1-10-2", op=node.op)

            # Condition components check
            if len(cond_components) != len(hr_info['condition']):
                raise Exception(
                    f"Cannot match condition components, different number of components on call"
                    f"from those defined on the signature: "
                    f"{len(cond_components)} <> {len(hr_info['condition'])}")
            cond_info = {}
            for i, cond_comp in enumerate(hr_info['condition']):
                cond_info[cond_comp] = cond_components[i]

            if node.op == HIERARCHY:
                aux = []
                for rule in hr_info['rules']:
                    if rule.rule.op == EQ:
                        aux.append(rule)
                    elif rule.rule.op == WHEN:
                        if rule.rule.right.op == EQ:
                            aux.append(rule)
                # Filter only the rules with HRBinOP as =,
                # as they are the ones that will be computed
                if len(aux) == 0:
                    raise Exception("No rules to analyze on Hierarchy Roll-up "
                                    "as rules have no = operator")
                hr_info['rules'] = aux

                hierarchy_ast = AST.HRuleset(name=hr_name,
                                             signature_type=hr_info['node'].signature_type,
                                             element=hr_info['node'].element, rules=aux)
                HRDAGAnalyzer().visit(hierarchy_ast)

            Check_Hierarchy.validate_hr_dataset(dataset, component)

            # Gather rule data, adding the necessary elements to the interpreter
            # for simplicity
            self.ruleset_dataset = dataset
            self.ruleset_signature = {**{"RULE_COMPONENT": component}, **cond_info}
            self.hr_mode = mode
            self.hr_input = input_
            rule_output_values = {}
            if node.op == HIERARCHY:
                self.is_from_hr_agg = True
                self.hr_agg_rules_computed = {}
                for rule in hr_info['rules']:
                    self.visit(rule)
                self.is_from_hr_agg = False
            else:
                self.is_from_hr_val = True
                for rule in hr_info['rules']:
                    rule_output_values[rule.name] = {
                        "errorcode": rule.erCode,
                        "errorlevel": rule.erLevel,
                        "output": self.visit(rule)
                    }
                self.is_from_hr_val = False
            self.ruleset_signature = None
            self.ruleset_dataset = None
            self.hr_mode = None
            self.hr_input = None

            # Final evaluation
            if node.op == CHECK_HIERARCHY:
                result = Check_Hierarchy.analyze(dataset_element=dataset,
                                                  rule_info=rule_output_values,
                                                  output=output)
                del rule_output_values
            else:
                result = Hierarchy.analyze(dataset, self.hr_agg_rules_computed, output)
                self.hr_agg_rules_computed = None
            return result

        raise SemanticError("1-3-5", op_type='ParamOp', node_op=node.op)

    def visit_DPRule(self, node: AST.DPRule) -> None:
        self.is_from_rule = True
        if self.ruleset_dataset.data is None:
            self.rule_data = None
        else:
            self.rule_data = self.ruleset_dataset.data.copy()
        validation_data = self.visit(node.rule)
        if isinstance(validation_data, DataComponent):
            aux = self.rule_data[self.ruleset_dataset.get_components_names()]
            aux['bool_var'] = validation_data.data
            validation_data = aux
        self.rule_data = None
        self.is_from_rule = False
        return validation_data

    def visit_HRule(self, node: AST.HRule) -> None:
        self.is_from_rule = True
        if self.ruleset_dataset.data is None:
            self.rule_data = None
        else:
            self.rule_data = self.ruleset_dataset.data.copy()
        rule_result = self.visit(node.rule)
        if rule_result is None:
            self.is_from_rule = False
            return None
        if self.is_from_hr_agg:
            measure_name = rule_result.get_measures_names()[0]
            if rule_result.data is not None:
                if len(rule_result.data[measure_name]) > 0:
                    self.hr_agg_rules_computed[rule_result.name] = rule_result.data
        else:
            rule_result = rule_result.data
        self.rule_data = None
        self.is_from_rule = False
        return rule_result

    def visit_HRBinOp(self, node: AST.HRBinOp) -> None:
        if node.op == WHEN:
            filter_comp = self.visit(node.left)
            if self.rule_data is None:
                return None
            filtering_indexes = filter_comp.data[
                filter_comp.data.notnull() & filter_comp.data == True].index
            non_filtering_indexes = filter_comp.data[
                filter_comp.data.isnull() | filter_comp.data == False].index
            original_data = self.rule_data.copy()
            self.rule_data = self.rule_data.iloc[filtering_indexes].reset_index(drop=True)
            result_validation = self.visit(node.right)
            if self.is_from_hr_agg or self.is_from_hr_val:
                # We only need to filter rule_data on HR
                return result_validation
            self.rule_data['bool_var'] = result_validation.data
            original_data = original_data.merge(self.rule_data, how='left',
                                                on=original_data.columns.tolist())
            original_data.loc[non_filtering_indexes, 'bool_var'] = True
            return original_data
        elif node.op in HR_COMP_MAPPING:
            self.is_from_assignment = True
            if self.hr_mode in ('partial_null', 'partial_zero'):
                self.hr_partial_is_valid = []
            left_operand = self.visit(node.left)
            self.is_from_assignment = False
            right_operand = self.visit(node.right)
            if isinstance(right_operand, Dataset):
                right_operand = get_measure_from_dataset(right_operand, node.right.value)

            if self.hr_mode in ('partial_null', 'partial_zero'):
                # Check all values were present in the dataset
                if self.hr_partial_is_valid and not any(self.hr_partial_is_valid):
                    right_operand.data = right_operand.data.map(lambda x: "REMOVE_VALUE")
                self.hr_partial_is_valid = []

            if self.is_from_hr_agg:
                return HAAssignment.analyze(left_operand, right_operand, self.hr_mode)
            else:
                result = HR_COMP_MAPPING[node.op].analyze(left_operand, right_operand,
                                                           self.hr_mode)
                left_measure = left_operand.get_measures()[0]
                if left_operand.data is None:
                    result.data = None
                else:
                    left_original_measure_data = left_operand.data[left_measure.name]
                    result.data[left_measure.name] = left_original_measure_data
                result.components[left_measure.name] = left_measure
                return result
        else:
            left_operand = self.visit(node.left)
            right_operand = self.visit(node.right)
            if isinstance(left_operand, Dataset) and isinstance(right_operand,
                                                                Dataset) and self.hr_mode in (
            'partial_null', 'partial_zero') and not self.only_semantic:
                measure_name = left_operand.get_measures_names()[0]
                left_null_indexes = set(
                    list(left_operand.data[left_operand.data[measure_name].isnull()].index))
                right_null_indexes = set(
                    list(right_operand.data[right_operand.data[measure_name].isnull()].index))
                # If no indexes are in common, then one datapoint is not null
                invalid_indexes = left_null_indexes.intersection(right_null_indexes)
                if len(invalid_indexes) > 0:
                    left_operand.data.loc[invalid_indexes, measure_name] = "REMOVE_VALUE"
            if isinstance(left_operand, Dataset):
                left_operand = get_measure_from_dataset(left_operand, node.left.value)
            if isinstance(right_operand, Dataset):
                right_operand = get_measure_from_dataset(right_operand, node.right.value)
            return HR_NUM_BINARY_MAPPING[node.op].analyze(left_operand, right_operand)

    def visit_HRUnOp(self, node: AST.HRUnOp) -> None:
        operand = self.visit(node.operand)
        return HR_UNARY_MAPPING[node.op].analyze(operand)

    def visit_Validation(self, node: AST.Validation) -> Dataset:

        validation_element = self.visit(node.validation)
        if not isinstance(validation_element, Dataset):
            raise ValueError(f"Expected dataset, got {type(validation_element).__name__}")

        imbalance_element = None
        if node.imbalance is not None:
            imbalance_element = self.visit(node.imbalance)
            if not isinstance(imbalance_element, Dataset):
                raise ValueError(f"Expected dataset, got {type(validation_element).__name__}")

        return Check.analyze(validation_element=validation_element,
                              imbalance_element=imbalance_element,
                              error_code=node.error_code,
                              error_level=node.error_level,
                              invalid=node.invalid)

    def visit_EvalOp(self, node: AST.EvalOp) -> Dataset:
        """
        EvalOp: (name, children, output, language)

        Basic usage:

            for child in node.children:
                self.visit(child)
            if node.output != None:
                self.visit(node.output)

        """
        if node.language not in EXTERNAL:
            raise Exception(f"Language {node.language} not supported on Eval")

        if self.external_routines is None:
            raise SemanticError("2-3-10", comp_type="External Routines")

        if node.name not in self.external_routines:
            raise SemanticError("2-3-1", comp_type="External Routine", comp_name=node.name)
        external_routine = self.external_routines[node.name]
        operands = {}
        for operand in node.operands:
            element = (self.visit(operand))
            if not isinstance(element, Dataset):
                raise ValueError(f"Expected dataset, got {type(element).__name__} as Eval Operand")
            operands[element.name.split(".")[1] if "." in element.name else element.name] = element
        output_to_check = node.output
        return Eval.analyze(operands, external_routine, output_to_check)

    def generate_then_else_datasets(self, condition):
        if isinstance(condition, Dataset):
            if len(condition.get_measures()) != 1 or condition.get_measures()[0].data_type != \
                    BASIC_TYPES[bool]:
                raise ValueError("Only one boolean measure is allowed on condition dataset")
            name = condition.get_measures_names()[0]
            if condition.data is None:
                data = None
            else:
                data = condition.data[name]

        else:
            if condition.data_type != BASIC_TYPES[bool]:
                raise ValueError("Only boolean scalars are allowed on data component condition")
            name = condition.name
            if condition.data is None:
                data = None
            else:
                data = condition.data
        if data is not None:
            data.fillna(False, inplace=True)
            then_index = pd.DataFrame({name: [i for i, data in enumerate(data) if data]})
            else_index = pd.DataFrame({name: [i for i, data in enumerate(data) if not data]})
        else:
            then_index = pd.DataFrame({name: []})
            else_index = pd.DataFrame({name: []})
        component = Component(name=name, data_type=BASIC_TYPES[int], role=Role.MEASURE,
                              nullable=True)
        self.then_condition_dataset.append(
            Dataset(name=name, components={name: component}, data=then_index))
        self.else_condition_dataset.append(
            Dataset(name=name, components={name: component}, data=else_index))

    def merge_then_else_datasets(self, left_operand: Dataset | DataComponent, right_operand):
        merge_dataset = self.then_condition_dataset.pop() if self.if_stack.pop() == THEN_ELSE[
            'then'] else (
            self.else_condition_dataset.pop())
        merge_index = merge_dataset.data[merge_dataset.get_measures_names()[0]].to_list()
        if isinstance(left_operand, Dataset | DataComponent):
            if isinstance(left_operand, Dataset):
                left_operand.get_measures()[0].data_type = BASIC_TYPES[int]
                left = left_operand.data[left_operand.get_measures_names()[0]]
                left_operand.data[left_operand.get_measures_names()[0]] = left.reindex(merge_index,
                                                                                       fill_value=None)
            else:
                left_operand.data_type = BASIC_TYPES[int]
                left = left_operand.data
                left_operand.data = left.reindex(merge_index, fill_value=None)
        if isinstance(right_operand, Dataset | DataComponent):
            if isinstance(right_operand, Dataset):
                right_operand.get_measures()[0].data_type = BASIC_TYPES[int]
                right = right_operand.data[right_operand.get_measures_names()[0]]
                right_operand.data[right_operand.get_measures_names()[0]] = right.reindex(
                    merge_index, fill_value=None)
            else:
                right_operand.data_type = BASIC_TYPES[int]
                right = right_operand.data
                right_operand.data = right.reindex(merge_index, fill_value=None)
        return left_operand, right_operand

    def visit_Identifier(self, node: AST.Identifier) -> AST.AST:
        """
        Identifier: (value)

        Basic usage:

            return node.value
        """

<<<<<<< HEAD
        if node.kind == 'RuleID':
            if self.hrs is None or node.value not in self.hrs:
                raise SemanticError("1-3-19", node_type="Hierarchical ruleset", node_value=node.value)

        if node.kind == 'DPRuleID':
            if self.dprs is None or node.value not in self.dprs:
                raise SemanticError("1-3-19", node_type="Datapoint ruleset", node_value=node.value)

=======
        if self.udo_params is not None and node.value in self.udo_params[-1]:
            return self.udo_params[-1][node.value]
>>>>>>> d6a9a078
        if node.value in self.datasets:
            if self.is_from_assignment:
                return self.datasets[node.value].name
            return self.datasets[node.value]
        return node.value

    def visit_DefIdentifier(self, node: AST.DefIdentifier) -> AST.AST:
        """
        DefIdentifier: (value, kind)

        Basic usage:

            return node.value
        """
        partial_is_valid = True
        # Only for Hierarchical Rulesets
        if not (self.is_from_rule and node.kind == 'CodeItemID'):
            return node.value

        # Getting Dataset elements
        result_components = {comp_name: copy(comp) for comp_name, comp in
                             self.ruleset_dataset.components.items()}
        hr_component = self.ruleset_signature["RULE_COMPONENT"]

        name = node.value

        if self.rule_data is None:
            return Dataset(name=name, components=result_components, data=None)

        condition = None
        if hasattr(node, '_right_condition'):
            condition: DataComponent = self.visit(node._right_condition)
            condition = condition.data[condition.data == True].index

        if self.hr_input == "rule" and node.value in self.hr_agg_rules_computed:
            df = self.hr_agg_rules_computed[node.value].copy()
            return Dataset(name=name, components=result_components, data=df)

        df = self.rule_data.copy()
        if condition is not None:
            df = df.loc[condition].reset_index(drop=True)
        measure_name = self.ruleset_dataset.get_measures_names()[0]
        if node.value in df[hr_component].values:
            rest_identifiers = [comp.name for comp in result_components.values()
                                if comp.role == Role.IDENTIFIER and comp.name != hr_component]
            code_data = df[df[hr_component] == node.value].reset_index(drop=True)
            code_data = code_data.merge(df[rest_identifiers], how='right', on=rest_identifiers)
            code_data = code_data.drop_duplicates().reset_index(drop=True)

            # If the value is in the dataset, we create a new row
            # based on the hierarchy mode
            # (Missing data points are considered,
            # lines 6483-6510 of the reference manual)
            if self.hr_mode in ('partial_null', 'partial_zero'):
                # We do not care about the presence of the leftCodeItem in Hierarchy Roll-up
                if self.is_from_hr_agg and self.is_from_assignment:
                    pass
                elif code_data[hr_component].isnull().any():
                    partial_is_valid = False

            if self.hr_mode in ('non_zero', 'partial_zero', 'always_zero'):
                fill_indexes = code_data[code_data[hr_component].isnull()].index
                code_data.loc[fill_indexes, measure_name] = 0
            code_data[hr_component] = node.value
            df = code_data
        else:
            # If the value is not in the dataset, we create a new row
            # based on the hierarchy mode
            # (Missing data points are considered,
            # lines 6483-6510 of the reference manual)
            if self.hr_mode in ('partial_null', 'partial_zero'):
                # We do not care about the presence of the leftCodeItem in Hierarchy Roll-up
                if self.is_from_hr_agg and self.is_from_assignment:
                    pass
                elif self.hr_mode == 'partial_null':
                    partial_is_valid = False
            df = df.head(1)
            df[hr_component] = node.value
            if self.hr_mode in ('non_zero', 'partial_zero', 'always_zero'):
                df[measure_name] = 0
            else:  # For non_null, partial_null and always_null
                df[measure_name] = None
        if self.hr_mode in ('partial_null', 'partial_zero'):
            self.hr_partial_is_valid.append(partial_is_valid)
        return Dataset(name=name, components=result_components, data=df)

    def visit_UDOCall(self, node: AST.UDOCall) -> None:
        if self.udos is None:
            raise SemanticError("2-3-10", comp_type="User Defined Operators")
        elif node.op not in self.udos:
            raise SemanticError("2-3-1", comp_type="User Defined Operator", comp_name=node.op)

        signature_values = {}

        operator = self.udos[node.op]
        for i, param in enumerate(operator['params']):
            if i >= len(node.params):
                if 'default' in param:
                    value = self.visit(param['default']).value
                    signature_values[param['name']] = Scalar(name=str(value), value=value,
                                                             data_type=BASIC_TYPES[type(value)])
                else:
                    raise SemanticError("2-3-4", op=node.op, comp=param['name'])
            else:
                if isinstance(param['type'], str):  # Scalar, Dataset, Component
                    if param['type'] == 'Scalar':
                        signature_values[param['name']] = self.visit(node.params[i])
                    elif param['type'] in ['Dataset', 'Component']:
                        if isinstance(node.params[i], AST.VarID):
                            signature_values[param['name']] = node.params[i].value
                        else:
                            signature_values[param['name']] = self.visit(node.params[i])
                    else:
                        raise NotImplementedError
                elif issubclass(param['type'], ScalarType):  # Basic types
                    # For basic Scalar types (Integer, Float, String, Boolean)
                    # We validate the type is correct and cast the value
                    param_element = self.visit(node.params[i])
                    if isinstance(param_element, (Dataset, DataComponent)):
                        raise SemanticError("2-3-5", param_type=param['type'].__name__, type_name=type(param_element).__name__, op=node.op, param_name=param['name'])
                    scalar_type = param['type']
                    if not check_unary_implicit_promotion(param_element.data_type, scalar_type):
                        raise SemanticError("2-3-5", param_type=scalar_type, type_name=param_element.data_type, op=node.op, param_name=param['name'])
                    signature_values[param['name']] = Scalar(name=param_element.name,
                                                             value=scalar_type.cast(
                                                                 param_element.value),
                                                             data_type=scalar_type)
                else:
                    raise NotImplementedError

        # We set it here to a list to start the stack of UDO params
        if self.udo_params is None:
            self.udo_params = []

        # Adding parameters to the stack
        self.udo_params.append(signature_values)

        # Calling the UDO AST, we use deepcopy to avoid changing the original UDO AST
        result = self.visit(deepcopy(operator['expression']))

        # We pop the last element of the stack (current UDO params)
        # to avoid using them in the next UDO call
        self.udo_params.pop()

        # We set to None if empty to ensure we do not use these params anymore
        if len(self.udo_params) == 0:
            self.udo_params = None
        return result

    def visit_TimeAggregation(self, node: AST.TimeAggregation) -> None:
        operand = self.visit(node.operand)

        return Time_Aggregation.analyze(operand=operand, period_from=node.period_from,
                                         period_to=node.period_to, conf=node.conf)
<|MERGE_RESOLUTION|>--- conflicted
+++ resolved
@@ -1144,19 +1144,9 @@
             return node.value
         """
 
-<<<<<<< HEAD
-        if node.kind == 'RuleID':
-            if self.hrs is None or node.value not in self.hrs:
-                raise SemanticError("1-3-19", node_type="Hierarchical ruleset", node_value=node.value)
-
-        if node.kind == 'DPRuleID':
-            if self.dprs is None or node.value not in self.dprs:
-                raise SemanticError("1-3-19", node_type="Datapoint ruleset", node_value=node.value)
-
-=======
         if self.udo_params is not None and node.value in self.udo_params[-1]:
             return self.udo_params[-1][node.value]
->>>>>>> d6a9a078
+
         if node.value in self.datasets:
             if self.is_from_assignment:
                 return self.datasets[node.value].name
