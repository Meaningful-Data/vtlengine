from copy import copy, deepcopy
from dataclasses import dataclass
from typing import Any, Dict, List, Optional

<<<<<<< HEAD
import pandas as pd

import AST
from AST.ASTTemplate import ASTTemplate
from AST.Grammar.tokens import AGGREGATE, ALL, BETWEEN, CHECK_DATAPOINT, EXISTS_IN, FILTER, HAVING, \
    INSTR, \
    REPLACE, \
    ROUND, \
    SUBSTR, TRUNC, WHEN
from DataTypes import BASIC_TYPES
=======
from Operators.Aggregation import extract_grouping_identifiers
from Operators.String import Instr, Replace, Substr

import AST
from AST.ASTTemplate import ASTTemplate
from AST.Grammar.tokens import AGGREGATE, ALL, BETWEEN, EXISTS_IN, FILTER, HAVING, INSTR, REPLACE, \
    ROUND, SUBSTR, TRUNC, AS, MEMBERSHIP, DROP, KEEP, APPLY
from DataTypes import BASIC_TYPES, Boolean
>>>>>>> 8b7a0968
from Model import DataComponent, Dataset, Role, Scalar, ScalarSet
from Operators.Assignment import Assignment
from Operators.Comparison import Between, ExistIn
from Operators.Numeric import Round, Trunc
<<<<<<< HEAD
from Operators.String import Instr, Replace, Substr
from Operators.Validation import Check, Check_Datapoint
from Utils import AGGREGATION_MAPPING, ANALYTIC_MAPPING, BINARY_MAPPING, \
    REGULAR_AGGREGATION_MAPPING, \
    ROLE_SETTER_MAPPING, SET_MAPPING, \
    UNARY_MAPPING
=======
from Utils import AGGREGATION_MAPPING, ANALYTIC_MAPPING, BINARY_MAPPING, JOIN_MAPPING, \
    REGULAR_AGGREGATION_MAPPING, ROLE_SETTER_MAPPING, SET_MAPPING, UNARY_MAPPING
>>>>>>> 8b7a0968


# noinspection PyTypeChecker
@dataclass
class InterpreterAnalyzer(ASTTemplate):
    datasets: Dict[str, Dataset]
    # Flags to change behavior
    is_from_assignment: bool = False
    is_from_regular_aggregation: bool = False
    is_from_having: bool = False
<<<<<<< HEAD
    is_from_rule: bool = False
=======
    is_from_join: bool = False
>>>>>>> 8b7a0968
    # Handlers for simplicity
    regular_aggregation_dataset: Optional[Dataset] = None
    aggregation_grouping: Optional[List[str]] = None
    aggregation_dataset: Optional[Dataset] = None
    ruleset_dataset: Optional[Dataset] = None
    rule_data: Optional[pd.DataFrame] = None
    ruleset_signature: Dict[str, str] = None
    # DL
    dprs: Dict[str, Dict[str, Any]] = None

    def visit_Start(self, node: AST.Start) -> Any:
        results = {}
        for child in node.children:
            result = self.visit(child)
            # TODO: Execute collected operations from Spark and add explain
            if isinstance(result, Dataset):
                self.datasets[result.name] = result
                results[result.name] = result
        return results

    # Definition Language

    def visit_DPRuleset(self, node: AST.DPRuleset) -> None:

        # Rule names are optional, if not provided, they are generated.
        # If provided, all must be provided
        rule_names = [rule.name for rule in node.rules if rule.name is not None]
        if len(rule_names) != 0 and len(node.rules) != len(rule_names):
            raise ValueError("All rules must have a name, or none of them")
        if len(rule_names) == 0:
            for i, rule in enumerate(node.rules):
                rule.name = i + 1

        # Signature has the actual parameters names or aliases if provided
        signature_actual_names = {}
        for param in node.params:
            if param.alias is not None:
                signature_actual_names[param.alias] = param.value
            else:
                signature_actual_names[param.value] = param.value

        ruleset_data = {
            'rules': node.rules,
            'signature': signature_actual_names,
            'params': node.params
        }

        # Adding the ruleset to the dprs dictionary
        if self.dprs is None:
            self.dprs = {}
        elif node.name in self.dprs:
            raise ValueError(f"Datapoint Ruleset {node.name} already exists")

        self.dprs[node.name] = ruleset_data

    # Execution Language
    def visit_Assignment(self, node: AST.Assignment) -> Any:
        self.is_from_assignment = True
        left_operand: str = self.visit(node.left)
        self.is_from_assignment = False
        right_operand: Dataset = self.visit(node.right)
        return Assignment.evaluate(left_operand, right_operand)

    def visit_PersistentAssignment(self, node: AST.PersistentAssignment) -> Any:
        return self.visit_Assignment(node)

    def visit_BinOp(self, node: AST.BinOp) -> None:
        if self.is_from_join and node.op in [MEMBERSHIP, AGGREGATE]:
            left_operand = self.regular_aggregation_dataset
            right_operand = self.visit(node.left).name + '#' + self.visit(node.right)
        else:
            left_operand = self.visit(node.left)
            right_operand = self.visit(node.right)
        if node.op not in BINARY_MAPPING:
            raise NotImplementedError
        return BINARY_MAPPING[node.op].evaluate(left_operand, right_operand)

    def visit_UnaryOp(self, node: AST.UnaryOp) -> None:
        operand = self.visit(node.operand)
        if node.op not in UNARY_MAPPING and node.op not in ROLE_SETTER_MAPPING:
            raise NotImplementedError
        if self.is_from_regular_aggregation and node.op in ROLE_SETTER_MAPPING:
            data_size = len(self.regular_aggregation_dataset.data)
            return ROLE_SETTER_MAPPING[node.op].evaluate(operand, data_size)
        return UNARY_MAPPING[node.op].evaluate(operand)

    def visit_Aggregation(self, node: AST.Aggregation) -> None:
        # Having takes precedence as it is lower in the AST
        if self.is_from_having:
            operand = self.aggregation_dataset
        elif self.is_from_regular_aggregation:
            operand = self.regular_aggregation_dataset
        else:
            operand = self.visit(node.operand)
        groupings = []
        having = None
        grouping_op = node.grouping_op
        if node.grouping is not None:
            for x in node.grouping:
                groupings.append(self.visit(x))
            if node.having_clause is not None:
                self.aggregation_dataset = Dataset(name=operand.name,
                                                   components=operand.components,
                                                   data=operand.data.copy())
                self.aggregation_grouping = extract_grouping_identifiers(
                    operand.get_identifiers_names(),
                    node.grouping_op,
                    groupings)
                self.is_from_having = True
                having = self.visit(node.having_clause)
                # Reset to default values
                self.is_from_having = False
                self.aggregation_grouping = None
                self.aggregation_dataset = None
        elif self.is_from_having:
            groupings = self.aggregation_grouping
            # Setting here group by as we have already selected the identifiers we need
            grouping_op = 'group by'

        return AGGREGATION_MAPPING[node.op].evaluate(operand, grouping_op, groupings, having)

    def visit_Analytic(self, node: AST.Analytic) -> None:
        if self.is_from_regular_aggregation:
            if node.operand is None:
                operand = self.regular_aggregation_dataset
            else:
                operand_comp = self.visit(node.operand)
                measure_names = self.regular_aggregation_dataset.get_measures_names()
                dataset_components = self.regular_aggregation_dataset.components.copy()
                for name in measure_names:
                    if name != operand_comp:
                        dataset_components.pop(name)

                operand = Dataset(name=self.regular_aggregation_dataset.name,
                                  components=dataset_components,
                                  data=self.regular_aggregation_dataset.data[
                                      dataset_components.keys()])

        else:
            operand: Dataset = self.visit(node.operand)
        partitioning = node.partition_by
        ordering = node.order_by if node.order_by is not None else []
        if not isinstance(operand, Dataset):
            raise Exception("Analytic operator must have a dataset as operand")
        if node.partition_by is None:
            order_components = [x.component for x in node.order_by]
            partitioning = [x for x in operand.get_identifiers_names() if x not in order_components]

        result = ANALYTIC_MAPPING[node.op].evaluate(operand=operand,
                                                    partitioning=partitioning,
                                                    ordering=ordering,
                                                    window=node.window,
                                                    params=node.params)
        if not self.is_from_regular_aggregation:
            return result

        # TODO: Review this as the components on calc are not in correct order (Rank test)
        # Extracting the component we need (only measure)
        measure_name = result.get_measures_names()[0]
        return DataComponent(name=measure_name,
                             data=result.data[measure_name],
                             data_type=result.components[measure_name].data_type,
                             role=result.components[measure_name].role)

    def visit_MulOp(self, node: AST.MulOp):
        """
        MulOp: (op, children)

        op: BETWEEN : 'between'.

        Basic usage:

            for child in node.children:
                self.visit(child)
        """
        # Comparison Operators
        if node.op == BETWEEN:
            operand_element = self.visit(node.children[0])
            from_element = self.visit(node.children[1])
            to_element = self.visit(node.children[2])

            return Between.evaluate(operand_element, from_element, to_element)

        # Comparison Operators
        elif node.op == EXISTS_IN:
            dataset_1 = self.visit(node.children[0])
            if not isinstance(dataset_1, Dataset):
                raise Exception("First operand must be a dataset")
            dataset_2 = self.visit(node.children[1])
            if not isinstance(dataset_2, Dataset):
                raise Exception("Second operand must be a dataset")

            retain_element = None
            if len(node.children) == 3:
                retain_element = self.visit(node.children[2])
                if isinstance(retain_element, Scalar):
                    retain_element = retain_element.value
                if retain_element == ALL:
                    retain_element = None

            return ExistIn.evaluate(dataset_1, dataset_2, retain_element)

        # Set Operators.
        elif node.op in SET_MAPPING:
            datasets = []
            for child in node.children:
                datasets.append(self.visit(child))

            for ds in datasets:
                if not isinstance(ds, Dataset):
                    raise ValueError(f"Expected dataset, got {type(ds).__name__}")

            return SET_MAPPING[node.op].evaluate(datasets)

        raise NotImplementedError

    def visit_VarID(self, node: AST.VarID) -> Any:
        if self.is_from_assignment:
            return node.value
        # Having takes precedence as it is lower in the AST
        if self.is_from_having:
            return DataComponent(name=node.value,
                                 data=self.aggregation_dataset.data[node.value],
                                 data_type=self.aggregation_dataset.components[
                                     node.value].data_type,
                                 role=self.aggregation_dataset.components[node.value].role)
        if self.is_from_regular_aggregation:
            if self.is_from_join and node.value in self.datasets.keys():
                return self.datasets[node.value]
            return DataComponent(name=node.value,
                                 data=self.regular_aggregation_dataset.data[node.value],
                                 data_type=
                                 self.regular_aggregation_dataset.components[
                                     node.value].data_type,
                                 role=self.regular_aggregation_dataset.components[
                                     node.value].role)
        if self.is_from_rule:
            if node.value not in self.ruleset_signature:
                raise Exception(f"Component {node.value} not found in ruleset signature")
            comp_name = self.ruleset_signature[node.value]
            if comp_name not in self.ruleset_dataset.components:
                raise Exception(f"Component {comp_name} not found in dataset "
                                f"{self.ruleset_dataset.name}")
            return DataComponent(name=comp_name,
                                 data=self.rule_data[comp_name],
                                 data_type=self.ruleset_dataset.components[comp_name].data_type,
                                 role=self.ruleset_dataset.components[comp_name].role)

        if node.value not in self.datasets:
            raise Exception(f"Dataset {node.value} not found, please check input datastructures")
        return self.datasets[node.value]

    def visit_Collection(self, node: AST.Collection) -> Any:
        if node.kind == 'Set':
            elements = []
            for child in node.children:
                elements.append(self.visit(child).value)
            for element in elements:
                if type(element) != type(elements[0]):
                    raise Exception("All elements in a set must be of the same type")
            if len(elements) == 0:
                raise Exception("A set must contain at least one element")
            if len(elements) != len(set(elements)):
                raise Exception("A set must not contain duplicates")
            return ScalarSet(data_type=BASIC_TYPES[type(elements[0])], values=elements)
        raise NotImplementedError

    def visit_RegularAggregation(self, node: AST.RegularAggregation) -> None:
        if node.op not in REGULAR_AGGREGATION_MAPPING:
            raise NotImplementedError
        operands = []
        dataset = self.visit(node.dataset)
        if isinstance(dataset, Scalar):
            raise Exception(f"Scalar {dataset.name} cannot be used with clause operators")
        self.regular_aggregation_dataset = dataset
        if node.op == APPLY:
            op_map = BINARY_MAPPING
            return REGULAR_AGGREGATION_MAPPING[node.op].evaluate(dataset, node.children, op_map)
        for child in node.children:
            self.is_from_regular_aggregation = True
            operands.append(self.visit(child))
            self.is_from_regular_aggregation = False
        if node.op == AGGREGATE:
            dataset = copy(operands[0])
            dataset.name = self.regular_aggregation_dataset.name
            dataset.components = {comp_name: comp for comp_name, comp in dataset.components.items()
                                  if comp.role != Role.MEASURE}
            if dataset.data is not None:
                dataset.data = dataset.data[dataset.get_identifiers_names()]
            aux_operands = []
            for operand in operands:
                measure = operand.get_component(operand.get_measures_names()[0])
                data = operand.data[measure.name] if operand.data is not None else None
                aux_operands.append(DataComponent(name=operand.name,
                                                  data=data,
                                                  data_type=measure.data_type,
                                                  role=measure.role,
                                                  nullable=measure.nullable))
            operands = aux_operands
        self.regular_aggregation_dataset = None
        if node.op == FILTER:
            if not isinstance(operands[0], DataComponent):
                measure = child.left.value
                operands[0] = DataComponent(name=measure,
                                            data=operands[0].data[measure],
                                            data_type=operands[0].components[measure].data_type,
                                            role=operands[0].components[measure].role,
                                            nullable=operands[0].components[measure].nullable)
            return REGULAR_AGGREGATION_MAPPING[node.op].evaluate(operands[0], dataset)
        if self.is_from_join:
            if node.op in [DROP, KEEP]:
                operands = [operand.get_measures_names() if isinstance(operand, Dataset) else operand.name if
                            isinstance(operand, DataComponent) and operand.role is not Role.IDENTIFIER else
                            operand for operand in operands]
                operands = list(set([item for sublist in operands for item in
                                     (sublist if isinstance(sublist, list) else [sublist])]))
            result = REGULAR_AGGREGATION_MAPPING[node.op].evaluate(operands, dataset)
            if node.isLast:
                result.data.rename(columns={col: col[col.find('#') + 1:] for col in result.data.columns}, inplace=True)
                result.components = {comp_name[comp_name.find('#') + 1:]: comp for comp_name, comp in
                                     result.components.items()}
                for comp in result.components.values():
                    comp.name = comp.name[comp.name.find('#') + 1:]
                result.data.reset_index(drop=True, inplace=True)
            return result
        return REGULAR_AGGREGATION_MAPPING[node.op].evaluate(operands, dataset)

    def visit_RenameNode(self, node: AST.RenameNode) -> Any:
        return node

    def visit_Constant(self, node: AST.Constant) -> Any:
        return Scalar(name=str(node.value), value=node.value,
                      data_type=BASIC_TYPES[type(node.value)])

    def visit_JoinOp(self, node: AST.JoinOp) -> None:
        clause_elements = []
        for clause in node.clauses:
            clause_elements.append(self.visit(clause))
            if hasattr(clause, 'op') and clause.op == AS:
                self.datasets[clause_elements[-1].name] = clause_elements[-1]

        # No need to check using, regular aggregation is executed afterwards
        self.is_from_join = True
        return JOIN_MAPPING[node.op].evaluate(clause_elements, node.using)

    def visit_ParamConstant(self, node: AST.ParamConstant) -> str:
        return node.value

    def visit_ParamOp(self, node: AST.ParamOp) -> None:
        if node.op == ROUND:
            op_element = self.visit(node.children[0])
            if len(node.params) != 0:
                param_element = self.visit(node.params[0])
            else:
                param_element = None

            return Round.evaluate(op_element, param_element)

        # Numeric Operator
        elif node.op == TRUNC:
            op_element = self.visit(node.children[0])
            param_element = None
            if len(node.params) != 0:
                param_element = self.visit(node.params[0])

            return Trunc.evaluate(op_element, param_element)

        elif node.op == SUBSTR or node.op == REPLACE or node.op == INSTR:
            param1 = None
            param2 = None
            param3 = None
            op_element = self.visit(node.children[0])
            for node_param in node.params:
                if param1 is None:
                    param1 = self.visit(node_param)
                elif param2 is None:
                    param2 = self.visit(node_param)
                elif param3 is None:
                    param3 = self.visit(node_param)
            if node.op == SUBSTR:
                return Substr.evaluate(op_element, param1, param2)
            elif node.op == REPLACE:
                return Replace.evaluate(op_element, param1, param2)
            elif node.op == INSTR:
                return Instr.evaluate(op_element, param1, param2, param3)
            else:
                raise NotImplementedError
        elif node.op == HAVING:
            for id_name in self.aggregation_grouping:
                if id_name not in self.aggregation_dataset.components:
                    raise ValueError(f"Component {id_name} not found in dataset")
            if len(self.aggregation_dataset.get_measures()) != 1:
                raise ValueError("Only one measure is allowed")
            # Deepcopy is necessary for components to avoid changing the original dataset
            self.aggregation_dataset.components = {comp_name: deepcopy(comp) for comp_name, comp in
                                                   self.aggregation_dataset.components.items()
                                                   if comp_name in self.aggregation_grouping
                                                   or comp.role == Role.MEASURE}
            self.aggregation_dataset.data = self.aggregation_dataset.data[
                self.aggregation_dataset.get_identifiers_names() +
                self.aggregation_dataset.get_measures_names()]
            result = self.visit(node.params)
            # We get only the identifiers we need that have true values when grouped
            measure_name = result.get_measures_names()[0]
            result.data = result.data[result.data[measure_name]]
            # result.data.drop(columns=[measure_name], inplace=True)
            result.data.drop(columns=[measure_name])
            return result.data

        elif node.op == CHECK_DATAPOINT:
            # Checking if ruleset exists
            dpr_name = node.children[1]
            if dpr_name in self.dprs:
                dpr_info = self.dprs[dpr_name]
            else:
                raise Exception(f"Datapoint Ruleset {dpr_name} not found")
            # Extracting dataset
            dataset_element = self.visit(node.children[0])
            # Checking if list of components supplied is valid
            if len(node.children) > 2:
                for comp_name in node.children[2:]:
                    if comp_name not in dataset_element.components:
                        raise ValueError(f"Component {comp_name} not found in dataset {dataset_element.name}")

            output = node.params[0]  # invalid, all_measures, all

            rule_output_values = {}
            self.ruleset_dataset = dataset_element
            self.ruleset_signature = dpr_info['signature']
            # Gather rule data, adding the ruleset dataset to the interpreter
            for rule in dpr_info['rules']:
                rule_output_values[rule.name] = {
                    "error_code": rule.erCode,
                    "error_level": rule.erLevel,
                    "output": self.visit(rule)
                }
            self.ruleset_signature = None
            self.ruleset_dataset = None

            # Datapoint Ruleset final evaluation
            return Check_Datapoint.evaluate(dataset_element=dataset_element,
                                            rule_info=rule_output_values,
                                            output=output)

    def visit_DPRule(self, node: AST.DPRule) -> None:
        self.is_from_rule = True
        self.rule_data = self.ruleset_dataset.data.copy()
        validation_data = self.visit(node.rule)
        self.rule_data = None
        self.is_from_rule = False
        return validation_data

    def visit_HRBinOp(self, node: AST.HRBinOp) -> None:
        if node.op == WHEN:
            filter_comp = self.visit(node.left)
            filtering_indexes = filter_comp.data[filter_comp.data].index
            non_filtering_indexes = filter_comp.data[~filter_comp.data].index
            original_data = self.rule_data.copy()
            self.rule_data = self.rule_data.iloc[filtering_indexes].reset_index(drop=True)
            result_validation = self.visit(node.right)
            self.rule_data['bool_var'] = result_validation.data
            original_data = original_data.merge(self.rule_data, how='left', on=original_data.columns.tolist())
            original_data.loc[non_filtering_indexes, 'bool_var'] = True
            return original_data



    def visit_Validation(self, node: AST.Validation) -> Dataset:

        validation_element = self.visit(node.validation)
        if not isinstance(validation_element, Dataset):
            raise ValueError(f"Expected dataset, got {type(validation_element).__name__}")

        imbalance_element = None
        if node.imbalance is not None:
            imbalance_element = self.visit(node.imbalance)
            if not isinstance(imbalance_element, Dataset):
                raise ValueError(f"Expected dataset, got {type(validation_element).__name__}")

        return Check.evaluate(validation_element=validation_element,
                              imbalance_element=imbalance_element,
                              error_code=node.error_code,
                              error_level=node.error_level,
                              invalid=node.invalid)<|MERGE_RESOLUTION|>--- conflicted
+++ resolved
@@ -2,42 +2,22 @@
 from dataclasses import dataclass
 from typing import Any, Dict, List, Optional
 
-<<<<<<< HEAD
 import pandas as pd
 
 import AST
 from AST.ASTTemplate import ASTTemplate
-from AST.Grammar.tokens import AGGREGATE, ALL, BETWEEN, CHECK_DATAPOINT, EXISTS_IN, FILTER, HAVING, \
-    INSTR, \
-    REPLACE, \
-    ROUND, \
-    SUBSTR, TRUNC, WHEN
+from AST.Grammar.tokens import AGGREGATE, ALL, APPLY, AS, BETWEEN, CHECK_DATAPOINT, DROP, EXISTS_IN, \
+    FILTER, HAVING, INSTR, KEEP, MEMBERSHIP, REPLACE, ROUND, SUBSTR, TRUNC, WHEN
 from DataTypes import BASIC_TYPES
-=======
+from Model import DataComponent, Dataset, Role, Scalar, ScalarSet
 from Operators.Aggregation import extract_grouping_identifiers
-from Operators.String import Instr, Replace, Substr
-
-import AST
-from AST.ASTTemplate import ASTTemplate
-from AST.Grammar.tokens import AGGREGATE, ALL, BETWEEN, EXISTS_IN, FILTER, HAVING, INSTR, REPLACE, \
-    ROUND, SUBSTR, TRUNC, AS, MEMBERSHIP, DROP, KEEP, APPLY
-from DataTypes import BASIC_TYPES, Boolean
->>>>>>> 8b7a0968
-from Model import DataComponent, Dataset, Role, Scalar, ScalarSet
 from Operators.Assignment import Assignment
 from Operators.Comparison import Between, ExistIn
 from Operators.Numeric import Round, Trunc
-<<<<<<< HEAD
 from Operators.String import Instr, Replace, Substr
 from Operators.Validation import Check, Check_Datapoint
-from Utils import AGGREGATION_MAPPING, ANALYTIC_MAPPING, BINARY_MAPPING, \
-    REGULAR_AGGREGATION_MAPPING, \
-    ROLE_SETTER_MAPPING, SET_MAPPING, \
-    UNARY_MAPPING
-=======
 from Utils import AGGREGATION_MAPPING, ANALYTIC_MAPPING, BINARY_MAPPING, JOIN_MAPPING, \
     REGULAR_AGGREGATION_MAPPING, ROLE_SETTER_MAPPING, SET_MAPPING, UNARY_MAPPING
->>>>>>> 8b7a0968
 
 
 # noinspection PyTypeChecker
@@ -48,11 +28,8 @@
     is_from_assignment: bool = False
     is_from_regular_aggregation: bool = False
     is_from_having: bool = False
-<<<<<<< HEAD
     is_from_rule: bool = False
-=======
     is_from_join: bool = False
->>>>>>> 8b7a0968
     # Handlers for simplicity
     regular_aggregation_dataset: Optional[Dataset] = None
     aggregation_grouping: Optional[List[str]] = None
@@ -364,15 +341,19 @@
             return REGULAR_AGGREGATION_MAPPING[node.op].evaluate(operands[0], dataset)
         if self.is_from_join:
             if node.op in [DROP, KEEP]:
-                operands = [operand.get_measures_names() if isinstance(operand, Dataset) else operand.name if
-                            isinstance(operand, DataComponent) and operand.role is not Role.IDENTIFIER else
-                            operand for operand in operands]
+                operands = [operand.get_measures_names() if isinstance(operand,
+                                                                       Dataset) else operand.name if
+                isinstance(operand, DataComponent) and operand.role is not Role.IDENTIFIER else
+                operand for operand in operands]
                 operands = list(set([item for sublist in operands for item in
                                      (sublist if isinstance(sublist, list) else [sublist])]))
             result = REGULAR_AGGREGATION_MAPPING[node.op].evaluate(operands, dataset)
             if node.isLast:
-                result.data.rename(columns={col: col[col.find('#') + 1:] for col in result.data.columns}, inplace=True)
-                result.components = {comp_name[comp_name.find('#') + 1:]: comp for comp_name, comp in
+                result.data.rename(
+                    columns={col: col[col.find('#') + 1:] for col in result.data.columns},
+                    inplace=True)
+                result.components = {comp_name[comp_name.find('#') + 1:]: comp for comp_name, comp
+                                     in
                                      result.components.items()}
                 for comp in result.components.values():
                     comp.name = comp.name[comp.name.find('#') + 1:]
@@ -475,7 +456,8 @@
             if len(node.children) > 2:
                 for comp_name in node.children[2:]:
                     if comp_name not in dataset_element.components:
-                        raise ValueError(f"Component {comp_name} not found in dataset {dataset_element.name}")
+                        raise ValueError(
+                            f"Component {comp_name} not found in dataset {dataset_element.name}")
 
             output = node.params[0]  # invalid, all_measures, all
 
@@ -514,11 +496,10 @@
             self.rule_data = self.rule_data.iloc[filtering_indexes].reset_index(drop=True)
             result_validation = self.visit(node.right)
             self.rule_data['bool_var'] = result_validation.data
-            original_data = original_data.merge(self.rule_data, how='left', on=original_data.columns.tolist())
+            original_data = original_data.merge(self.rule_data, how='left',
+                                                on=original_data.columns.tolist())
             original_data.loc[non_filtering_indexes, 'bool_var'] = True
             return original_data
-
-
 
     def visit_Validation(self, node: AST.Validation) -> Dataset:
 
