from dataclasses import dataclass
from typing import Any, Dict, Optional

import AST
from AST.ASTTemplate import ASTTemplate
<<<<<<< HEAD
from AST.Grammar.tokens import FILTER
=======
from AST.Grammar.tokens import ALL, BETWEEN, EXISTS_IN, ROUND, TRUNC
>>>>>>> 91cf5b6f
from DataTypes import BASIC_TYPES
from Model import DataComponent, Dataset, Scalar, ScalarSet
from Operators.Assignment import Assignment
from Operators.Comparison import Between, ExistIn
from Operators.Numeric import Round, Trunc
from Utils import BINARY_MAPPING, REGULAR_AGGREGATION_MAPPING, UNARY_MAPPING


@dataclass
class InterpreterAnalyzer(ASTTemplate):
    datasets: Dict[str, Dataset]
    is_from_assignment: bool = False
    is_from_regular_aggregation: bool = False
    regular_aggregation_dataset: Optional[Dataset] = None

    def visit_Start(self, node: AST.Start) -> Any:
        results = {}
        for child in node.children:
            result = self.visit(child)
            # TODO: Execute collected operations from Spark and add explain
            results[result.name] = result
        return results

    def visit_Assignment(self, node: AST.Assignment) -> Any:
        self.is_from_assignment = True
        left_operand: str = self.visit(node.left)
        self.is_from_assignment = False
        right_operand: Dataset = self.visit(node.right)
        return Assignment.evaluate(left_operand, right_operand)

    def visit_PersistentAssignment(self, node: AST.PersistentAssignment) -> Any:
        return self.visit_Assignment(node)  # type:ignore

    def visit_BinOp(self, node: AST.BinOp) -> None:
        left_operand = self.visit(node.left)
        right_operand = self.visit(node.right)
        if node.op not in BINARY_MAPPING:
            raise NotImplementedError
        return BINARY_MAPPING[node.op].evaluate(left_operand, right_operand)

    def visit_UnaryOp(self, node: AST.UnaryOp) -> None:
        operand = self.visit(node.operand)
        if node.op not in UNARY_MAPPING:
            raise NotImplementedError
        return UNARY_MAPPING[node.op].evaluate(operand)

    def visit_MulOp(self, node: AST.MulOp):
        """
        MulOp: (op, children)

        op: BETWEEN : 'between'.

        Basic usage:

            for child in node.children:
                self.visit(child)
        """
        # Comparison Operators
        if node.op == BETWEEN:
            operand_element = self.visit(node.children[0])
            from_element = self.visit(node.children[1])
            to_element = self.visit(node.children[2])

            return Between.evaluate(operand_element, from_element, to_element)

        # Comparison Operators
        elif node.op == EXISTS_IN:
            dataset_1 = self.visit(node.children[0])
            if not isinstance(dataset_1, Dataset):
                raise Exception("First operand must be a dataset")
            dataset_2 = self.visit(node.children[1])
            if not isinstance(dataset_2, Dataset):
                raise Exception("Second operand must be a dataset")

            retain_element = None
            if len(node.children) == 3:
                retain_element = self.visit(node.children[2])
                if isinstance(retain_element, Scalar):
                    retain_element = retain_element.value
                if retain_element == ALL:
                    retain_element = None

            return ExistIn.evaluate(dataset_1, dataset_2, retain_element)

        raise NotImplementedError

    def visit_VarID(self, node: AST.VarID) -> Any:
        if self.is_from_assignment:
            return node.value

        if self.is_from_regular_aggregation:
            return DataComponent(name=node.value,
                                 data=self.regular_aggregation_dataset.data[node.value],
                                 data_type=
                                 self.regular_aggregation_dataset.components[
                                     node.value].data_type,
                                 role=self.regular_aggregation_dataset.components[
                                     node.value].role)

        if node.value not in self.datasets:
            raise Exception(f"Dataset {node.value} not found, please check input datastructures")
        return self.datasets[node.value]

    def visit_Collection(self, node: AST.Collection) -> Any:
        if node.kind == 'Set':
            elements = []
            for child in node.children:
                elements.append(self.visit(child).value)
            for element in elements:
                if type(element) != type(elements[0]):
                    raise Exception("All elements in a set must be of the same type")
            if len(elements) == 0:
                raise Exception("A set must contain at least one element")
            if len(elements) != len(set(elements)):
                raise Exception("A set must not contain duplicates")
            return ScalarSet(data_type=BASIC_TYPES[type(elements[0])], values=elements)
        raise NotImplementedError

    def visit_RegularAggregation(self, node: AST.RegularAggregation) -> None:
        if node.op not in REGULAR_AGGREGATION_MAPPING:
            raise NotImplementedError
        operands = []
        dataset = self.visit(node.dataset)
        if isinstance(dataset, Scalar):
            raise Exception(f"Scalar {dataset.name} cannot be used with clause operators")
        self.regular_aggregation_dataset = dataset
        for child in node.children:
            self.is_from_regular_aggregation = True
            operands.append(self.visit(child))
            self.is_from_regular_aggregation = False
        self.regular_aggregation_dataset = None
        if node.op == FILTER:
            return REGULAR_AGGREGATION_MAPPING[node.op].evaluate(operands[0], dataset)
        return REGULAR_AGGREGATION_MAPPING[node.op].evaluate(operands, dataset)

    def visit_RenameNode(self, node: AST.RenameNode) -> Any:
        return node

    def visit_Constant(self, node: AST.Constant) -> Any:
        return Scalar(name=str(node.value), value=node.value,
                      data_type=BASIC_TYPES[type(node.value)])

    def visit_ParamConstant(self, node: AST.ParamConstant) -> str:
        return node.value

    def visit_ParamOp(self, node: AST.ParamOp) -> None:
        if node.op == ROUND:
            op_element = self.visit(node.children[0])
            if len(node.params) != 0:
                param_element = self.visit(node.params[0])
            else:
                param_element = None

            return Round.evaluate(op_element, param_element)

        # Numeric Operator
        elif node.op == TRUNC:
            op_element = self.visit(node.children[0])
            param_element = None
            if len(node.params) != 0:
                param_element = self.visit(node.params[0])

            return Trunc.evaluate(op_element, param_element)<|MERGE_RESOLUTION|>--- conflicted
+++ resolved
@@ -3,11 +3,7 @@
 
 import AST
 from AST.ASTTemplate import ASTTemplate
-<<<<<<< HEAD
-from AST.Grammar.tokens import FILTER
-=======
-from AST.Grammar.tokens import ALL, BETWEEN, EXISTS_IN, ROUND, TRUNC
->>>>>>> 91cf5b6f
+from AST.Grammar.tokens import FILTER, ALL, BETWEEN, EXISTS_IN, ROUND, TRUNC
 from DataTypes import BASIC_TYPES
 from Model import DataComponent, Dataset, Scalar, ScalarSet
 from Operators.Assignment import Assignment
