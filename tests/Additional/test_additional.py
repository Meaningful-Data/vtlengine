import warnings
from pathlib import Path
from typing import Union

from tests.Helper import TestHelper
from vtlengine.API import create_ast
from vtlengine.Interpreter import InterpreterAnalyzer


class AdditionalHelper(TestHelper):
    base_path = Path(__file__).parent
    filepath_VTL = base_path / "data" / "vtl"
    filepath_valueDomain = base_path / "data" / "ValueDomain"
    filepath_json = base_path / "data" / "DataStructure" / "input"
    filepath_csv = base_path / "data" / "DataSet" / "input"
    filepath_out_json = base_path / "data" / "DataStructure" / "output"
    filepath_out_csv = base_path / "data" / "DataSet" / "output"
    filepath_sql = base_path / "data" / "sql"

    ds_input_prefix = "DS_"

    warnings.filterwarnings("ignore", category=FutureWarning)

    @classmethod
    def BaseScalarTest(cls, text: str, code: str, reference_value: Union[int, float, str]):
        """ """
        if text is None:
            text = cls.LoadVTL(code)
        ast = create_ast(text)
        interpreter = InterpreterAnalyzer({})
        result = interpreter.visit(ast)
        assert result["DS_r"].value == reference_value


class StringOperatorsTest(AdditionalHelper):
    """
    Group 3
    """

    classTest = "Additional.StringOperatorsTest"

    maxDiff = None

    warnings.filterwarnings("ignore", category=FutureWarning)

    def test_1(self):
        """
        Basic behaviour for two datasets.
        """
        text = """DS_r := DS_1 || DS_2;"""

        code = "3-1"
        number_inputs = 2
        references_names = ["DS_r"]

        self.BaseTest(
            text=text,
            code=code,
            number_inputs=number_inputs,
            references_names=references_names,
        )

    def test_2(self):
        """
        Behaviour for two datasets with nulls.
        """
        text = """DS_r := DS_1 || DS_2;"""

        code = "3-2"
        number_inputs = 2
        references_names = ["DS_r"]

        self.BaseTest(
            text=text,
            code=code,
            number_inputs=number_inputs,
            references_names=references_names,
        )

    def test_3(self):
        """
        Behaviour for two datasets with diferent number of rows.
        """
        text = """DS_r := DS_1 || DS_2;"""

        code = "3-3"
        number_inputs = 2
        references_names = ["DS_r"]

        self.BaseTest(
            text=text,
            code=code,
            number_inputs=number_inputs,
            references_names=references_names,
        )

    def test_4(self):
        """
        Behaviour for components with nulls.
        """
        text = """DS_r := DS_1[calc Me_3:= Me_1 || Me_2];"""

        code = "3-4"
        number_inputs = 1
        references_names = ["DS_r"]

        self.BaseTest(
            text=text,
            code=code,
            number_inputs=number_inputs,
            references_names=references_names,
        )

    def test_5(self):
        """
        Behaviour for two datasets when the left one has more identifiers.
        """
        text = """DS_r := DS_1 || DS_2;"""

        code = "3-5"
        number_inputs = 2
        references_names = ["DS_r"]

        self.BaseTest(
            text=text,
            code=code,
            number_inputs=number_inputs,
            references_names=references_names,
        )

    def test_6(self):
        """
        Behaviour for two datasets when the right one has more identifiers.
        """
        text = """DS_r := DS_1 || DS_2;"""

        code = "3-6"
        number_inputs = 2
        references_names = ["DS_r"]

        self.BaseTest(
            text=text,
            code=code,
            number_inputs=number_inputs,
            references_names=references_names,
        )

    def test_7(self):
        """
        Behaviour for two datasets with different measures (not allowed).
        """
        text = """DS_r := DS_1 || DS_2;"""
        code = "3-7"
        number_inputs = 2

        message = "1-1-14-1"
        self.NewSemanticExceptionTest(
            text=text, code=code, number_inputs=number_inputs, exception_code=message
        )

    def test_11(self):
        """
        Behaviour for dataset.
        """
        text = """DS_r := substr(DS_1, 2, 3);"""

        code = "3-11"
        number_inputs = 1
        references_names = ["DS_r"]

        self.BaseTest(
            text=text,
            code=code,
            number_inputs=number_inputs,
            references_names=references_names,
        )

    def test_12(self):
        """
        Behaviour for dataset.
        """
        text = """DS_r := substr(DS_1, 2);"""

        code = "3-12"
        number_inputs = 1
        references_names = ["DS_r"]

        self.BaseTest(
            text=text,
            code=code,
            number_inputs=number_inputs,
            references_names=references_names,
        )

    def test_13(self):
        """
        Behaviour for dataset.
        """
        text = """DS_r := substr(DS_1, _, 3);"""

        code = "3-13"
        number_inputs = 1
        references_names = ["DS_r"]

        self.BaseTest(
            text=text,
            code=code,
            number_inputs=number_inputs,
            references_names=references_names,
        )

    def test_14(self):
        """
        Behaviour for dataset.
        """
        text = """DS_r := substr(DS_1);"""

        code = "3-14"
        number_inputs = 1
        references_names = ["DS_r"]

        self.BaseTest(
            text=text,
            code=code,
            number_inputs=number_inputs,
            references_names=references_names,
        )

    def test_15(self):
        """
        Behaviour for components.
        """
        text = """DS_r := DS_1[calc Me_2:= substr(Me_1)];"""

        code = "3-15"
        number_inputs = 1
        references_names = ["DS_r"]

        self.BaseTest(
            text=text,
            code=code,
            number_inputs=number_inputs,
            references_names=references_names,
        )

    def test_16(self):
        """
        Behaviour for components.
        """
        text = """DS_r := DS_1[calc Me_2:= substr(Me_1, _, 3)];"""

        code = "3-16"
        number_inputs = 1
        references_names = ["DS_r"]

        self.BaseTest(
            text=text,
            code=code,
            number_inputs=number_inputs,
            references_names=references_names,
        )

    def test_17(self):
        """
        Behaviour for components.
        """
        text = """DS_r := DS_1[calc Me_2:= substr(Me_1, 3)];"""

        code = "3-17"
        number_inputs = 1
        references_names = ["DS_r"]

        self.BaseTest(
            text=text,
            code=code,
            number_inputs=number_inputs,
            references_names=references_names,
        )

    def test_18(self):
        """
        Behaviour for components and null.
        """
        text = """DS_r := DS_1[calc Me_2:= substr(Me_1, null)];"""

        code = "3-18"
        number_inputs = 1
        references_names = ["DS_r"]

        self.BaseTest(
            text=text,
            code=code,
            number_inputs=number_inputs,
            references_names=references_names,
        )

    def test_19(self):
        """
        Behaviour for components and null.
        """
        text = """DS_r := DS_1[calc Me_2:= substr(Me_1, 1, null)];"""

        code = "3-19"
        number_inputs = 1
        references_names = ["DS_r"]

        self.BaseTest(
            text=text,
            code=code,
            number_inputs=number_inputs,
            references_names=references_names,
        )

    def test_20(self):
        """
        Behaviour for components and null.
        """
        text = """DS_r := DS_1[calc Me_2:= substr(Me_1, null, null)];"""

        code = "3-20"
        number_inputs = 1
        references_names = ["DS_r"]

        self.BaseTest(
            text=text,
            code=code,
            number_inputs=number_inputs,
            references_names=references_names,
        )

    def test_21(self):
        """
        Behaviour for components.
        """
        text = """DS_r := DS_1[calc Me_1:= substr(Me_1, Me_2, Me_3)];"""
        code = "3-21"
        number_inputs = 1
        references_names = ["DS_r"]

        self.BaseTest(
            text=text,
            code=code,
            number_inputs=number_inputs,
            references_names=references_names,
        )

    def test_22(self):
        """
        Behaviour for components.
        """
        text = """DS_r := DS_1[calc Me_3:= substr(Me_1, _, Me_2)];"""

        code = "3-22"
        number_inputs = 1
        references_names = ["DS_r"]

        self.BaseTest(
            text=text,
            code=code,
            number_inputs=number_inputs,
            references_names=references_names,
        )

    def test_23(self):
        """
        Behaviour for components.
        """
        text = """DS_r := DS_1[calc Me_3:= substr(Me_1, Me_2)];"""

        code = "3-23"
        number_inputs = 1
        references_names = ["DS_r"]

        self.BaseTest(
            text=text,
            code=code,
            number_inputs=number_inputs,
            references_names=references_names,
        )

    def test_26(self):
        """
        Behaviour for dataset with null values.
        """
        text = """DS_r := replace(DS_1, "Hello", "Hi");"""

        code = "3-26"
        number_inputs = 1
        references_names = ["DS_r"]

        self.BaseTest(
            text=text,
            code=code,
            number_inputs=number_inputs,
            references_names=references_names,
        )

    def test_27(self):
        """
        Behaviour for dataset with null values.
        """
        text = """DS_r := replace(DS_1, "Hello");"""

        code = "3-27"
        number_inputs = 1
        references_names = ["DS_r"]

        self.BaseTest(
            text=text,
            code=code,
            number_inputs=number_inputs,
            references_names=references_names,
        )

    def test_28(self):
        """
        Behaviour for dataset with null.
        """
        text = """DS_r := replace(DS_1, null, "abc");"""

        code = "3-28"
        number_inputs = 1
        references_names = ["DS_r"]

        self.BaseTest(
            text=text,
            code=code,
            number_inputs=number_inputs,
            references_names=references_names,
        )

    def test_29(self):
        """
        Behaviour for dataset with null.
        """
        text = """DS_r := replace(DS_1, "abc", null);"""
        code = "3-29"
        number_inputs = 1
        references_names = ["DS_r"]

        self.BaseTest(
            text=text,
            code=code,
            number_inputs=number_inputs,
            references_names=references_names,
        )

    def test_30(self):
        """
        Behaviour for components.
        """
        text = """DS_r := DS_1[calc Me_2:= replace(Me_1, "Hello")];"""
        code = "3-30"
        number_inputs = 1
        references_names = ["DS_r"]

        self.BaseTest(
            text=text,
            code=code,
            number_inputs=number_inputs,
            references_names=references_names,
        )

    def test_31(self):
        """
        Behaviour for components.
        """
        text = """DS_r := DS_1[calc Me_2:= replace(Me_1, "Hello", "Hi")];"""
        code = "3-31"
        number_inputs = 1
        references_names = ["DS_r"]

        self.BaseTest(
            text=text,
            code=code,
            number_inputs=number_inputs,
            references_names=references_names,
        )

    def test_32(self):
        """
        Behaviour for components.
        """
        text = """DS_r := DS_1[calc Me_3:= replace(Me_1, Me_2)];"""
        code = "3-32"
        number_inputs = 1
        references_names = ["DS_r"]

        self.BaseTest(
            text=text,
            code=code,
            number_inputs=number_inputs,
            references_names=references_names,
        )

    def test_33(self):
        """
        Behaviour for components.
        """
        text = """DS_r := DS_1[calc Me_4:= replace(Me_1, Me_2, Me_3)];"""
        code = "3-33"
        number_inputs = 1
        references_names = ["DS_r"]

        self.BaseTest(
            text=text,
            code=code,
            number_inputs=number_inputs,
            references_names=references_names,
        )

    def test_34(self):
        """
        Behaviour for components with null.
        """
        text = """DS_r := DS_1[calc Me_2:= replace(Me_1, null)];"""
        code = "3-34"
        number_inputs = 1
        references_names = ["DS_r"]

        self.BaseTest(
            text=text,
            code=code,
            number_inputs=number_inputs,
            references_names=references_names,
        )

    def test_35(self):
        """
        Behaviour for components with null.
        """
        text = """DS_r := DS_1[calc Me_2:= replace(Me_1, null, null)];"""
        code = "3-35"
        number_inputs = 1
        references_names = ["DS_r"]

        self.BaseTest(
            text=text,
            code=code,
            number_inputs=number_inputs,
            references_names=references_names,
        )

    def test_36(self):
        """
        Behaviour for components with null.
        """
        text = """DS_r := DS_1[calc Me_2:= replace(Me_1, "a", null)];"""
        code = "3-36"
        number_inputs = 1
        references_names = ["DS_r"]

        self.BaseTest(
            text=text,
            code=code,
            number_inputs=number_inputs,
            references_names=references_names,
        )

    def test_37(self):
        """
        Behaviour for components with null.
        """
        text = """DS_r := DS_1[calc Me_2:= replace(Me_1, null, "a")];"""
        code = "3-37"
        number_inputs = 1
        references_names = ["DS_r"]

        self.BaseTest(
            text=text,
            code=code,
            number_inputs=number_inputs,
            references_names=references_names,
        )

    def test_41(self):
        """
        Behaviour for dataset with null values.
        """
        text = """DS_r:= instr(DS_1, "o", 3);"""
        code = "3-41"
        number_inputs = 1
        references_names = ["DS_r"]

        self.BaseTest(
            text=text,
            code=code,
            number_inputs=number_inputs,
            references_names=references_names,
        )

    def test_42(self):
        """
        Behaviour for dataset with null values.
        """
        text = """DS_r:= instr(DS_1, "o", _, 2);"""
        code = "3-42"
        number_inputs = 1
        references_names = ["DS_r"]

        self.BaseTest(
            text=text,
            code=code,
            number_inputs=number_inputs,
            references_names=references_names,
        )

    def test_43(self):
        """
        Behaviour for dataset with null values.
        """
        text = """DS_r:= instr(DS_1, "o", 4, 3);"""
        code = "3-43"
        number_inputs = 1
        references_names = ["DS_r"]

        self.BaseTest(
            text=text,
            code=code,
            number_inputs=number_inputs,
            references_names=references_names,
        )

    def test_44(self):
        """
        Behaviour for dataset with null.
        """
        text = """DS_r:= instr(DS_1, null, 4, 3);"""
        code = "3-44"
        number_inputs = 1
        references_names = ["DS_r"]

        self.BaseTest(
            text=text,
            code=code,
            number_inputs=number_inputs,
            references_names=references_names,
        )

    def test_45(self):
        """
        Behaviour for dataset with null.
        """
        text = """DS_r:= instr(DS_1, "s", null, 3);"""
        code = "3-45"
        number_inputs = 1
        references_names = ["DS_r"]

        self.BaseTest(
            text=text,
            code=code,
            number_inputs=number_inputs,
            references_names=references_names,
        )

    def test_46(self):
        """
        Behaviour for dataset with null.
        """
        text = """DS_r:= instr(DS_1, "s", 3, null);"""
        code = "3-46"
        number_inputs = 1
        references_names = ["DS_r"]

        self.BaseTest(
            text=text,
            code=code,
            number_inputs=number_inputs,
            references_names=references_names,
        )

    def test_47(self):
        """
        Behaviour for component with null values.
        """
        text = """DS_r := DS_1[calc Me_2:=instr(Me_1,"o", 3)];"""
        code = "3-47"
        number_inputs = 1
        references_names = ["DS_r"]

        self.BaseTest(
            text=text,
            code=code,
            number_inputs=number_inputs,
            references_names=references_names,
        )

    def test_48(self):
        """
        Behaviour for component with null values.
        """
        text = """DS_r := DS_1[calc Me_2:=instr(Me_1,"o", _, 2)];"""
        code = "3-48"
        number_inputs = 1
        references_names = ["DS_r"]

        self.BaseTest(
            text=text,
            code=code,
            number_inputs=number_inputs,
            references_names=references_names,
        )

    def test_49(self):
        """
        Behaviour for component with null values.
        """
        text = """DS_r := DS_1[calc Me_2:=instr(Me_1,"o", 6, 4)];"""
        code = "3-49"
        number_inputs = 1
        references_names = ["DS_r"]

        self.BaseTest(
            text=text,
            code=code,
            number_inputs=number_inputs,
            references_names=references_names,
        )

    def test_50(self):
        """
        Behaviour for component with null.
        """
        text = """DS_r := DS_1[calc Me_2:=instr(Me_1, null, 6, 4)];"""
        code = "3-50"
        number_inputs = 1
        references_names = ["DS_r"]

        self.BaseTest(
            text=text,
            code=code,
            number_inputs=number_inputs,
            references_names=references_names,
        )

    def test_51(self):
        """
        Behaviour for component with null.
        """
        text = """DS_r := DS_1[calc Me_2:=instr(Me_1, "", null, 4)];"""

        code = "3-51"
        number_inputs = 1
        references_names = ["DS_r"]

        self.BaseTest(
            text=text,
            code=code,
            number_inputs=number_inputs,
            references_names=references_names,
        )

    def test_52(self):
        """
        Behaviour for component with null.
        """
        text = """DS_r := DS_1[calc Me_2:=instr(Me_1, "o", 4, null)];"""
        code = "3-52"
        number_inputs = 1
        references_names = ["DS_r"]

        self.BaseTest(
            text=text,
            code=code,
            number_inputs=number_inputs,
            references_names=references_names,
        )

    def test_53(self):
        """
        Behaviour for components with null values.
        """
        text = """DS_r := DS_1[calc Me_3:=instr(Me_1, Me_2)];"""
        code = "3-53"
        number_inputs = 1
        references_names = ["DS_r"]

        self.BaseTest(
            text=text,
            code=code,
            number_inputs=number_inputs,
            references_names=references_names,
        )

    def test_54(self):
        """
        Behaviour for components with null values.
        """
        text = """DS_r := DS_1[calc Me_4:=instr(Me_1, Me_2, Me_3)];"""
        code = "3-54"
        number_inputs = 1
        references_names = ["DS_r"]

        self.BaseTest(
            text=text,
            code=code,
            number_inputs=number_inputs,
            references_names=references_names,
        )

    def test_55(self):
        """
        Behaviour for components with null values.
        """
        text = """DS_r := DS_1[calc Me_4:=instr(Me_1, Me_2, _, Me_3)];"""
        code = "3-55"
        number_inputs = 1
        references_names = ["DS_r"]

        self.BaseTest(
            text=text,
            code=code,
            number_inputs=number_inputs,
            references_names=references_names,
        )

    def test_56(self):
        """
        Behaviour for components with null values.
        """
        text = """DS_r := DS_1[calc Me_5:=instr(Me_1, Me_2, Me_3, Me_4)];"""
        code = "3-56"
        number_inputs = 1
        references_names = ["DS_r"]

        self.BaseTest(
            text=text,
            code=code,
            number_inputs=number_inputs,
            references_names=references_names,
        )


class NumericOperatorsTest(AdditionalHelper):
    """
    Group 4
    """

    classTest = "Additional.NumericOperatorsTest"

    maxDiff = None

    def test_4(self):
        """
        Null Unary operations ('+') with Datasets.
        """
        text = """DS_r := +DS_1;"""

        code = "4-4"
        number_inputs = 1
        references_names = ["DS_r"]

        self.BaseTest(
            text=text,
            code=code,
            number_inputs=number_inputs,
            references_names=references_names,
        )

    def test_9(self):
        """
        Basic behaviour for dataset.
        """
        text = """DS_r := round(DS_1);"""

        code = "4-9"
        number_inputs = 1
        references_names = ["DS_r"]

        self.BaseTest(
            text=text,
            code=code,
            number_inputs=number_inputs,
            references_names=references_names,
        )

    def test_10(self):
        """
        Basic behaviour for dataset with null values.
        """
        text = """DS_r := round(DS_1, 0);"""

        code = "4-10"
        number_inputs = 1
        references_names = ["DS_r"]

        self.BaseTest(
            text=text,
            code=code,
            number_inputs=number_inputs,
            references_names=references_names,
        )

    def test_11(self):
        """
        Basic behaviour for dataset with null.
        """
        text = """DS_r := round(DS_1, null);"""

        code = "4-11"
        number_inputs = 1
        references_names = ["DS_r"]

        self.BaseTest(
            text=text,
            code=code,
            number_inputs=number_inputs,
            references_names=references_names,
        )

    def test_12(self):
        """
        Basic behaviour for components with null values.
        """
        text = """DS_r := DS_1 [ calc Me_3:= round(Me_1, Me_2) ];"""

        code = "4-12"
        number_inputs = 1
        references_names = ["DS_r"]

        self.BaseTest(
            text=text,
            code=code,
            number_inputs=number_inputs,
            references_names=references_names,
        )

    def test_15(self):
        """
        Basic behaviour for components with null values.
        """
        text = """DS_r := trunc(DS_1, 0);"""

        code = "4-15"
        number_inputs = 1
        references_names = ["DS_r"]

        self.BaseTest(
            text=text,
            code=code,
            number_inputs=number_inputs,
            references_names=references_names,
        )

    def test_16(self):
        """
        Basic behaviour for components with null values.
        """
        text = """DS_r := trunc(DS_1, null);"""

        code = "4-16"
        number_inputs = 1
        references_names = ["DS_r"]

        self.BaseTest(
            text=text,
            code=code,
            number_inputs=number_inputs,
            references_names=references_names,
        )

    def test_17(self):
        """
        Basic behaviour for components with null values.
        """
        text = """DS_r := DS_1 [ calc Me_3:= trunc(Me_1, Me_2) ];"""

        code = "4-17"
        number_inputs = 1
        references_names = ["DS_r"]

        self.BaseTest(
            text=text,
            code=code,
            number_inputs=number_inputs,
            references_names=references_names,
        )

    def test_20(self):
        """
        Basic behaviour for components.
        """
        text = """DS_r  := DS_1[ calc Me_3 := power(Me_1, Me_2) ];"""

        code = "4-20"
        number_inputs = 1
        references_names = ["DS_r"]

        self.BaseTest(
            text=text,
            code=code,
            number_inputs=number_inputs,
            references_names=references_names,
        )

    def test_21(self):
        """
        Basic behaviour for dataset and null.
        """
        text = """DS_r  := power(DS_1, null);"""

        code = "4-21"
        number_inputs = 1
        references_names = ["DS_r"]

        self.BaseTest(
            text=text,
            code=code,
            number_inputs=number_inputs,
            references_names=references_names,
        )

    def test_22(self):
        """
        Basic behaviour for dataset with null values.
        """
        text = """DS_r  := power(DS_1, 2);"""

        code = "4-22"
        number_inputs = 1
        references_names = ["DS_r"]

        self.BaseTest(
            text=text,
            code=code,
            number_inputs=number_inputs,
            references_names=references_names,
        )

    def test_23(self):
        """
        Basic behaviour for component and null.
        """
        text = """DS_r  := DS_1[ calc Me_2 := power(Me_1, null) ];"""

        code = "4-23"
        number_inputs = 1
        references_names = ["DS_r"]

        self.BaseTest(
            text=text,
            code=code,
            number_inputs=number_inputs,
            references_names=references_names,
        )

    def test_24(self):
        """
        Basic behaviour for components with null values.
        """
        text = """DS_r  := DS_1[ calc Me_2 := power(Me_1, 2) ];"""

        code = "4-24"
        number_inputs = 1
        references_names = ["DS_r"]

        self.BaseTest(
            text=text,
            code=code,
            number_inputs=number_inputs,
            references_names=references_names,
        )

    def test_27(self):
        """
        Basic behaviour for components.
        """
        text = """DS_r  := DS_1[ calc Me_3 := log(Me_1, Me_2) ];"""

        code = "4-27"
        number_inputs = 1
        references_names = ["DS_r"]

        self.BaseTest(
            text=text,
            code=code,
            number_inputs=number_inputs,
            references_names=references_names,
        )

    def test_28(self):
        """
        Basic behaviour for dataset and null.
        """
        text = """DS_r  := log(DS_1, null);"""

        code = "4-28"
        number_inputs = 1
        references_names = ["DS_r"]

        self.BaseTest(
            text=text,
            code=code,
            number_inputs=number_inputs,
            references_names=references_names,
        )

    def test_29(self):
        """
        Basic behaviour for dataset with null values.
        """
        text = """DS_r  := log(DS_1, 2);"""

        code = "4-29"
        number_inputs = 1
        references_names = ["DS_r"]

        self.BaseTest(
            text=text,
            code=code,
            number_inputs=number_inputs,
            references_names=references_names,
        )

    def test_30(self):
        """
        Basic behaviour for component and null.
        """
        text = """DS_r  := DS_1[ calc Me_2 := log(Me_1, null) ];"""

        code = "4-30"
        number_inputs = 1
        references_names = ["DS_r"]

        self.BaseTest(
            text=text,
            code=code,
            number_inputs=number_inputs,
            references_names=references_names,
        )

    def test_31(self):
        """
        Basic behaviour for components with null values.
        """
        text = """DS_r  := DS_1[ calc Me_2 := log(Me_1, 2) ];"""

        code = "4-31"
        number_inputs = 1
        references_names = ["DS_r"]

        self.BaseTest(
            text=text,
            code=code,
            number_inputs=number_inputs,
            references_names=references_names,
        )


class ComparisonOperatorsTest(AdditionalHelper):
    """
    Group 5
    """

    classTest = "Additional.ComparisonOperatorsTest"

    maxDiff = None

    def test_2(self):
        """ """
        text = """DS_r := exists_in (DS_1, DS_2);"""
        code = "5-2"
        number_inputs = 2
        references_names = ["DS_r"]

        self.BaseTest(
            text=text,
            code=code,
            number_inputs=number_inputs,
            references_names=references_names,
        )

    def test_3(self):
        """
        Equal to reference manual test but this at DS_1 contains nulls.
        """
        text = """DS_r := exists_in (DS_1, DS_2, all);"""
        code = "5-3"
        number_inputs = 2
        references_names = ["DS_r"]

        self.BaseTest(
            text=text,
            code=code,
            number_inputs=number_inputs,
            references_names=references_names,
        )

    def test_4(self):
        """
        Equal to reference manual test but this at DS_1 contains nulls.
        """
        text = """DS_r := exists_in (DS_1, DS_2, true);"""
        code = "5-4"
        number_inputs = 2
        references_names = ["DS_r"]

        self.BaseTest(
            text=text,
            code=code,
            number_inputs=number_inputs,
            references_names=references_names,
        )

    def test_5(self):
        """
        Equal to reference manual test but this at DS_1 contains nulls.
        """
        text = """DS_r := exists_in (DS_1, DS_2, false);"""
        code = "5-5"
        number_inputs = 2
        references_names = ["DS_r"]

        self.BaseTest(
            text=text,
            code=code,
            number_inputs=number_inputs,
            references_names=references_names,
        )

    def test_6(self):
        """
        Equal to test 2 but this at DS_1 contains nulls.
        """
        text = """DS_r := exists_in (DS_1, DS_2);"""
        code = "5-6"
        number_inputs = 2
        references_names = ["DS_r"]

        self.BaseTest(
            text=text,
            code=code,
            number_inputs=number_inputs,
            references_names=references_names,
        )

    def test_7(self):
        """
        Equal to reference manual test but this with reverse order.
        """
        text = """DS_r := exists_in (DS_2, DS_1, all);"""
        code = "5-7"
        number_inputs = 2
        references_names = ["DS_r"]

        self.BaseTest(
            text=text,
            code=code,
            number_inputs=number_inputs,
            references_names=references_names,
        )

    def test_9(self):
        """
        Equal to reference manual test but at this one DS_2 have no Id_4 (different number of Ids).
        """
        text = """DS_r := exists_in (DS_2, DS_1, all);"""
        code = "5-9"
        number_inputs = 2
        references_names = ["DS_r"]

        self.BaseTest(
            text=text,
            code=code,
            number_inputs=number_inputs,
            references_names=references_names,
        )

    def test_10(self):
        """
        Behaviour for dataset with null values and scalars.
        """
        text = """DS_r:= between(DS_1, 5, 10);"""
        code = "5-10"
        number_inputs = 1
        references_names = ["DS_r"]

        self.BaseTest(
            text=text,
            code=code,
            number_inputs=number_inputs,
            references_names=references_names,
        )

    def test_11(self):
        """
        Behaviour for dataset with null scalars.
        """
        text = """DS_r:= between(DS_1, 5, null);"""
        code = "5-11"
        number_inputs = 1
        references_names = ["DS_r"]

        self.BaseTest(
            text=text,
            code=code,
            number_inputs=number_inputs,
            references_names=references_names,
        )

    def test_12(self):
        """
        Behaviour for dataset with null scalars.
        """
        text = """DS_r:= between(DS_1, null, 10);"""
        code = "5-12"
        number_inputs = 1
        references_names = ["DS_r"]

        self.BaseTest(
            text=text,
            code=code,
            number_inputs=number_inputs,
            references_names=references_names,
        )

    def test_13(self):
        """
        Behaviour for dataset with null scalars.
        """
        text = """DS_r:= between(DS_1, null, null);"""
        code = "5-13"
        number_inputs = 1
        references_names = ["DS_r"]

        self.BaseTest(
            text=text,
            code=code,
            number_inputs=number_inputs,
            references_names=references_names,
        )

    def test_16(self):
        """
        Behaviour for components with null values.
        """
        text = """DS_r := DS_1 [ calc Me_4 := between(Me_1, Me_2, Me_3) ];"""
        code = "5-16"
        number_inputs = 1
        references_names = ["DS_r"]

        self.BaseTest(
            text=text,
            code=code,
            number_inputs=number_inputs,
            references_names=references_names,
        )

    def test_17(self):
        """
        Behaviour for components with null values and scalar.
        """
        text = """DS_r := DS_1 [ calc Me_4 := between(Me_1, Me_2, 100) ];"""
        code = "5-17"
        number_inputs = 1
        references_names = ["DS_r"]

        self.BaseTest(
            text=text,
            code=code,
            number_inputs=number_inputs,
            references_names=references_names,
        )

    def test_18(self):
        """
        Behaviour for components with null values and null scalar.
        """
        text = """DS_r := DS_1 [ calc Me_4 := between(Me_1, Me_2, null) ];"""
        code = "5-18"
        number_inputs = 1
        references_names = ["DS_r"]

        self.BaseTest(
            text=text,
            code=code,
            number_inputs=number_inputs,
            references_names=references_names,
        )

    def test_19(self):
        """
        Behaviour for components with null values and null scalar.
        """
        text = """DS_r := DS_1 [ calc Me_4 := between(Me_1, null, Me_2) ];"""
        code = "5-19"
        number_inputs = 1
        references_names = ["DS_r"]

        self.BaseTest(
            text=text,
            code=code,
            number_inputs=number_inputs,
            references_names=references_names,
        )

    def test_20(self):
        """
        Behaviour for components with null values and scalar.
        """
        text = """DS_r := DS_1 [ calc Me_4 := between(Me_1, 900, Me_2) ];"""
        code = "5-20"
        number_inputs = 1
        references_names = ["DS_r"]

        self.BaseTest(
            text=text,
            code=code,
            number_inputs=number_inputs,
            references_names=references_names,
        )

    def test_21(self):
        """
        Behaviour for component with null values and scalars.
        """
        text = """DS_r := DS_1 [ calc Me_4 := between(Me_1, 5, 300) ];"""
        code = "5-21"
        number_inputs = 1
        references_names = ["DS_r"]

        self.BaseTest(
            text=text,
            code=code,
            number_inputs=number_inputs,
            references_names=references_names,
        )

    def test_22(self):
        """
        Behaviour for component with null values and null scalars.
        """
        text = """DS_r := DS_1 [ calc Me_4 := between(Me_1, null, null) ];"""
        code = "5-22"
        number_inputs = 1
        references_names = ["DS_r"]

        self.BaseTest(
            text=text,
            code=code,
            number_inputs=number_inputs,
            references_names=references_names,
        )

    def test_23(self):
        """
        Behaviour for component with null values and null scalars.
        """
        text = """DS_r := DS_1 [ calc Me_4 := between(Me_1, 4, null) ];"""
        code = "5-23"
        number_inputs = 1
        references_names = ["DS_r"]

        self.BaseTest(
            text=text,
            code=code,
            number_inputs=number_inputs,
            references_names=references_names,
        )

    def test_24(self):
        """
        Behaviour for component with null values and null scalars.
        """
        text = """DS_r := DS_1 [ calc Me_4 := between(Me_1, null, 4) ];"""
        code = "5-24"
        number_inputs = 1
        references_names = ["DS_r"]

        self.BaseTest(
            text=text,
            code=code,
            number_inputs=number_inputs,
            references_names=references_names,
        )

    def test_25(self):
        """
        Behaviour for component with null values and null scalars.
        """
        text = """DS_r := DS_1 [ calc Me_4 := between(null, Me_1, 4) ];"""
        code = "5-25"
        number_inputs = 1
        references_names = ["DS_r"]

        self.BaseTest(
            text=text,
            code=code,
            number_inputs=number_inputs,
            references_names=references_names,
        )

    def test_26(self):
        """
        Behaviour for component with null values and null scalars.
        """
        text = """DS_r := DS_1 [ calc Me_4 := between(null, Me_1, null) ];"""
        code = "5-26"
        number_inputs = 1
        references_names = ["DS_r"]

        self.BaseTest(
            text=text,
            code=code,
            number_inputs=number_inputs,
            references_names=references_names,
        )

    def test_27(self):
        """
        Behaviour for component with null values and null scalars.
        """
        text = """DS_r := DS_1 [ calc Me_4 := between(4, Me_1, null) ];"""
        code = "5-27"
        number_inputs = 1
        references_names = ["DS_r"]

        self.BaseTest(
            text=text,
            code=code,
            number_inputs=number_inputs,
            references_names=references_names,
        )

    def test_28(self):
        """
        Behaviour for component with null values and null scalars.
        """
        text = """DS_r := DS_1 [ calc Me_4 := between(null, 4, Me_1) ];"""
        code = "5-28"
        number_inputs = 1
        references_names = ["DS_r"]

        self.BaseTest(
            text=text,
            code=code,
            number_inputs=number_inputs,
            references_names=references_names,
        )

    def test_29(self):
        """
        Behaviour for component with null values and null scalars.
        """
        text = """DS_r := DS_1 [ calc Me_4 := between(null, null, Me_1) ];"""
        code = "5-29"
        number_inputs = 1
        references_names = ["DS_r"]

        self.BaseTest(
            text=text,
            code=code,
            number_inputs=number_inputs,
            references_names=references_names,
        )

    def test_30(self):
        """
        Behaviour for component with null values and null scalars.
        """
        text = """DS_r := DS_1 [ calc Me_4 := between(4, null, Me_1) ];"""
        code = "5-30"
        number_inputs = 1
        references_names = ["DS_r"]

        self.BaseTest(
            text=text,
            code=code,
            number_inputs=number_inputs,
            references_names=references_names,
        )

    def test_31(self):
        """
        Behaviour for component with null values and scalars.
        """
        text = """DS_r := DS_1 [ calc Me_4 := between(6, 1, Me_1) ];"""
        code = "5-31"
        number_inputs = 1
        references_names = ["DS_r"]

        self.BaseTest(
            text=text,
            code=code,
            number_inputs=number_inputs,
            references_names=references_names,
        )

    def test_32(self):
        """
        Behaviour for component with null values and scalars.
        """
        text = """DS_r := DS_1 [ calc Me_4 := between(6, Me_1, 10) ];"""
        code = "5-32"
        number_inputs = 1
        references_names = ["DS_r"]

        self.BaseTest(
            text=text,
            code=code,
            number_inputs=number_inputs,
            references_names=references_names,
        )

    def test_33(self):
        """
        Behaviour for components with null values and scalar.
        """
        text = """DS_r := DS_1 [ calc Me_4 := between(6, Me_1, Me_2) ];"""
        code = "5-33"
        number_inputs = 1
        references_names = ["DS_r"]

        self.BaseTest(
            text=text,
            code=code,
            number_inputs=number_inputs,
            references_names=references_names,
        )

    def test_34(self):
        """
        Behaviour for components with null values and null scalar.
        """
        text = """DS_r := DS_1 [ calc Me_4 := between(null, Me_1, Me_2) ];"""
        code = "5-34"
        number_inputs = 1
        references_names = ["DS_r"]

        self.BaseTest(
            text=text,
            code=code,
            number_inputs=number_inputs,
            references_names=references_names,
        )


class BooleanOperatorsTest(AdditionalHelper):
    """
    Group 6
    """

    classTest = "Additional.BooleanOperatorsTest"

    maxDiff = None

    pass


class ClauseOperatorsTest(AdditionalHelper):
    """
    Group 13
    """

    classTest = "Additional.ClauseOperatorsTest"

    def test_1(self):
        """
        Basic behaviour for dataset with null values.
        """
        text = """DS_r := DS_1 [ unpivot Id_2, Me_1];"""

        code = "13-1"
        number_inputs = 1
        references_names = ["DS_r"]

        self.BaseTest(
            text=text,
            code=code,
            number_inputs=number_inputs,
            references_names=references_names,
        )

    def test_2(self):
        """
        Behaviour for unpivot mixed with another operator.
        """
        text = """DS_r := DS_1 [ unpivot Id_2, Me_1] + DS_2;"""

        code = "13-2"
        number_inputs = 2
        references_names = ["DS_r"]

        self.BaseTest(
            text=text,
            code=code,
            number_inputs=number_inputs,
            references_names=references_names,
        )

    def test_3(self):
        """
        Create null measures casting the value.
        """
        text = """DS_r := DS_1[calc Me_10 := cast(null, number)];"""

        code = "13-3"
        number_inputs = 1
        references_names = ["DS_r"]

        self.BaseTest(
            text=text,
            code=code,
            number_inputs=number_inputs,
            references_names=references_names,
        )

    def test_4(self):
        """
        Replace null measures casting the value.
        """
        # Load the files
        text = """DS_r := DS_1[calc Me_1 := cast(null, string)];"""

        code = "13-4"
        number_inputs = 1
        references_names = ["DS_r"]

        self.BaseTest(
            text=text,
            code=code,
            number_inputs=number_inputs,
            references_names=references_names,
        )

    def test_6(self):
        """ """
        text = """DS_r := DS_1 [ aggr Me_4:= sum( Me_1 ), Me_2 := max( Me_1) group by Id_1 , Id_2 ][calc Me_6:= 2];"""

        code = "13-6"
        number_inputs = 1
        references_names = ["DS_r"]

        self.BaseTest(
            text=text,
            code=code,
            number_inputs=number_inputs,
            references_names=references_names,
        )

    # unpivot
    def test_GL_49_1(self):
        """
        Status: OK
        Expression: DS_r := DS_1 [unpivot Id_2, Me_3];
        Description: Unpivot that result has nulls
            line RM 7200: " When a Measure is NULL then unpivot does not create
                            a Data Point for that Measure."
        Git Branch: bug-49-unpivot-and-nulls.
        Goal: Check Result.
        """
        code = "GL_49_1"
        number_inputs = 1
        references_names = ["DS_r"]
        text = "DS_r := DS_1 [unpivot Id_2, Me_3];"

        self.BaseTest(
            code=code,
            number_inputs=number_inputs,
            references_names=references_names,
            text=text,
        )

    # OK
    def test_GL_49_2(self):
        """
        Status: OK
        Expression: DS_r := DS_1 [unpivot Id_2, Me_3];
        Description: two measures, one measure is all null Unpivot that result has nulls
            line RM 7200: " When a Measure is NULL then unpivot does not create
                            a Data Point for that Measure."
        Git Branch: bug-49-unpivot-and-nulls.
        Goal: Check Result.
        """
        code = "GL_49_2"
        number_inputs = 1
        references_names = ["DS_r"]
        text = "DS_r := DS_1 [unpivot Id_2, Me_3];"

        self.BaseTest(
            code=code,
            number_inputs=number_inputs,
            references_names=references_names,
            text=text,
        )

    # OK
    def test_GL_49_3(self):
        """
        Status: OK
        Expression: DS_r := DS_1 [unpivot Id_2, Me_3];
        Description: only one measure, is all null Unpivot that result has nulls
            line RM 7200: " When a Measure is NULL then unpivot does not create
                            a Data Point for that Measure."
        Git Branch: bug-49-unpivot-and-nulls.
        Goal: Check Result.
        """
        code = "GL_49_3"
        number_inputs = 1
        references_names = ["DS_r"]
        text = "DS_r := DS_1 [unpivot Id_2, Me_3];"

        self.BaseTest(
            code=code,
            number_inputs=number_inputs,
            references_names=references_names,
            text=text,
        )

    def test_GL_49_4(self):
        """
        Status: OK
        Expression: DS_r := DS_1 [unpivot Id_3, Me_3];
        Description: with several identifiers as input.
            line RM 7200: " When a Measure is NULL then unpivot does not create
                            a Data Point for that Measure."
        Git Branch: bug-49-unpivot-and-nulls.
        Goal: Check Result.
        """
        code = "GL_49_4"
        number_inputs = 1
        references_names = ["DS_r"]
        text = "DS_r := DS_1 [unpivot Id_3, Me_3];"

        self.BaseTest(
            code=code,
            number_inputs=number_inputs,
            references_names=references_names,
            text=text,
        )

    def test_GL_49_6(self):
        """
        Status: OK
        Expression: DS_r := DS_1 [unpivot Id_3, Me_3];
        Description: unpivot with measure with same name.
            line RM 7200: " When a Measure is NULL then unpivot does not create
                            a Data Point for that Measure."
        Git Branch: bug-49-unpivot-and-nulls.
        Goal: Check Result.
        """
        code = "GL_49_6"
        number_inputs = 1
        references_names = ["DS_r"]
        text = "DS_r := DS_1 [unpivot Id_3, Me_2];"

        self.BaseTest(
            code=code,
            number_inputs=number_inputs,
            references_names=references_names,
            text=text,
        )


class SetOperatorsTest(AdditionalHelper):
    """
    Group 8
    """

    classTest = "Additional.SetOperatorsTest"

    maxDiff = None

    def test_1(self):
        """
        Basic behaviour.
        """
        text = """DS_r := intersect(DS_1,DS_2);"""

        code = "8-1"
        number_inputs = 2
        references_names = ["DS_r"]

        self.BaseTest(
            text=text,
            code=code,
            number_inputs=number_inputs,
            references_names=references_names,
        )

    def test_2(self):
        """
        Basic behaviour.
        """
        text = """DS_r := setdiff(DS_1,DS_2);"""

        code = "8-2"
        number_inputs = 2
        references_names = ["DS_r"]

        self.BaseTest(
            text=text,
            code=code,
            number_inputs=number_inputs,
            references_names=references_names,
        )

    def test_3(self):
        """
        Basic behaviour.
        """
        text = """DS_r := symdiff(DS_1,DS_2);"""

        code = "8-3"
        number_inputs = 2
        references_names = ["DS_r"]

        self.BaseTest(
            text=text,
            code=code,
            number_inputs=number_inputs,
            references_names=references_names,
        )

    def test_4(self):
        """
        Basic behaviour.
        """
        text = """DS_r := intersect(DS_1,DS_2,DS_3);"""

        code = "8-4"
        number_inputs = 3
        references_names = ["DS_r"]

        self.BaseTest(
            text=text,
            code=code,
            number_inputs=number_inputs,
            references_names=references_names,
        )

    def test_5(self):
        """
        Basic behaviour.
        """
        text = """DS_r := intersect(DS_1[drop Me_3] ,DS_2);"""

        code = "8-5"
        number_inputs = 2
        references_names = ["DS_r"]

        self.BaseTest(
            text=text,
            code=code,
            number_inputs=number_inputs,
            references_names=references_names,
        )

    def test_6(self):
        """
        Basic behaviour.
        """
        text = """DS_r := intersect(DS_1 ,DS_2);"""

        code = "8-6"
        number_inputs = 2
        message = "1-1-17-1"
        self.NewSemanticExceptionTest(
            text=text, code=code, number_inputs=number_inputs, exception_code=message
        )

    def test_7(self):
        """
        Basic behaviour.
        """
        text = """DS_r := intersect(DS_1 [drop Me_1] ,DS_2);"""

        code = "8-7"
        number_inputs = 2
        references_names = ["DS_r"]

        self.BaseTest(
            text=text,
            code=code,
            number_inputs=number_inputs,
            references_names=references_names,
        )

    def test_8(self):
        """
        Basic behaviour.
        """
        text = """DS_r := intersect(DS_1 ,DS_2);"""

        code = "8-8"
        number_inputs = 2
        references_names = ["DS_r"]

        self.BaseTest(
            text=text,
            code=code,
            number_inputs=number_inputs,
            references_names=references_names,
        )

    def test_9(self):
        """
        Basic behaviour.
        Description: Empty result.
        """
        text = """DS_r := intersect(DS_1 ,DS_2);"""

        code = "8-9"
        number_inputs = 2
        references_names = ["DS_r"]

        self.BaseTest(
            text=text,
            code=code,
            number_inputs=number_inputs,
            references_names=references_names,
        )


class AggregateOperatorsTest(AdditionalHelper):
    """
    Group 10
    """

    classTest = "Additional.AggregateOperatorsTest"

    maxDiff = None

    def test_1(self):
        """
        Basic behaviour for datasets.
        """
        text = """DS_r := count(DS_1 group by Id_1);"""
        code = "10-1"
        number_inputs = 1
        references_names = ["DS_r"]

        self.BaseTest(
            text=text,
            code=code,
            number_inputs=number_inputs,
            references_names=references_names,
        )

    def test_2(self):
        """
        Basic behaviour for datasets.
        """
        text = """DS_r := count(DS_1 group by Id_1, Id_2);"""
        code = "10-2"
        number_inputs = 1
        references_names = ["DS_r"]

        self.BaseTest(
            text=text,
            code=code,
            number_inputs=number_inputs,
            references_names=references_names,
        )

    def test_3(self):
        """
        feat-VTLEN-532-No-measures-agg
        feat: no measures agg for count,min and max
        """
        text = """DS_r := min(DS_1 group by DT_RFRNC, PRSPCTV_ID);"""
        code = "10-3"
        number_inputs = 1
        references_names = ["DS_r"]

        self.BaseTest(
            text=text,
            code=code,
            number_inputs=number_inputs,
            references_names=references_names,
        )

    def test_4(self):
        """
        feat-VTLEN-532-No-measures-agg
        feat: no measures agg for count,min and max
        """
        text = """DS_r := max(DS_1 group by DT_RFRNC, PRSPCTV_ID);"""
        code = "10-4"
        number_inputs = 1
        references_names = ["DS_r"]

        self.BaseTest(
            text=text,
            code=code,
            number_inputs=number_inputs,
            references_names=references_names,
        )

    def test_5(self):
        """
        feat-VTLEN-532-No-measures-agg
        feat: no measures agg for count,min and max
        """
        text = """DS_r := count(DS_1 group by DT_RFRNC, PRSPCTV_ID);"""
        code = "10-5"
        number_inputs = 1
        references_names = ["DS_r"]

        self.BaseTest(
            text=text,
            code=code,
            number_inputs=number_inputs,
            references_names=references_names,
        )

    def test_6(self):
        """
        feat-VTLEN-532-No-measures-agg
        feat: no measures agg for count,min and max
        """
        text = """DS_r := median(DS_1 group by DT_RFRNC, PRSPCTV_ID);"""
        code = "10-6"
        number_inputs = 1
        message = "1-1-1-8"
        self.NewSemanticExceptionTest(
            text=text, code=code, number_inputs=number_inputs, exception_code=message
        )

    def test_7(self):
        """
        Description: Recheck of the no measures agg
        Jira issue: bug VTLEN 536.
        Git Branch: bug-VTLEN-546-Max-no-measures.
        Goal: Interpreter results.
        """
        text = """BNFCRS_TRNSFRS_CMMN_INSTRMNTS_3 :=
                    max(BNFCRS_TRNSFRS_CMMN_INSTRMNTS_2
                    group by BNFCRS_CNTRPRTY_ID,
                            TRNSFR_CNTRPRTY_ID,
                            BNFCRS_DT_RFRNC,
                            BNFCRS_INSTRMNT_UNQ_ID,
                            BNFCRS_PRSPCTV_ID);

                BNFCRS_TRNSFRS_CMMN_INSTRMNTS_4 :=
                    BNFCRS_TRNSFRS_CMMN_INSTRMNTS_3
                        [rename BNFCRS_DT_RFRNC to DT_RFRNC,
                                BNFCRS_INSTRMNT_UNQ_ID to INSTRMNT_UNQ_ID,
                                BNFCRS_PRSPCTV_ID to PRSPCTV_ID]
                        [calc BNFCR_ID := BNFCRS_CNTRPRTY_ID,
                            TRNSFR_ID := TRNSFR_CNTRPRTY_ID];"""
        code = "10-7"
        number_inputs = 1
        references_names = ["DS_r1", "DS_r2"]

        self.BaseTest(
            text=text,
            code=code,
            number_inputs=number_inputs,
            references_names=references_names,
        )

    def test_GL_222_1(self):
        """ """
        text = """DS_r := DS_1[aggr Me_3 := count ( ) , Me_4 := count ( ) group by Id_1];"""
        code = "GL_222_1"
        number_inputs = 1
        references_names = ["1"]

        self.BaseTest(
            text=text,
            code=code,
            number_inputs=number_inputs,
            references_names=references_names,
        )


class JoinOperatorsTest(AdditionalHelper):
    """
    Group 2
    """

    classTest = "Additional.JoinOperatorsTest"

    def test_1(self):
        """ """
        text = """DS_r := inner_join ( DS_1, DS_2 keep Me_1);"""
        code = "2-1"
        number_inputs = 2
        references_names = ["DS_r"]

        self.BaseTest(
            text=text,
            code=code,
            number_inputs=number_inputs,
            references_names=references_names,
        )

    def test_2(self):
        """ """
        text = """DS_r := inner_join ( DS_1 as ds1, DS_2 as ds2 keep Me_1);"""
        code = "2-2"
        number_inputs = 2
        references_names = ["DS_r"]

        self.BaseTest(
            text=text,
            code=code,
            number_inputs=number_inputs,
            references_names=references_names,
        )

    def test_3(self):
        """ """
        text = """DS_r := inner_join ( DS_1, DS_2 filter Id_2 ="B" calc Me_4 := DS_1#Me_2 keep Me_1, DS_1#Me_2);"""
        code = "2-3"
        number_inputs = 2
        references_names = ["DS_r"]

        self.BaseTest(
            text=text,
            code=code,
            number_inputs=number_inputs,
            references_names=references_names,
        )

    def test_4(self):
        """ """
        text = (
            """DS_r := inner_join ( DS_1 as d1, DS_2 as d2 filter Me_1 ="A" keep Me_1, d1#Me_2 );"""
        )
        code = "2-4"
        number_inputs = 2
        references_names = ["DS_r"]

        self.BaseTest(
            text=text,
            code=code,
            number_inputs=number_inputs,
            references_names=references_names,
        )

    def test_5(self):
        """ """
        text = """DS_r := left_join ( DS_1 as d1, DS_2 as d2  rename d2#Me_2 to ent1, d1#Me_2 to ent2);"""
        code = "2-5"
        number_inputs = 2
        references_names = ["DS_r"]

        self.BaseTest(
            text=text,
            code=code,
            number_inputs=number_inputs,
            references_names=references_names,
        )

    def test_6(self):
        """ """
        text = """DS_r := inner_join ( DS_1 as d1, DS_2[keep Me_1A, Me_2] as d2 keep d2#Me_2);"""
        code = "2-6"
        number_inputs = 2
        references_names = ["DS_r"]

        self.BaseTest(
            text=text,
            code=code,
            number_inputs=number_inputs,
            references_names=references_names,
        )

    def test_7(self):
        """ """
        text = """DS_r := inner_join ( DS_1, DS_2[keep Me_1A, Me_2] as d2 keep DS_1#Me_2);"""
        code = "2-7"
        number_inputs = 2
        references_names = ["DS_r"]

        self.BaseTest(
            text=text,
            code=code,
            number_inputs=number_inputs,
            references_names=references_names,
        )

    def test_8(self):
        """ """
        text = """DS_r := inner_join ( DS_1  filter Id_2="B" calc Me_3:=Me_1);"""
        code = "2-8"
        number_inputs = 2
        references_names = ["DS_r"]

        self.BaseTest(
            text=text,
            code=code,
            number_inputs=number_inputs,
            references_names=references_names,
        )

    def test_9(self):
        """ """
        text = """DS_r := left_join ( DS_1, DS_2 using  Id_1, Me_2);"""
        code = "2-9"
        number_inputs = 2
        references_names = ["DS_r"]

        self.BaseTest(
            text=text,
            code=code,
            number_inputs=number_inputs,
            references_names=references_names,
        )

    def test_10(self):
        """ """
        text = """DS_r := inner_join ( DS_1, DS_2 using  Id_1, Me_2);"""
        code = "2-10"
        number_inputs = 2
        references_names = ["DS_r"]

        self.BaseTest(
            text=text,
            code=code,
            number_inputs=number_inputs,
            references_names=references_names,
        )

    def test_11(self):
        """ """
        text = """DS_r := inner_join ( DS_1, DS_2 rename DS_1#Me_2 to Me_4);"""
        code = "2-11"
        number_inputs = 2
        references_names = ["DS_r"]

        self.BaseTest(
            text=text,
            code=code,
            number_inputs=number_inputs,
            references_names=references_names,
        )

    def test_12(self):
        """ """
        text = """DS_r := inner_join ( DS_1, DS_2 rename Me_2 to Me_4);"""
        code = "2-12"
        number_inputs = 2
        references_names = ["DS_r"]

        self.BaseTest(
            text=text,
            code=code,
            number_inputs=number_inputs,
            references_names=references_names,
        )

    def test_13(self):
        """
        Reverse order of test 10.
        """
        # text = """DS_r := inner_join ( DS_2, DS_1 using  Id_1, Me_2);"""
        # code = "2-10"
        # number_inputs = 2
        # references_names = ["DS_r"]

        # Bad using clause, it not defines ids from DS_1
        # self.BaseTest(text=text, code=code, number_inputs=number_inputs, references_names=references_names)
        assert True

    def test_15(self):
        """
        Only identifiers inner_join Interpreter.
        """
        text = """DS_r <- inner_join(DS_1, DS_2);"""
        code = "2-15"
        number_inputs = 2
        references_names = ["DS_r"]

        self.BaseTest(
            text=text,
            code=code,
            number_inputs=number_inputs,
            references_names=references_names,
        )

    def test_16(self):
        """
        Description: Left_join review.
        Jira issue: VTLEN 540.
        Git Branch: feat-VTLEN-540-left_join-review.
        Goal: Check Semantic Exception.
        """
        text = """DS_r := left_join(A, B using Id1, IdB2, IdB3);"""
        code = "2-16"
        number_inputs = 2
        error_code = "1-1-13-6"
        self.NewSemanticExceptionTest(
            text=text, code=code, number_inputs=number_inputs, exception_code=error_code
        )

    def test_19(self):
        """
        INNER JOIN OPERATOR
        Status: OK
        Expression: DS_r := inner_join ( DS_1, DS_2 );
        Description: Inner_join supersets review.
        Jira issue: VTLEN 588.
        Git Branch: feat-VTLEN-588-Aditional-join-tests.
        Goal: Check Result.
        """
        text = """DS_r := inner_join ( DS_1, DS_2 );"""
        code = "2-19"
        number_inputs = 2
        references_names = ["DS_r"]

        # self.BaseTest(code=code, number_inputs=number_inputs, references_names=references_names)
        self.BaseTest(
            text=text,
            code=code,
            number_inputs=number_inputs,
            references_names=references_names,
        )

    def test_20(self):
        """
        Status: OK
        Description: Inner_join supersets review.
        Jira issue: VTLEN 588.
        Git Branch: feat-VTLEN-588-Aditional-join-tests.
        Goal: Check Result.
        """
        text = """DS_r := inner_join ( DS_3, DS_1, DS_2 );"""
        code = "2-20"
        number_inputs = 3
        references_names = ["DS_r"]

        self.BaseTest(
            text=text,
            code=code,
            number_inputs=number_inputs,
            references_names=references_names,
        )

    def test_22(self):
        """
        Status: OK
        Description: Full_join supersets review.
        Jira issue: VTLEN 588.
        Git Branch: feat-VTLEN-588-Aditional-join-tests.
        Goal: Check Result.
        """
        text = """DS_r := full_join ( DS_1, DS_2 );"""
        code = "2-22"
        number_inputs = 2
        references_names = ["DS_r"]

        self.BaseTest(
            text=text,
            code=code,
            number_inputs=number_inputs,
            references_names=references_names,
        )

    def test_23(self):
        """
        Status: OK
        Description: Full_join supersets review.
        Jira issue: VTLEN 588.
        Git Branch: feat-VTLEN-588-Aditional-join-tests.
        Goal: Check Exception.
        """
        text = """DS_r := full_join ( DS_1, DS_2 );"""
        code = "2-23"
        number_inputs = 2
        message = "1-1-13-13"
        self.NewSemanticExceptionTest(
            text=text, code=code, number_inputs=number_inputs, exception_code=message
        )

    def test_25(self):
        """
        Status: OK
        Description: Inner_join using review.
        Jira issue: VTLEN 588.
        Git Branch: feat-VTLEN-588-Aditional-join-tests.
        Goal: Check Exception, should be an exception.
        Further description: Ver conjuntamente con el 26 pues los dos son tipo B1 (2263) por 2444-2455 debe dar error pero me falla el rename tb(2308-2316) y no debería
        Tb se ve el desdoblamiento de Id_2.
        """
        text = """DS_r := inner_join ( DS_1, DS_2 using Id_1 );"""
        code = "2-25"
        number_inputs = 2
        message = "1-1-13-4"
        self.NewSemanticExceptionTest(
            text=text, code=code, number_inputs=number_inputs, exception_code=message
        )

    def test_26(self):
        """
        Status: OK
        Description: Inner_join using review.
        Jira issue: VTLEN 588.
        Git Branch: feat-VTLEN-588-Aditional-join-tests.
        Goal: Check Exception, should be an exception.
        Further description: At op inner_join: Using clause does not define all the identifiers of non reference datasets.
        """
        text = """DS_r := inner_join ( DS_1, DS_2 using Id_2 );"""
        code = "2-26"
        number_inputs = 2
        message = "1-1-13-4"
        self.NewSemanticExceptionTest(
            text=text, code=code, number_inputs=number_inputs, exception_code=message
        )

    def test_27(self):
        """
        Status: OK
        Description: Inner_join using review.
        Jira issue: VTLEN 588.
        Git Branch: feat-VTLEN-588-Aditional-join-tests.
        Goal: Check Result.
        Further description: 3 Datasets.
        """
        text = """DS_r := inner_join ( DS_1, DS_2, DS_3 using Id_1 );"""
        code = "2-27"
        number_inputs = 3
        references_names = ["DS_r"]

        self.BaseTest(
            text=text,
            code=code,
            number_inputs=number_inputs,
            references_names=references_names,
        )

    def test_28(self):
        """
        Status: OK
        Description: Inner_join using review.
        Jira issue: VTLEN 588.
        Git Branch: feat-VTLEN-588-Aditional-join-tests.
        Goal: Check Exception.
        Further description: 3 Datasets.
        """
        text = """DS_r := inner_join ( DS_1, DS_2, DS_3 using Id_1 );"""
        code = "2-28"
        number_inputs = 3
        message = "1-1-13-4"
        self.NewSemanticExceptionTest(
            text=text, code=code, number_inputs=number_inputs, exception_code=message
        )

    def test_29(self):
        """
        Status: OK
        Description: Inner_join using review.
        Jira issue: VTLEN 588.
        Git Branch: feat-VTLEN-588-Aditional-join-tests.
        Goal: Check Exception.
        Further description: The same that 28 but with two datasets that can act as reference.
        """
        text = """DS_r := inner_join ( DS_1, DS_2, DS_3 using Id_1 );"""
        code = "2-29"
        number_inputs = 3
        message = "1-1-13-4"
        self.NewSemanticExceptionTest(
            text=text, code=code, number_inputs=number_inputs, exception_code=message
        )

    def test_30(self):
        """
        Status: OK
        Description: Left_join using review.
        Jira issue: VTLEN 588.
        Git Branch: feat-VTLEN-588-Aditional-join-tests.
        Goal: Check Exception.
        """
        text = """DS_r := left_join ( DS_1, DS_2 using Id_1 );"""
        code = "2-30"
        number_inputs = 2
        message = "1-1-13-4"
        self.NewSemanticExceptionTest(
            text=text, code=code, number_inputs=number_inputs, exception_code=message
        )

    def test_31(self):
        """
        Status: OK
        Description: Left_join using review.
        Jira issue: VTLEN 588.
        Git Branch: feat-VTLEN-588-Aditional-join-tests.
        Goal: Check Result.
        Further description: DS1 contains all the DS2's ids.
        """
        text = """DS_r := left_join ( DS_1, DS_2 using Id_1, Id_2 );"""
        code = "2-31"
        number_inputs = 2
        references_names = ["DS_r"]

        self.BaseTest(
            text=text,
            code=code,
            number_inputs=number_inputs,
            references_names=references_names,
        )

    def test_32(self):
        """
        Status: OK
        Description: left_join using review.
        Jira issue: VTLEN 588.
        Git Branch: feat-VTLEN-588-Aditional-join-tests.
        Goal: Check Result.
        Further description: 31 with different order.
        """
        text = """DS_r := left_join ( DS_2, DS_1 using Id_1, Id_2 );"""
        code = "2-32"
        number_inputs = 2
        message = "1-1-13-4"
        self.NewSemanticExceptionTest(
            text=text, code=code, number_inputs=number_inputs, exception_code=message
        )

    def test_33(self):
        """
        Status: OK
        Description: Left_join using review.
        Jira issue: VTLEN 588.
        Git Branch: feat-VTLEN-588-Aditional-join-tests.
        Goal: Check Result.
        Further description: 3 Datasets.
        """
        text = """DS_r := left_join ( DS_1, DS_2, DS_3 using Id_1 );"""
        code = "2-33"
        number_inputs = 3
        references_names = ["DS_r"]

        self.BaseTest(
            text=text,
            code=code,
            number_inputs=number_inputs,
            references_names=references_names,
        )

    def test_34(self):
        """
        Status: OK
        Description: left_join using review.
        Jira issue: VTLEN 588.
        Git Branch: feat-VTLEN-588-Aditional-join-tests.
        Goal: Check Result.
        Further description: 3 Datasets.
        """
        text = """DS_r := left_join ( DS_1, DS_2, DS_3 using Id_1 );"""
        code = "2-34"
        number_inputs = 3
        message = "1-1-13-4"
        self.NewSemanticExceptionTest(
            text=text, code=code, number_inputs=number_inputs, exception_code=message
        )

    def test_35(self):
        """
        Status: DOUBT
        Description: left_join using review.
        Jira issue: VTLEN 588.
        Git Branch: feat-VTLEN-588-Aditional-join-tests.
        Goal: Check Result.
        Further description: Should be a b1? i have doubts if this is possible.
        -b1 is a kind of join, read the manual-
        """
        text = """DS_r := left_join ( DS_1, DS_2 using Id_1 );"""
        code = "2-35"
        number_inputs = 2
        message = "1-1-13-4"
        self.NewSemanticExceptionTest(
            text=text, code=code, number_inputs=number_inputs, exception_code=message
        )

    # TODO: Move to a better place

    def test_36(self):
        """
        Status: OK
        Description: Left_join using review.
        Git issue: 42-create-null-implicit-promotion-at-left-join-op.
        Git Branch: feat-42-create-null-implicit-promotion-at-left-join-op.
        Goal: Check Result.
        Further description: 3 Datasets.
        """
        text = """DS_r := left_join(DS_1, DS_2, DS_3 rename DS_2#Me_1 to Me_1_2, DS_2#Me_2 to Me_2_2, DS_3#Me_1 to Me_1_3, DS_3#Me_2 to Me_2_3);"""
        code = "2-36"
        number_inputs = 3
        references_names = ["DS_r"]

        self.BaseTest(
            text=text,
            code=code,
            number_inputs=number_inputs,
            references_names=references_names,
        )

    def test_37(self):
        """
        Status: OK
        Description: Left_join using review.
        Git issue: 42-create-null-implicit-promotion-at-left-join-op.
        Git Branch: feat-42-create-null-implicit-promotion-at-left-join-op.
        Goal: Check Result.
        Further description: 3 Datasets.
        """
        text = """DS_r := left_join(DS_1, DS_2, DS_3 using Id_2, Id_1);"""
        code = "2-37"
        number_inputs = 3
        references_names = ["DS_r"]

        self.BaseTest(
            text=text,
            code=code,
            number_inputs=number_inputs,
            references_names=references_names,
        )

    def test_38(self):
        """
        Status: OK
        Description: full_join implicit promotion review.
        Git issue: 42-create-null-implicit-promotion-at-left-join-op.
        Git Branch: feat-42-create-null-implicit-promotion-at-left-join-op.
        Goal: Check Result.
        Further description: 2 Datasets.
        """
        text = """DS_r := full_join(DS_1, DS_2 keep DS_2#Me_1, Me_3, Me_2);"""
        code = "2-38"
        number_inputs = 2
        references_names = ["DS_r"]

        self.BaseTest(
            text=text,
            code=code,
            number_inputs=number_inputs,
            references_names=references_names,
        )

    # BUG
    def test_39(self):
        """
        Status: Differences between Interpreter and Semantic, for the rename
        Description: full_join implicit promotion review.
        Git issue: 42-create-null-implicit-promotion-at-left-join-op.
        Git Branch: feat-42-create-null-implicit-promotion-at-left-join-op.
        Goal: Check Result.
        Further description: 3 Datasets.
        """
        text = """DS_r := full_join(DS_1 as d1, DS_2 [rename Me_1 to Me_1_2, Me_2 to Me_2_2] as d2, DS_3 [rename Me_1 to Me_1_3, Me_2 to Me_2_3] as d3);"""
        code = "2-39"
        number_inputs = 3
        references_names = ["DS_r"]

        self.BaseTest(
            text=text,
            code=code,
            number_inputs=number_inputs,
            references_names=references_names,
        )

    def test_40(self):
        """
        Status: OK
        Description: full_join implicit promotion review.
        Git issue: 42-create-null-implicit-promotion-at-left-join-op.
        Git Branch: feat-42-create-null-implicit-promotion-at-left-join-op.
        Goal: Check Result.
        Further description: 3 Datasets.
        """
        text = """DS_r := full_join(DS_1 as d1, DS_2 as d2, DS_3 as d3);"""
        code = "2-40"
        number_inputs = 3
        references_names = ["DS_r"]

        self.BaseTest(
            text=text,
            code=code,
            number_inputs=number_inputs,
            references_names=references_names,
        )


class DataValidationOperatorsTest(AdditionalHelper):
    """
    Group 11
    """

    classTest = "Additional.DataValidationOperatorsTest"

    maxDiff = None

    def test_1(self):
        """ """
        text = """DS_r := check ( DS_1 >= DS_2);"""

        code = "11-1"
        number_inputs = 2
        references_names = ["DS_r"]

        self.BaseTest(
            text=text,
            code=code,
            number_inputs=number_inputs,
            references_names=references_names,
        )

    # TODO: Review this test checking the errorlevel handling.
    # def test_2(self):
    #     """ """
    #     text = """DS_r := check ( DS_1 >= DS_2 errorcode 1.0 errorlevel "local" imbalance DS_1 - DS_2 );"""
    #
    #     code = "11-2"
    #     number_inputs = 2
    #     references_names = ["DS_r"]
    #
    #     self.BaseTest(
    #         text=text,
    #         code=code,
    #         number_inputs=number_inputs,
    #         references_names=references_names,
    #     )

    def test_3(self):
        """ """
        text = """DS_r := check ( DS_1 >= DS_2 imbalance DS_1 - DS_2 )#bool_var = (DS_1 >= DS_2);"""

        code = "11-3"
        number_inputs = 2
        references_names = ["DS_r"]

        self.BaseTest(
            text=text,
            code=code,
            number_inputs=number_inputs,
            references_names=references_names,
        )

    def test_4(self):
        """
        DAG Error: R070, R020 and R110 generate a cycle.
        """
        text = """define hierarchical ruleset HR_1 ( variable rule Id_2 ) is
                R010 : A = J + K + L                        errorlevel 5 ;
                R020 : B = M + N + O                        errorlevel 5 ;
                R030 : C = P + Q        errorcode "XX"      errorlevel 5 ;
                R040 : D = R + S                            errorlevel 1 ;
                R060 : F = Y + W + Z                        errorlevel 7 ;
                R070 : G = B + C                                         ;
                R080 : H = D + E                            errorlevel 0 ;
                R090 : I = D + G        errorcode "YY"      errorlevel 0 ;
                R100 : M >= N                               errorlevel 5 ;
                R110 : M <= G                               errorlevel 5
            end hierarchical ruleset;

            DS_r := check_hierarchy ( DS_1, HR_1 rule Id_2 all);"""

        code = "11-4"
        number_inputs = 1
        references_names = ["DS_r"]

        self.BaseTest(
            text=text,
            code=code,
            number_inputs=number_inputs,
            references_names=references_names,
        )

    def test_5(self):
        """ """
        text = """define hierarchical ruleset hie1 (variable rule Id2) is
                    A=B+C   errorcode "error"   errorlevel 5;
                    A>=B    errorcode "error2"  errorlevel 5;
                    A>=C    errorcode "error3"  errorlevel 5
                end hierarchical ruleset;

                DS_r := check_hierarchy(DS_1, hie1 rule Id2 all);"""

        code = "11-5"
        number_inputs = 1
        references_names = ["DS_r"]

        self.BaseTest(
            text=text,
            code=code,
            number_inputs=number_inputs,
            references_names=references_names,
        )

    def test_6(self):
        """ """
        text = """define hierarchical ruleset hie1 (variable rule Id2) is
                    A=B+C   errorcode "error"   errorlevel 5;
                    A>=B    errorcode "error2"  errorlevel 5;
                    A>=C    errorcode "error3"  errorlevel 5
                end hierarchical ruleset;

                DS_r := check_hierarchy(DS_1, hie1 rule Id2 non_zero all);"""

        code = "11-6"
        number_inputs = 1
        references_names = ["DS_r"]

        self.BaseTest(
            text=text,
            code=code,
            number_inputs=number_inputs,
            references_names=references_names,
        )

    def test_7(self):
        """ """
        text = """define hierarchical ruleset hie1 (variable rule Id2) is
                    A=B+C   errorcode "error"   errorlevel 5;
                    A>=B    errorcode "error2"  errorlevel 5;
                    A>=C    errorcode "error3"  errorlevel 5
                end hierarchical ruleset;

                DS_r := check_hierarchy(DS_1, hie1 rule Id2 partial_null all);"""

        code = "11-7"
        number_inputs = 1
        references_names = ["DS_r"]

        self.BaseTest(
            text=text,
            code=code,
            number_inputs=number_inputs,
            references_names=references_names,
        )

    def test_8(self):
        """ """
        text = """define hierarchical ruleset hie1 (variable rule Id2) is
                    A=B+C   errorcode "error"   errorlevel 5;
                    A>=B    errorcode "error2"  errorlevel 5;
                    A>=C    errorcode "error3"  errorlevel 5
                end hierarchical ruleset;

                DS_r := check_hierarchy(DS_1, hie1 rule Id2 partial_zero all);"""

        code = "11-8"
        number_inputs = 1
        references_names = ["DS_r"]

        self.BaseTest(
            text=text,
            code=code,
            number_inputs=number_inputs,
            references_names=references_names,
        )

    def test_9(self):
        """ """
        text = """define hierarchical ruleset hie1 (variable rule Id2) is
                    A=B+C   errorcode "error"   errorlevel 5;
                    A>=B    errorcode "error2"  errorlevel 5;
                    A>=C    errorcode "error3"  errorlevel 5
                end hierarchical ruleset;

                DS_r := check_hierarchy(DS_1, hie1 rule Id2 always_null all);"""

        code = "11-9"
        number_inputs = 1
        references_names = ["DS_r"]

        self.BaseTest(
            text=text,
            code=code,
            number_inputs=number_inputs,
            references_names=references_names,
        )

    def test_10(self):
        """ """
        text = """define hierarchical ruleset hie1 (variable rule Id2) is
                    A=B+C   errorcode "error"   errorlevel 5;
                    A>=B    errorcode "error2"  errorlevel 5;
                    A>=C    errorcode "error3"  errorlevel 5
                end hierarchical ruleset;

                DS_r := check_hierarchy(DS_1, hie1 rule Id2 always_zero all);"""

        code = "11-10"
        number_inputs = 1
        references_names = ["DS_r"]

        self.BaseTest(
            text=text,
            code=code,
            number_inputs=number_inputs,
            references_names=references_names,
        )

    def test_11(self):
        """ """
        text = """define hierarchical ruleset hie1 (variable rule Id2) is
                    A=B+C   errorcode "error"   errorlevel 5;
                    A>=B    errorcode "error2"  errorlevel 5;
                    A>=C    errorcode "error3"  errorlevel 5
                end hierarchical ruleset;

                DS_r := check_hierarchy(DS_1, hie1 rule Id2 all);"""

        code = "11-11"
        number_inputs = 1
        references_names = ["DS_r"]

        self.BaseTest(
            text=text,
            code=code,
            number_inputs=number_inputs,
            references_names=references_names,
        )

    def test_12(self):
        """ """
        text = """define hierarchical ruleset hie1 (variable rule Id2) is
                    A=B+C   errorcode "error"   errorlevel 5;
                    A>=B    errorcode "error2"  errorlevel 5;
                    A>=C    errorcode "error3"  errorlevel 5
                end hierarchical ruleset;

                DS_r := check_hierarchy(DS_1, hie1 rule Id2 non_zero all);"""

        code = "11-12"
        number_inputs = 1
        references_names = ["DS_r"]

        self.BaseTest(
            text=text,
            code=code,
            number_inputs=number_inputs,
            references_names=references_names,
        )

    def test_13(self):
        """ """
        text = """define hierarchical ruleset hie1 (variable rule Id2) is
                    A=B+C   errorcode "error"   errorlevel 5;
                    A>=B    errorcode "error2"  errorlevel 5;
                    A>=C    errorcode "error3"  errorlevel 5
                end hierarchical ruleset;

                DS_r := check_hierarchy(DS_1, hie1 rule Id2 partial_null all);"""

        code = "11-13"
        number_inputs = 1
        references_names = ["DS_r"]

        self.BaseTest(
            text=text,
            code=code,
            number_inputs=number_inputs,
            references_names=references_names,
        )

    def test_14(self):
        """ """
        text = """define hierarchical ruleset hie1 (variable rule Id2) is
                    A=B+C   errorcode "error"   errorlevel 5;
                    A>=B    errorcode "error2"  errorlevel 5;
                    A>=C    errorcode "error3"  errorlevel 5
                end hierarchical ruleset;

                DS_r := check_hierarchy(DS_1, hie1 rule Id2 partial_zero all);"""

        code = "11-14"
        number_inputs = 1
        references_names = ["DS_r"]

        self.BaseTest(
            text=text,
            code=code,
            number_inputs=number_inputs,
            references_names=references_names,
        )

    def test_15(self):
        """ """
        text = """define hierarchical ruleset hie1 (variable rule Id2) is
                    A=B+C   errorcode "error"   errorlevel 5;
                    A>=B    errorcode "error2"  errorlevel 5;
                    A>=C    errorcode "error3"  errorlevel 5
                end hierarchical ruleset;

                DS_r := check_hierarchy(DS_1, hie1 rule Id2 always_null all);"""

        code = "11-15"
        number_inputs = 1
        references_names = ["DS_r"]

        self.BaseTest(
            text=text,
            code=code,
            number_inputs=number_inputs,
            references_names=references_names,
        )

    def test_16(self):
        """ """
        text = """define hierarchical ruleset hie1 (variable rule Id2) is
                    A=B+C   errorcode "error"   errorlevel 5;
                    A>=B    errorcode "error2"  errorlevel 5;
                    A>=C    errorcode "error3"  errorlevel 5
                end hierarchical ruleset;

                DS_r := check_hierarchy(DS_1, hie1 rule Id2 always_zero all);"""

        code = "11-16"
        number_inputs = 1
        references_names = ["DS_r"]

        self.BaseTest(
            text=text,
            code=code,
            number_inputs=number_inputs,
            references_names=references_names,
        )

    def test_17(self):
        """ """
        text = """define hierarchical ruleset hie1 (variable rule Id2) is
                    A=B+C   errorcode "error"   errorlevel 5;
                    A>=B    errorcode "error2"  errorlevel 5;
                    A>=C    errorcode "error3"  errorlevel 5
                end hierarchical ruleset;

                DS_r := check_hierarchy(DS_1, hie1 rule Id2 all);"""

        code = "11-17"
        number_inputs = 1
        references_names = ["DS_r"]

        self.BaseTest(
            text=text,
            code=code,
            number_inputs=number_inputs,
            references_names=references_names,
        )

    def test_18(self):
        """ """
        text = """define hierarchical ruleset hie1 (variable rule Id2) is
                    A=B+C   errorcode "error"   errorlevel 5;
                    A>=B    errorcode "error2"  errorlevel 5;
                    A>=C    errorcode "error3"  errorlevel 5
                end hierarchical ruleset;

                DS_r := check_hierarchy(DS_1, hie1 rule Id2 non_zero all);"""

        code = "11-18"
        number_inputs = 1
        references_names = ["DS_r"]

        self.BaseTest(
            text=text,
            code=code,
            number_inputs=number_inputs,
            references_names=references_names,
        )

    def test_19(self):
        """ """
        text = """define hierarchical ruleset hie1 (variable rule Id2) is
                    A=B+C   errorcode "error"   errorlevel 5;
                    A>=B    errorcode "error2"  errorlevel 5;
                    A>=C    errorcode "error3"  errorlevel 5
                end hierarchical ruleset;

                DS_r := check_hierarchy(DS_1, hie1 rule Id2 partial_null all);"""

        code = "11-19"
        number_inputs = 1
        references_names = ["DS_r"]

        self.BaseTest(
            text=text,
            code=code,
            number_inputs=number_inputs,
            references_names=references_names,
        )

    def test_20(self):
        """ """
        text = """define hierarchical ruleset hie1 (variable rule Id2) is
                    A=B+C   errorcode "error"   errorlevel 5;
                    A>=B    errorcode "error2"  errorlevel 5;
                    A>=C    errorcode "error3"  errorlevel 5
                end hierarchical ruleset;

                DS_r := check_hierarchy(DS_1, hie1 rule Id2 partial_zero all);"""

        code = "11-20"
        number_inputs = 1
        references_names = ["DS_r"]

        self.BaseTest(
            text=text,
            code=code,
            number_inputs=number_inputs,
            references_names=references_names,
        )

    def test_21(self):
        """ """
        text = """define hierarchical ruleset hie1 (variable rule Id2) is
                    A=B+C   errorcode "error"   errorlevel 5;
                    A>=B    errorcode "error2"  errorlevel 5;
                    A>=C    errorcode "error3"  errorlevel 5
                end hierarchical ruleset;

                DS_r := check_hierarchy(DS_1, hie1 rule Id2 always_null all);"""

        code = "11-21"
        number_inputs = 1
        references_names = ["DS_r"]

        self.BaseTest(
            text=text,
            code=code,
            number_inputs=number_inputs,
            references_names=references_names,
        )

    def test_22(self):
        """ """
        text = """define hierarchical ruleset hie1 (variable rule Id2) is
                    A=B+C   errorcode "error"   errorlevel 5;
                    A>=B    errorcode "error2"  errorlevel 5;
                    A>=C    errorcode "error3"  errorlevel 5
                end hierarchical ruleset;

                DS_r := check_hierarchy(DS_1, hie1 rule Id2 always_zero all);"""

        code = "11-22"
        number_inputs = 1
        references_names = ["DS_r"]

        self.BaseTest(
            text=text,
            code=code,
            number_inputs=number_inputs,
            references_names=references_names,
        )

    def test_23(self):
        """ """
        text = """define hierarchical ruleset hie1 (variable rule Id2) is
                    A=B+C   errorcode "error"   errorlevel 5;
                    A>=B    errorcode "error2"  errorlevel 5;
                    A>=C    errorcode "error3"  errorlevel 5
                end hierarchical ruleset;

                DS_r := check_hierarchy(DS_1, hie1 rule Id2 partial_null all);"""

        code = "11-23"
        number_inputs = 1
        references_names = ["DS_r"]

        self.BaseTest(
            text=text,
            code=code,
            number_inputs=number_inputs,
            references_names=references_names,
        )

    def test_24(self):
        """ """
        text = """define hierarchical ruleset hie1 (variable rule Id2) is
                    A=B+C   errorcode "error"   errorlevel 5;
                    A>=B    errorcode "error2"  errorlevel 5;
                    A>=C    errorcode "error3"  errorlevel 5
                end hierarchical ruleset;

                DS_r := check_hierarchy(DS_1, hie1 rule Id2 partial_zero all);"""

        code = "11-24"
        number_inputs = 1
        references_names = ["DS_r"]

        self.BaseTest(
            text=text,
            code=code,
            number_inputs=number_inputs,
            references_names=references_names,
        )

    def test_25(self):
        """ """
        text = """define hierarchical ruleset hie1 (variable rule Id2) is
                    A = B + C    errorcode "error"   errorlevel 5;
                    A >= B       errorcode "error2"  errorlevel 5;
                    A >= C       errorcode "error3"  errorlevel 5;
                    A = E + F    errorcode "error4"  errorlevel 5;
                    D = E + F    errorcode "error5"  errorlevel 5;
                    C = E + F    errorcode "error6"  errorlevel 5
                end hierarchical ruleset;

                DS_r := check_hierarchy(DS_1, hie1 rule Id2 all);"""

        code = "11-25"
        number_inputs = 1
        references_names = ["DS_r"]

        self.BaseTest(
            text=text,
            code=code,
            number_inputs=number_inputs,
            references_names=references_names,
        )

    def test_26(self):
        """ """
        text = """define hierarchical ruleset hie1 (variable rule Id2) is
                    A = B + C    errorcode "error"   errorlevel 5;
                    A >= B       errorcode "error2"  errorlevel 5;
                    A >= C       errorcode "error3"  errorlevel 5;
                    A = E + F    errorcode "error4"  errorlevel 5;
                    D = E + F    errorcode "error5"  errorlevel 5;
                    C = E + F    errorcode "error6"  errorlevel 5
                end hierarchical ruleset;

                DS_r := check_hierarchy(DS_1, hie1 rule Id2 non_zero all);"""

        code = "11-26"
        number_inputs = 1
        references_names = ["DS_r"]

        self.BaseTest(
            text=text,
            code=code,
            number_inputs=number_inputs,
            references_names=references_names,
        )

    def test_27(self):
        """ """
        text = """define hierarchical ruleset hie1 (variable rule Id2) is
                    A = B + C    errorcode "error"   errorlevel 5;
                    A >= B       errorcode "error2"  errorlevel 5;
                    A >= C       errorcode "error3"  errorlevel 5;
                    A = E + F    errorcode "error4"  errorlevel 5;
                    D = E + F    errorcode "error5"  errorlevel 5;
                    C = E + F    errorcode "error6"  errorlevel 5
                end hierarchical ruleset;

                DS_r := check_hierarchy(DS_1, hie1 rule Id2 partial_null all);"""

        code = "11-27"
        number_inputs = 1
        references_names = ["DS_r"]

        self.BaseTest(
            text=text,
            code=code,
            number_inputs=number_inputs,
            references_names=references_names,
        )

    def test_28(self):
        """ """
        text = """define hierarchical ruleset hie1 (variable rule Id2) is
                    A = B + C    errorcode "error"   errorlevel 5;
                    A >= B       errorcode "error2"  errorlevel 5;
                    A >= C       errorcode "error3"  errorlevel 5;
                    A = E + F    errorcode "error4"  errorlevel 5;
                    D = E + F    errorcode "error5"  errorlevel 5;
                    C = E + F    errorcode "error6"  errorlevel 5
                end hierarchical ruleset;

                DS_r := check_hierarchy(DS_1, hie1 rule Id2 partial_zero all);"""

        code = "11-28"
        number_inputs = 1
        references_names = ["DS_r"]

        self.BaseTest(
            text=text,
            code=code,
            number_inputs=number_inputs,
            references_names=references_names,
        )

    def test_29(self):
        """ """
        text = """define hierarchical ruleset hie1 (variable rule Id2) is
                    A = B + C    errorcode "error"   errorlevel 5;
                    A >= B       errorcode "error2"  errorlevel 5;
                    A >= C       errorcode "error3"  errorlevel 5;
                    A = E + F    errorcode "error4"  errorlevel 5;
                    D = E + F    errorcode "error5"  errorlevel 5;
                    C = E + F    errorcode "error6"  errorlevel 5
                end hierarchical ruleset;

                DS_r := check_hierarchy(DS_1, hie1 rule Id2 always_null all);"""

        code = "11-29"
        number_inputs = 1
        references_names = ["DS_r"]

        self.BaseTest(
            text=text,
            code=code,
            number_inputs=number_inputs,
            references_names=references_names,
        )

    def test_30(self):
        """ """
        text = """define hierarchical ruleset hie1 (variable rule Id2) is
                    A = B + C    errorcode "error"   errorlevel 5;
                    A >= B       errorcode "error2"  errorlevel 5;
                    A >= C       errorcode "error3"  errorlevel 5;
                    A = E + F    errorcode "error4"  errorlevel 5;
                    D = E + F    errorcode "error5"  errorlevel 5;
                    C = E + F    errorcode "error6"  errorlevel 5
                end hierarchical ruleset;

                DS_r := check_hierarchy(DS_1, hie1 rule Id2 always_zero all);"""

        code = "11-30"
        number_inputs = 1
        references_names = ["DS_r"]

        self.BaseTest(
            text=text,
            code=code,
            number_inputs=number_inputs,
            references_names=references_names,
        )


class TimeOperatorsTest(AdditionalHelper):
    """
    Group 7
    """

    classTest = "Additional.TimeOperatorsTest"

    maxDiff = None

    def test_1(self):
        """
        Basic behaviour for datasets.
        """
        text = """DS_r := period_indicator(DS_1);"""
        code = "7-1"
        number_inputs = 1
        references_names = ["DS_r"]

        self.BaseTest(
            text=text,
            code=code,
            number_inputs=number_inputs,
            references_names=references_names,
        )

    def test_2(self):
        """
        Basic behaviour for datasets with date type.
        """
        text = """DS_r := fill_time_series(DS_1, single);"""
        code = "7-2"
        number_inputs = 1
        references_names = ["DS_r"]

        self.BaseTest(
            text=text,
            code=code,
            number_inputs=number_inputs,
            references_names=references_names,
        )

    def test_3(self):
        """
        Basic behaviour for datasets with date type.
        """
        text = """DS_r := fill_time_series(DS_1, all);"""
        code = "7-3"
        number_inputs = 1
        references_names = ["DS_r"]

        self.BaseTest(
            text=text,
            code=code,
            number_inputs=number_inputs,
            references_names=references_names,
        )

    def test_4(self):
        """
        Basic behaviour for datasets with date type.
        """
        text = """DS_r := fill_time_series(DS_1);"""
        code = "7-4"
        number_inputs = 1
        references_names = ["DS_r"]

        self.BaseTest(
            text=text,
            code=code,
            number_inputs=number_inputs,
            references_names=references_names,
        )

    def test_5(self):
        """
        Basic behaviour for datasets with period type.
        """
        text = """DS_r := fill_time_series(DS_1, single);"""
        code = "7-5"
        number_inputs = 1
        references_names = ["DS_r"]

        self.BaseTest(
            text=text,
            code=code,
            number_inputs=number_inputs,
            references_names=references_names,
        )

    def test_6(self):
        """
        Basic behaviour for datasets with period type.
        """
        text = """DS_r := fill_time_series(DS_1, all);"""
        code = "7-6"
        number_inputs = 1
        references_names = ["DS_r"]

        self.BaseTest(
            text=text,
            code=code,
            number_inputs=number_inputs,
            references_names=references_names,
        )

    def test_7(self):
        """
        Basic behaviour for datasets with period type.
        """
        text = """DS_r := fill_time_series(DS_1);"""
        code = "7-7"
        number_inputs = 1
        references_names = ["DS_r"]

        self.BaseTest(
            text=text,
            code=code,
            number_inputs=number_inputs,
            references_names=references_names,
        )

    def test_8(self):
        """
        Basic behaviour for datasets with date type.
        """
        text = """DS_r := flow_to_stock(DS_1);"""
        code = "7-8"
        number_inputs = 1
        references_names = ["DS_r"]

        self.BaseTest(
            text=text,
            code=code,
            number_inputs=number_inputs,
            references_names=references_names,
        )

    def test_9(self):
        """
        Basic behaviour for datasets with period type.
        """
        text = """DS_r := flow_to_stock(DS_1);"""
        code = "7-9"
        number_inputs = 1
        references_names = ["DS_r"]

        self.BaseTest(
            text=text,
            code=code,
            number_inputs=number_inputs,
            references_names=references_names,
        )

    def test_10(self):
        """
        Basic behaviour for datasets with date type.
        """
        text = """DS_r := stock_to_flow(DS_1);"""
        code = "7-10"
        number_inputs = 1
        references_names = ["DS_r"]

        self.BaseTest(
            text=text,
            code=code,
            number_inputs=number_inputs,
            references_names=references_names,
        )

    def test_11(self):
        """
        Basic behaviour for datasets with period type.
        """
        text = """DS_r := stock_to_flow(DS_1);"""
        code = "7-11"
        number_inputs = 1
        references_names = ["DS_r"]

        self.BaseTest(
            text=text,
            code=code,
            number_inputs=number_inputs,
            references_names=references_names,
        )

    def test_12(self):
        """
        Basic behaviour for datasets with date type.
        """
        text = """DS_r := timeshift(DS_1, 1);"""
        code = "7-12"
        number_inputs = 1
        references_names = ["DS_r"]

        self.BaseTest(
            text=text,
            code=code,
            number_inputs=number_inputs,
            references_names=references_names,
        )

    def test_13(self):
        """
        Basic behaviour for datasets with date type.
        """
        text = """DS_r := timeshift(DS_1, -1);"""
        code = "7-13"
        number_inputs = 1
        references_names = ["DS_r"]

        self.BaseTest(
            text=text,
            code=code,
            number_inputs=number_inputs,
            references_names=references_names,
        )

    def test_14(self):
        """
        Basic behaviour for datasets with date type.
        """
        text = """DS_r := timeshift(DS_1, 0);"""
        code = "7-14"
        number_inputs = 1
        references_names = ["DS_r"]

        self.BaseTest(
            text=text,
            code=code,
            number_inputs=number_inputs,
            references_names=references_names,
        )

    def test_15(self):
        """
        Basic behaviour for datasets with period type.
        """
        text = """DS_r := timeshift(DS_1, 1);"""
        code = "7-15"
        number_inputs = 1
        references_names = ["DS_r"]

        self.BaseTest(
            text=text,
            code=code,
            number_inputs=number_inputs,
            references_names=references_names,
        )

    def test_16(self):
        """
        Basic behaviour for datasets with period type.
        """
        text = """DS_r := timeshift(DS_1, -1);"""
        code = "7-16"
        number_inputs = 1
        references_names = ["DS_r"]

        self.BaseTest(
            text=text,
            code=code,
            number_inputs=number_inputs,
            references_names=references_names,
        )

    def test_17(self):
        """
        Basic behaviour for datasets with period type.
        """
        text = """DS_r := timeshift(DS_1, 0);"""
        code = "7-17"
        number_inputs = 1
        references_names = ["DS_r"]

        self.BaseTest(
            text=text,
            code=code,
            number_inputs=number_inputs,
            references_names=references_names,
        )

    def test_18(self):
        """
        Basic behaviour for datasets with period type.
        """
        text = """DS_r := sum (DS_1 group all time_agg("A", Id_1));"""
        code = "7-18"
        number_inputs = 1
        references_names = ["DS_r"]

        self.BaseTest(
            text=text,
            code=code,
            number_inputs=number_inputs,
            references_names=references_names,
        )

    def test_19(self):
        """
        Basic behaviour for datasets with date type.
        """
        text = """DS_r := sum (DS_1 group all time_agg("A", Id_1));"""
        code = "7-19"
        number_inputs = 1
        references_names = ["DS_r"]

        self.BaseTest(
            text=text,
            code=code,
            number_inputs=number_inputs,
            references_names=references_names,
        )

    def test_20(self):
        """
        Basic behaviour for group all with different durations (date, first)
        """
        code = "7-20"
        number_inputs = 1
        references_names = ["1", "2", "3", "4", "5", "6"]

        self.BaseTest(
            text=None,
            code=code,
            number_inputs=number_inputs,
            references_names=references_names,
        )

    def test_21(self):
        """
        Basic behaviour for group all with different durations (date, last)
        """
        code = "7-21"
        number_inputs = 1
        references_names = ["1", "2", "3", "4", "5", "6"]

        self.BaseTest(
            text=None,
            code=code,
            number_inputs=number_inputs,
            references_names=references_names,
        )

    def test_22(self):
        """
        Basic behaviour for dataset with different durations (date)
        """
        code = "7-22"
        number_inputs = 1
        references_names = ["1", "2", "3", "4", "5", "6"]

        self.BaseTest(
            text=None,
            code=code,
            number_inputs=number_inputs,
            references_names=references_names,
        )

    def test_23(self):
        """
        Basic behaviour for dataset with different durations (time_period)
        """
        code = "7-23"
        number_inputs = 1
        references_names = ["1"]

        self.BaseTest(
            text=None,
            code=code,
            number_inputs=number_inputs,
            references_names=references_names,
        )

    def test_24(self):
        """
        Dataset with calc on time_agg.
        """
        code = "7-24"
        number_inputs = 1
        references_names = ["1"]

        self.BaseTest(
            text=None,
            code=code,
            number_inputs=number_inputs,
            references_names=references_names,
        )

    def test_25(self):
        """
        Semantic error on time_agg with periodIndTo = "D" on Time_period
        """
        code = "7-25"
        number_inputs = 1
        message = "1-1-19-5"

        self.NewSemanticExceptionTest(
            text=None, code=code, number_inputs=number_inputs, exception_code=message
        )

    def test_26(self):
        """
        Runtime Error on time_agg if any row has lower or equal duration than periodIndTo
        """
        code = "7-26"
        number_inputs = 1
        message = "1-1-19-9"
        self.NewSemanticExceptionTest(
            text=None, code=code, number_inputs=number_inputs, exception_code=message
        )

    def test_28(self):
        """
        Testing time_aggr operation without an operand
        """
        text = """DS_r := sum (DS_1 group all time_agg("A"));"""
        code = "7-28"
        number_inputs = 1
        references_names = ["DS_r"]

        self.BaseTest(
            text=text,
            code=code,
            number_inputs=number_inputs,
            references_names=references_names,
        )

    def test_GH_261_1(self):
        text = "DS_r <- DS_1[calc Me_2 := Me_1 < Me_1];"
        code = "GH_261"
        number_inputs = 1
        exception_code = "2-1-19-17"

        self.NewSemanticExceptionTest(
            text=text, code=code, number_inputs=number_inputs, exception_code=exception_code
        )

    def test_GH_261_2(self):
        text = "DS_r <- DS_1[calc Me_2 := Me_1 <= Me_1];"
        code = "GH_261"
        number_inputs = 1
        exception_code = "2-1-19-17"

        self.NewSemanticExceptionTest(
            text=text, code=code, number_inputs=number_inputs, exception_code=exception_code
        )

    def test_GH_261_3(self):
        text = "DS_r <- DS_1[calc Me_2 := Me_1 > Me_1];"
        code = "GH_261"
        number_inputs = 1
        exception_code = "2-1-19-17"

        self.NewSemanticExceptionTest(
            text=text, code=code, number_inputs=number_inputs, exception_code=exception_code
        )

    def test_GH_261_4(self):
        text = "DS_r <- DS_1[calc Me_2 := Me_1 >= Me_1];"
        code = "GH_261"
        number_inputs = 1
        exception_code = "2-1-19-17"

        self.NewSemanticExceptionTest(
            text=text, code=code, number_inputs=number_inputs, exception_code=exception_code
        )

    def test_GH_261_5(self):
        text = "DS_r <- DS_1[aggr Me_2 := max(Me_1)];"
        code = "GH_261"
        number_inputs = 1
        exception_code = "2-1-19-18"

        self.NewSemanticExceptionTest(
            text=text, code=code, number_inputs=number_inputs, exception_code=exception_code
        )

    def test_GH_261_6(self):
        text = "DS_r <- DS_1[aggr Me_2 := min(Me_1)];"
        code = "GH_261"
        number_inputs = 1
        exception_code = "2-1-19-18"

        self.NewSemanticExceptionTest(
            text=text, code=code, number_inputs=number_inputs, exception_code=exception_code
        )

    def test_GH_273_1(self):
        text = 'DS_r <- DS_1[calc Me_2 := Me_1 < cast("2002Q2", time_period)];'
        code = "GH_273"
        number_inputs = 1
        exception_code = "2-1-19-19"

        self.NewSemanticExceptionTest(
            text=text, code=code, number_inputs=number_inputs, exception_code=exception_code
        )

    def test_GH_273_2(self):
        text = 'DS_r <- DS_1[calc Me_2 := Me_1 <= cast("2002Q2", time_period)];'
        code = "GH_273"
        number_inputs = 1
        exception_code = "2-1-19-19"

        self.NewSemanticExceptionTest(
            text=text, code=code, number_inputs=number_inputs, exception_code=exception_code
        )

    def test_GH_273_3(self):
        text = 'DS_r <- DS_1[calc Me_2 := Me_1 > cast("2002Q2", time_period)];'
        code = "GH_273"
        number_inputs = 1
        exception_code = "2-1-19-19"

        self.NewSemanticExceptionTest(
            text=text, code=code, number_inputs=number_inputs, exception_code=exception_code
        )

    def test_GH_273_4(self):
        text = 'DS_r <- DS_1[calc Me_2 := Me_1 >= cast("2002Q2", time_period)];'
        code = "GH_273"
        number_inputs = 1
        exception_code = "2-1-19-19"

        self.NewSemanticExceptionTest(
            text=text, code=code, number_inputs=number_inputs, exception_code=exception_code
        )

    def test_GH_273_5(self):
        text = "DS_r <- DS_1[aggr Me_2 := max(Me_1)];"
        code = "GH_273"
        number_inputs = 1
        exception_code = "2-1-19-20"

        self.NewSemanticExceptionTest(
            text=text, code=code, number_inputs=number_inputs, exception_code=exception_code
        )

    def test_GH_273_6(self):
        text = "DS_r <- DS_1[aggr Me_2 := min(Me_1)];"
        code = "GH_273"
        number_inputs = 1
        exception_code = "2-1-19-20"

        self.NewSemanticExceptionTest(
            text=text, code=code, number_inputs=number_inputs, exception_code=exception_code
        )

<<<<<<< HEAD
=======
    def test_GH_292(self):
        text = "DS_r <- period_indicator(DS_1);"
        code = "GH_292"
        number_inputs = 1
        exception_code = "1-1-19-1"

        self.NewSemanticExceptionTest(
            text=text, code=code, number_inputs=number_inputs, exception_code=exception_code
        )

>>>>>>> 42370e2b

class EmptyDatasetsTest(AdditionalHelper):
    """
    Group 14
    """

    classTest = "Additional.EmptyDatasetsTest"

    maxDiff = None

    def test_1(self):
        """ """
        code = "14-1"
        number_inputs = 2
        references_names = ["DS_r"]

        self.BaseTest(
            text=None,
            code=code,
            number_inputs=number_inputs,
            references_names=references_names,
        )

    def test_2(self):
        """ """
        code = "14-2"
        number_inputs = 2
        references_names = ["DS_r"]

        self.BaseTest(
            text=None,
            code=code,
            number_inputs=number_inputs,
            references_names=references_names,
        )

    def test_3(self):
        """ """
        code = "14-3"
        number_inputs = 2
        references_names = ["DS_r"]

        self.BaseTest(
            text=None,
            code=code,
            number_inputs=number_inputs,
            references_names=references_names,
        )

    def test_4(self):
        """ """
        code = "14-4"
        number_inputs = 2
        references_names = ["DS_r"]

        self.BaseTest(
            text=None,
            code=code,
            number_inputs=number_inputs,
            references_names=references_names,
        )

    def test_5(self):
        """ """
        code = "14-5"
        number_inputs = 2
        references_names = ["DS_r"]

        self.BaseTest(
            text=None,
            code=code,
            number_inputs=number_inputs,
            references_names=references_names,
        )

    def test_6(self):
        """ """
        code = "14-6"
        number_inputs = 2
        references_names = ["DS_r"]

        self.BaseTest(
            text=None,
            code=code,
            number_inputs=number_inputs,
            references_names=references_names,
        )

    def test_7(self):
        """ """
        code = "14-7"
        number_inputs = 3
        references_names = ["DS_r"]

        self.BaseTest(
            text=None,
            code=code,
            number_inputs=number_inputs,
            references_names=references_names,
        )

    def test_8(self):
        """ """
        code = "14-8"
        number_inputs = 3
        references_names = ["DS_r"]

        self.BaseTest(
            text=None,
            code=code,
            number_inputs=number_inputs,
            references_names=references_names,
        )

    def test_9(self):
        """ """
        code = "14-9"
        number_inputs = 3
        references_names = ["DS_r"]

        self.BaseTest(
            text=None,
            code=code,
            number_inputs=number_inputs,
            references_names=references_names,
        )

    def test_10(self):
        """ """
        code = "14-10"
        number_inputs = 3
        references_names = ["DS_r"]

        self.BaseTest(
            text=None,
            code=code,
            number_inputs=number_inputs,
            references_names=references_names,
        )

    def test_11(self):
        """ """
        code = "14-11"
        number_inputs = 3
        references_names = ["DS_r"]

        self.BaseTest(
            text=None,
            code=code,
            number_inputs=number_inputs,
            references_names=references_names,
        )

    def test_12(self):
        """ """
        code = "14-12"
        number_inputs = 1
        references_names = ["DS_r"]

        self.BaseTest(
            text=None,
            code=code,
            number_inputs=number_inputs,
            references_names=references_names,
        )


class DefinedOperatorsTest(AdditionalHelper):
    """
    Group 15
    """

    classTest = "Additional.DefinedOperatorsTest"

    maxDiff = None

    def test_1(self):
        """ """
        code = "15-1"
        self.BaseScalarTest(code=code, reference_value=3, text=None)

    def test_2(self):
        """ """
        code = "15-2"
        self.BaseScalarTest(code=code, reference_value=2, text=None)

    def test_3(self):
        """ """
        code = "15-3"
        number_inputs = 1
        references_names = ["DS_r1", "DS_r2"]

        self.BaseTest(
            text=None,
            code=code,
            number_inputs=number_inputs,
            references_names=references_names,
        )


class DatesTest(AdditionalHelper):
    """
    Group 16
    """

    classTest = "Additional.DatesTest"

    maxDiff = None

    def test_1(self):
        """ """
        code = "16-1"
        number_inputs = 1
        references_names = ["DS_r"]

        # with pytest.raises(Exception, match="cast .+? without providing a mask"):
        self.BaseTest(
            text=None,
            code=code,
            number_inputs=number_inputs,
            references_names=references_names,
        )<|MERGE_RESOLUTION|>--- conflicted
+++ resolved
@@ -3971,8 +3971,6 @@
             text=text, code=code, number_inputs=number_inputs, exception_code=exception_code
         )
 
-<<<<<<< HEAD
-=======
     def test_GH_292(self):
         text = "DS_r <- period_indicator(DS_1);"
         code = "GH_292"
@@ -3983,7 +3981,6 @@
             text=text, code=code, number_inputs=number_inputs, exception_code=exception_code
         )
 
->>>>>>> 42370e2b
 
 class EmptyDatasetsTest(AdditionalHelper):
     """
