Id_1,Id_2,bool_var
1,A,False
1,B,
<<<<<<< HEAD
2,A,
=======
>>>>>>> 677c662e
2,B,
3,A,False
3,B,<|MERGE_RESOLUTION|>--- conflicted
+++ resolved
@@ -1,10 +1,6 @@
 Id_1,Id_2,bool_var
 1,A,False
 1,B,
-<<<<<<< HEAD
-2,A,
-=======
->>>>>>> 677c662e
 2,B,
 3,A,False
 3,B,