from pathlib import Path

from tests.Helper import TestHelper


class TestAggregateTypeChecking(TestHelper):
    base_path = Path(__file__).parent
    filepath_VTL = base_path / "data" / "vtl"
    filepath_valueDomain = base_path / "data" / "ValueDomain"
    filepath_json = base_path / "data" / "DataStructure" / "input"
    filepath_csv = base_path / "data" / "DataSet" / "input"
    filepath_out_json = base_path / "data" / "DataStructure" / "output"
    filepath_out_csv = base_path / "data" / "DataSet" / "output"
    filepath_sql = base_path / "data" / "sql"


class AggregateOperatorsDatasetTypeChecking(TestAggregateTypeChecking):
    """
    Group 10
    """

    classTest = "AggregateOperators.AggregateOperatorsDatasetTypeChecking"

    # average operator

    def test_1(self):
        """
        Operation with int and number, me1 int me2 number.
        Status: OK
        Expression: DS_r := avg ( DS_1 group by Id_1);
        Description: All the measures are involved and the results should be type Number.
        Git Branch: tests-21-aggregation-types-checking-tests.
        Goal: Check Result.
        """
        code = "10-1-1"
        # 10 For group aggregate operators
        # 1 For group dataset
        # 1 Number of test
        number_inputs = 1
        references_names = ["DS_r"]

        self.BaseTest(code=code, number_inputs=number_inputs, references_names=references_names)

    def test_2(self):
        """
        Test 1 plus nulls.
        Status: OK
        Expression: DS_r := avg ( DS_1 group by Id_1);
        Description: The nulls are ignored in the average.
        Git Branch: tests-21-aggregation-types-checking-tests.
        Goal: Check Result.
        """
        code = "10-1-2"
        # 10 For group aggregate operators
        # 1 For group dataset
        # 2 Number of test
        number_inputs = 1
        references_names = ["DS_r"]

        self.BaseTest(code=code, number_inputs=number_inputs, references_names=references_names)

    def test_3(self):
        """
        Status: OK
        Expression: DS_r := avg ( DS_1 group by Id_1);
        Description: Average with  measure String, and more measures, if one measure fails the exception is raised.
        Git Branch: tests-21-aggregation-types-checking-tests.
        Goal: Check Exception.
        """
        code = "10-1-3"
        # 10 For group aggregate operators
        # 1 For group dataset
        # 3 Number of test
        number_inputs = 1
        message = "1-1-1-1"
        self.NewSemanticExceptionTest(
            code=code, number_inputs=number_inputs, exception_code=message
        )

    def test_4(self):
        """
        Status: OK
        Expression: DS_r := avg ( DS_1 group by Id_1);
        Description: Average with time.
        Git Branch: tests-21-aggregation-types-checking-tests.
        Goal: Check Exception.
        """
        code = "10-1-4"
        number_inputs = 1
        message = "0-1-1-12"
        self.DataLoadExceptionTest(code=code, number_inputs=number_inputs, exception_code=message)

    def test_5(self):
        """
        Status: OK
        Expression: DS_r := avg ( DS_1 group by Id_1);
        Description: Average with Date.
        Git Branch: tests-21-aggregation-types-checking-tests.
        Goal: Check Exception.
        """
        code = "10-1-5"
        number_inputs = 1

        message = "1-1-1-1"
        self.NewSemanticExceptionTest(
            code=code, number_inputs=number_inputs, exception_code=message
        )

    def test_6(self):
        """
        Status: OK
        Expression: DS_r := avg ( DS_1 group by Id_1);
        Description: Average with time_period.
        Git Branch: tests-21-aggregation-types-checking-tests.
        Goal: Check Exception.
        """
        code = "10-1-6"
        number_inputs = 1
        message = "0-1-1-12"
        self.DataLoadExceptionTest(code=code, number_inputs=number_inputs, exception_code=message)

    def test_7(self):
        """
        Status: OK
        Expression: DS_r := avg ( DS_1 group by Id_1);
        Description: Average with Duration.
        Git Branch: tests-21-aggregation-types-checking-tests.
        Goal: Check Exception.
        """
        code = "10-1-7"
        number_inputs = 1
        message = "1-1-1-1"
        self.NewSemanticExceptionTest(
            code=code, number_inputs=number_inputs, exception_code=message
        )

    def test_8(self):
        """
        Status: OK
        Expression: DS_r := avg ( DS_1 group by Id_1);
        Description: Average with Boolean.
        Git Branch: tests-21-aggregation-types-checking-tests.
        Goal: Check Exception.
        """
        code = "10-1-8"
        number_inputs = 1
        message = "1-1-1-1"
        self.NewSemanticExceptionTest(
            code=code, number_inputs=number_inputs, exception_code=message
        )

    def test_9(self):
        """
        Average with time again
        Status: OK
        Expression: DS_r := avg ( DS_1 group by Id_1);
        Description: Average with time.
        Git Branch: tests-21-aggregation-types-checking-tests.
        Goal: Check Exception.
        """
        code = "10-1-9"
        number_inputs = 1
        message = "1-1-1-1"
        self.NewSemanticExceptionTest(
            code=code, number_inputs=number_inputs, exception_code=message
        )

    # count operator

    def test_10(self):
        """
        Count with integer and number
        Status: OK
        Expression: DS_r := count ( DS_1 group by Id_1);
        Description: There are measures int and num without nulls.
        Git Branch: tests-21-aggregation-types-checking-tests.
        Goal: Check Result.
        """
        code = "10-1-10"
        # 10 For group aggregate operators.
        # 1 For group datasets
        # 10 Number of test
        number_inputs = 1
        references_names = ["DS_r"]

        self.BaseTest(code=code, number_inputs=number_inputs, references_names=references_names)

    def test_11(self):
        """
        Count one measure
        Status: OK
        Expression: DS_r := count ( Me_1 group by Id_1);
        Description: Special case of count with a component, should ignore nulls.
        Git Branch: tests-21-aggregation-types-checking-tests.
        Goal: Check Result.
        """
        code = "10-1-11"
        # 10 For group aggregate operators.
        # 1 For group datasets
        # 11 Number of test
        number_inputs = 1
        references_names = ["DS_r"]

        self.BaseTest(code=code, number_inputs=number_inputs, references_names=references_names)

    def test_12(self):
        """
        Count with string
        Status: OK
        Expression: DS_r := count ( DS_1 group by Id_1);
        Description: There isnt fail because take the null as empty string.
        Git Branch: tests-21-aggregation-types-checking-tests.
        Goal: Check Result.
        """
        code = "10-1-12"
        number_inputs = 1
        references_names = ["DS_r"]

        self.BaseTest(code=code, number_inputs=number_inputs, references_names=references_names)

    def test_13(self):
        """
        Count with time
        Status: OK
        Expression: DS_r := count ( DS_1 group by Id_1);
        Description: Measure Time with null, counts the null
        Git Branch: tests-21-aggregation-types-checking-tests.
        Goal: Check Result.
        """
        code = "10-1-13"
        number_inputs = 1
        references_names = ["DS_r"]

        self.BaseTest(code=code, number_inputs=number_inputs, references_names=references_names)

    def test_14(self):
        """
        Count with date
        Status: OK
        Expression: DS_r := count ( DS_1 group by Id_1);
        Description: Measure Date with null, doesn't count the null, we think that should.
        Git Branch: tests-21-aggregation-types-checking-tests.
        Goal: Check Result.
        """
        code = "10-1-14"
        number_inputs = 1
        references_names = ["DS_r"]

        self.BaseTest(code=code, number_inputs=number_inputs, references_names=references_names)

    def test_15(self):
        """
        Count with time period
        Status: OK
        Expression: DS_r := count ( DS_1 group by Id_1);
        Description: Measure Time Period with null, doesn't count the null, we think that should.
        Git Branch: tests-21-aggregation-types-checking-tests.
        Goal: Check Result.
        """
        code = "10-1-15"
        number_inputs = 1
        references_names = ["DS_r"]

        self.BaseTest(code=code, number_inputs=number_inputs, references_names=references_names)

    def test_16(self):
        """
        Count with duration
        Status: OK
        Expression: DS_r := count ( DS_1 group by Id_1);
        Description: Measure Duration with null, doesn't count the null, we think that should.
        Git Branch: tests-21-aggregation-types-checking-tests.
        Goal: Check Result.
        """
        code = "10-1-16"
        number_inputs = 1
        references_names = ["DS_r"]

        self.BaseTest(code=code, number_inputs=number_inputs, references_names=references_names)

    def test_17(self):
        """
        Count with boolean
        Status: OK
        Expression: DS_r := count ( DS_1 group by Id_1);
        Description: Measure Boolean with null, doesn't count the null, we think that should.
        Git Branch: tests-21-aggregation-types-checking-tests.
        Goal: Check Result.
        """
        code = "10-1-17"
        number_inputs = 1
        references_names = ["DS_r"]

        self.BaseTest(code=code, number_inputs=number_inputs, references_names=references_names)

    def test_18(self):
        """
        Count with number and integer
        Status: OK
        Expression: DS_r := count ( DS_1 group by Id_1);
        Description: There are measures int and num with nulls.
        Git Branch: tests-21-aggregation-types-checking-tests.
        Goal: Check Result.
        """
        code = "10-1-18"
        number_inputs = 1
        references_names = ["DS_r"]

        self.BaseTest(code=code, number_inputs=number_inputs, references_names=references_names)

    def test_19(self):
        """
        Count with number and integer
        Status: OK
        Expression: DS_r := count ( DS_1 group by Id_1);
        Description: Example that takes the most left measure.
        Git Branch: tests-21-aggregation-types-checking-tests.
        Goal: Check Result.
        """
        code = "10-1-19"
        number_inputs = 1
        references_names = ["DS_r"]

        self.BaseTest(code=code, number_inputs=number_inputs, references_names=references_names)

    def test_20(self):
        """
        Status: OK
        Expression: DS_r := count ( DS_1 group by Id_1);
        Description: count with grouping by identifier string.
        Git Branch: tests-21-aggregation-types-checking-tests.
        Goal: Check Result.
        """
        code = "10-1-20"
        number_inputs = 1
        references_names = ["DS_r"]

        self.BaseTest(code=code, number_inputs=number_inputs, references_names=references_names)

    # max operator
    def test_21(self):
        """
        Max for integers
        Status: OK
        Expression: DS_r := max ( DS_1 group by Id_1);
        Description: All the measures Integers are involved and the results should be type Integer.
        Git Branch: tests-21-aggregation-types-checking-tests.
        Goal: Check Result.
        """
        code = "10-1-21"
        # 10 for group aggregate operators
        # 1 For group datasets
        # 21 Number of test
        number_inputs = 1
        references_names = ["DS_r"]

        self.BaseTest(code=code, number_inputs=number_inputs, references_names=references_names)

    def test_22(self):
        """
        Max for integers and numbers
        Status: OK
        Expression: DS_r := max ( DS_1 group by Id_1);
        Description: All the measures Integers and Numbers are involved and the results should be the parent type.
        Git Branch: tests-21-aggregation-types-checking-tests.
        Goal: Check Result.
        """
        code = "10-1-22"
        number_inputs = 1
        references_names = ["DS_r"]

        self.BaseTest(code=code, number_inputs=number_inputs, references_names=references_names)

    def test_23(self):
        """
        Max for integers and string
        Status: OK
        Expression: DS_r := max ( DS_1 group by Id_1);
        Description: Max for string is ok on a lexicographic order.
        Git Branch: tests-21-aggregation-types-checking-tests.
        Goal: Check Result.
        """
        code = "10-1-23"
        number_inputs = 1
        references_names = ["DS_r"]

        self.BaseTest(code=code, number_inputs=number_inputs, references_names=references_names)

    def test_24(self):
        """
        Max for integers and time
        Status: OK
        Expression: DS_r := max ( DS_1 group by Id_1);
        Description: Max for time takes the the mayor number but not the mayor time,
                    2008M1/2008M12 should be the result not 2010M1/2010M12.
                    In this test is not present but max fails for time with nulls .
        Git Branch: tests-21-aggregation-types-checking-tests.
        Goal: Check Result.
        """
        code = "10-1-24"
        number_inputs = 1
        message = "0-1-1-12"
        self.DataLoadExceptionTest(code=code, number_inputs=number_inputs, exception_code=message)

    def test_25(self):
        """
        Max for integers and date
        Status: OK
        Expression: DS_r := max ( DS_1 group by Id_1);
        Description: Max for date and nulls.
        Git Branch: tests-21-aggregation-types-checking-tests.
        Goal: Check Result.
        """
        code = "10-1-25"
        number_inputs = 1
        references_names = ["DS_r"]

        self.BaseTest(code=code, number_inputs=number_inputs, references_names=references_names)

    def test_26(self):
        """
        Max for integers and time period
        Status: OK.
        Expression: DS_r := max ( DS_1 group by Id_1);
        Description: Max doesnt work with nulls and diferent time_period in the same id (2012Q2,2012M12).
        Git Branch: tests-21-aggregation-types-checking-tests.
        Goal: Check Result.
        """
        text = "DS_r := max(DS_1 group by Id_1);"
        code = "10-1-26"
        number_inputs = 1
        exception_code = "2-1-19-20"
<<<<<<< HEAD

        self.NewSemanticExceptionTest(
            text=text, code=code, number_inputs=number_inputs, exception_code=exception_code
        )
=======
>>>>>>> 677c662e

        self.NewSemanticExceptionTest(
            text=text, code=code, number_inputs=number_inputs, exception_code=exception_code
        )

    # TODO: Add Duration comparison and re-add this test
    # def test_27(self):
    #     """
    #     Max for integers and duration
    #     Status: OK
    #     Expression: DS_r := max ( DS_1 group by Id_1);
    #     Description: Max doesnt work with nulls and take the max duration in a lexicographic order.
    #     Git Branch: tests-21-aggregation-types-checking-tests.
    #     Goal: Check Result.
    #     """
    #     code = "10-1-27"
    #     number_inputs = 1
    #     references_names = ["DS_r"]
    #
    #     self.BaseTest(code=code, number_inputs=number_inputs, references_names=references_names)

    def test_28(self):
        """
        Max for integers and boolean
        Status: OK
        Expression: DS_r := max ( DS_1 group by Id_1);
        Description: Max for booleans takes True as max.
        Git Branch: tests-21-aggregation-types-checking-tests.
        Goal: Check Result.
        """
        code = "10-1-28"
        number_inputs = 1
        references_names = ["DS_r"]

        self.BaseTest(code=code, number_inputs=number_inputs, references_names=references_names)

    # median operator
    def test_29(self):
        """
        Status: OK
        Expression: DS_r := median ( DS_1 group by Id_1);
        Description: Median for integers  The nulls are ignored in the average and the result measures has the type number .
        Git Branch: tests-21-aggregation-types-checking-tests.
        Goal: Check Result.
        """
        code = "10-1-29"
        # 10 For group aggregate operators
        # 1 For group dataset
        # 29 Number of test
        number_inputs = 1
        references_names = ["DS_r"]

        self.BaseTest(code=code, number_inputs=number_inputs, references_names=references_names)

    def test_30(self):
        """
        Status: OK
        Expression: DS_r := median ( DS_1 group by Id_1);
        Description: Median for integers and numbers, all the meaures are calculated.
        Git Branch: tests-21-aggregation-types-checking-tests.
        Goal: Check Result.
        """
        code = "10-1-30"
        # 10 For group aggregate operators
        # 1 For group dataset
        # 30 Number of test
        number_inputs = 1
        references_names = ["DS_r"]

        self.BaseTest(code=code, number_inputs=number_inputs, references_names=references_names)

    def test_31(self):
        """
        Status: OK
        Expression: DS_r := median ( DS_1 group by Id_1);
        Description: Median for integers and string.
        Git Branch: tests-21-aggregation-types-checking-tests.
        Goal: Check Exception.
        """
        code = "10-1-31"
        number_inputs = 1
        message = "1-1-1-1"
        self.NewSemanticExceptionTest(
            code=code, number_inputs=number_inputs, exception_code=message
        )

    def test_32(self):
        """
        Status:
        Expression: DS_r := median ( DS_1 group by Id_1);
        Description: Median for integers and Time.
        Git Branch: tests-21-aggregation-types-checking-tests.
        Goal: Check Exception.
        """
        code = "10-1-32"
        number_inputs = 1
        message = "0-1-1-12"
        self.DataLoadExceptionTest(code=code, number_inputs=number_inputs, exception_code=message)

    def test_33(self):
        """
        Status: OK
        Expression: DS_r := median ( DS_1 group by Id_1);
        Description: Median for integers and Date.
        Git Branch: tests-21-aggregation-types-checking-tests.
        Goal: Check Exception.
        """
        code = "10-1-33"
        number_inputs = 1
        message = "1-1-1-1"
        self.NewSemanticExceptionTest(
            code=code, number_inputs=number_inputs, exception_code=message
        )

    def test_34(self):
        """
        Status: OK
        Expression: DS_r := median ( DS_1 group by Id_1);
        Description: Median for integers and Time_Period.
        Git Branch: tests-21-aggregation-types-checking-tests.
        Goal: Check Exception.
        """
        code = "10-1-34"
        number_inputs = 1
        message = "1-1-1-1"
        self.NewSemanticExceptionTest(
            code=code, number_inputs=number_inputs, exception_code=message
        )

    def test_35(self):
        """
        Status: OK
        Expression: DS_r := median ( DS_1 group by Id_1);
        Description: Median for integers and Duration.
        Git Branch: tests-21-aggregation-types-checking-tests.
        Goal: Check Exception.
        """
        code = "10-1-35"
        number_inputs = 1
        message = "1-1-1-1"
        self.NewSemanticExceptionTest(
            code=code, number_inputs=number_inputs, exception_code=message
        )

    def test_36(self):
        """
        Status: OK
        Expression: DS_r := median ( DS_1 group by Id_1);
        Description: Median for integers and Boolean.
        Git Branch: tests-21-aggregation-types-checking-tests.
        Goal: Check Exception.
        """
        code = "10-1-36"
        number_inputs = 1
        message = "1-1-1-1"
        self.NewSemanticExceptionTest(
            code=code, number_inputs=number_inputs, exception_code=message
        )

    # min operator
    def test_37(self):
        """
        Status: OK
        Expression: DS_r := min ( DS_1 group by Id_1);
        Description: Min for integers. All the measures Integers are involved and the results should be type Integer.
        Git Branch: tests-21-aggregation-types-checking-tests.
        Goal: Check Result.
        """
        code = "10-1-37"
        # 10 For group aggregate operators.
        # 1 For group datasets
        # 37 Number of test
        number_inputs = 1
        references_names = ["DS_r"]

        self.BaseTest(code=code, number_inputs=number_inputs, references_names=references_names)

    def test_38(self):
        """
        Status: OK
        Expression: DS_r := DS_r := min ( DS_1 group by Id_1);
        Description: Min for integers and numbers with nulls and the results should be the parent type.
        Git Branch: tests-21-aggregation-types-checking-tests.
        Goal: Check Result.
        """
        code = "10-1-38"
        number_inputs = 1
        references_names = ["DS_r"]

        self.BaseTest(code=code, number_inputs=number_inputs, references_names=references_names)

    def test_39(self):
        """
        Status: OK
        Expression: DS_r := min ( DS_1 group by Id_1);
        Description: Min for string is ok on a lexicographic order.
        Git Branch: tests-21-aggregation-types-checking-tests.
        Goal: Check Result.
        """
        code = "10-1-39"
        number_inputs = 1
        references_names = ["DS_r"]

        self.BaseTest(code=code, number_inputs=number_inputs, references_names=references_names)

    def test_40(self):
        """
        Status: OK
        Expression: DS_r := min ( DS_1 group by Id_1);
        Description: Min for time takes the the minor number but not the minor time,
                    2010M1/2010M12 should be the result not 2008M1/2008M12.
                    In this test is not present but max fails for time with nulls .
        Git Branch: tests-21-aggregation-types-checking-tests.
        Goal: Check Result.
        """
        code = "10-1-40"
        number_inputs = 1
        message = "0-1-1-12"
        self.DataLoadExceptionTest(code=code, number_inputs=number_inputs, exception_code=message)
        # references_names = ["DS_r"]
        #
        #
        # self.BaseTest(code=code, number_inputs=number_inputs, references_names=references_names)

    def test_41(self):
        """
        Status: OK
        Expression: DS_r := min ( DS_1 group by Id_1);
        Description: Min for Date.
        Git Branch: tests-21-aggregation-types-checking-tests.
        Goal: Check Result.
        """
        code = "10-1-41"
        number_inputs = 1
        references_names = ["DS_r"]

        self.BaseTest(code=code, number_inputs=number_inputs, references_names=references_names)

    def test_42(self):
        """
        Status: TO REVIEW
        Expression: DS_r := min ( DS_1 group by Id_1);
        Description: Min Time Period doesnt work with nulls and diferent time_period in the same id (2012Q2,2012M12)..
        Git Branch: tests-21-aggregation-types-checking-tests.
        Goal: Check Exception.
        """
        text = "DS_r := min(DS_1 group by Id_1);"
        code = "10-1-42"
        number_inputs = 1
        exception_code = "2-1-19-20"
<<<<<<< HEAD

        self.NewSemanticExceptionTest(
            text=text, code=code, number_inputs=number_inputs, exception_code=exception_code
        )
=======
>>>>>>> 677c662e

        self.NewSemanticExceptionTest(
            text=text, code=code, number_inputs=number_inputs, exception_code=exception_code
        )

    # TODO: Add Duration comparison and re-add this test
    # def test_43(self):
    #     """
    #     Status: OK
    #     Expression: DS_r := min ( DS_1 group by Id_1);
    #     Description: Min doesnt work with nulls and take the min duration in a lexicographic order.
    #     Git Branch: tests-21-aggregation-types-checking-tests.
    #     Goal: Check Exception.
    #     """
    #     code = "10-1-43"
    #     number_inputs = 1
    #     references_names = ["DS_r"]
    #
    #     self.BaseTest(code=code, number_inputs=number_inputs, references_names=references_names)

    def test_44(self):
        """
        Status: OK
        Expression: DS_r := min ( DS_1 group by Id_1);
        Description: Min for booleans takes False as min.
        Git Branch: tests-21-aggregation-types-checking-tests.
        Goal: Check Exception.
        """
        code = "10-1-44"
        number_inputs = 1
        references_names = ["DS_r"]

        self.BaseTest(code=code, number_inputs=number_inputs, references_names=references_names)

    # stddev_pop operator

    def test_45(self):
        """
        Status: OK
        Expression: DS_r := stddev_pop ( DS_1 group by Id_1);
        Description: population standard deviation for integers.
        Git Branch: tests-21-aggregation-types-checking-tests.
        Goal: Check Result.
        """
        code = "10-1-45"
        # 10 For group aggregation
        # 1 For group dataset
        # 45 Number of test
        number_inputs = 1
        references_names = ["DS_r"]

        self.BaseTest(code=code, number_inputs=number_inputs, references_names=references_names)

    def test_46(self):
        """
        Status: OK
        Expression: DS_r := stddev_pop ( DS_1 group by Id_1);
        Description: Population standard deviation for integers and numbers
        Git Branch: tests-21-aggregation-types-checking-tests.
        Goal: Check Result.
        """
        code = "10-1-46"
        number_inputs = 1
        references_names = ["DS_r"]

        self.BaseTest(code=code, number_inputs=number_inputs, references_names=references_names)

    def test_47(self):
        """
        Status: OK
        Expression: DS_r := stddev_pop ( DS_1 group by Id_1);
        Description: stddev_pop for strings.
        Git Branch: tests-21-aggregation-types-checking-tests.
        Goal: Check Exception.
        """
        code = "10-1-47"
        number_inputs = 1
        message = "1-1-1-1"
        self.NewSemanticExceptionTest(
            code=code, number_inputs=number_inputs, exception_code=message
        )

    def test_48(self):
        """
        Status: OK
        Expression: DS_r := stddev_pop ( DS_1 group by Id_1);
        Description: stddev_pop for time.
        Git Branch: tests-21-aggregation-types-checking-tests.
        Goal: Check Exception.
        """
        code = "10-1-48"
        number_inputs = 1
        message = "0-1-1-12"
        self.DataLoadExceptionTest(code=code, number_inputs=number_inputs, exception_code=message)

    def test_49(self):
        """
        Status: OK
        Expression: DS_r := stddev_pop ( DS_1 group by Id_1);
        Description: stddev_pop for date.
        Git Branch: tests-21-aggregation-types-checking-tests.
        Goal: Check Exception.
        """
        code = "10-1-49"
        number_inputs = 1
        message = "1-1-1-1"
        self.NewSemanticExceptionTest(
            code=code, number_inputs=number_inputs, exception_code=message
        )

    def test_50(self):
        """
        Status: OK
        Expression: DS_r := stddev_pop ( DS_1 group by Id_1);
        Description: stddev_pop for time period.
        Git Branch: tests-21-aggregation-types-checking-tests.
        Goal: Check Exception.
        """
        code = "10-1-50"
        number_inputs = 1
        message = "1-1-1-1"
        self.NewSemanticExceptionTest(
            code=code, number_inputs=number_inputs, exception_code=message
        )

    def test_51(self):
        """
        Status: OK
        Expression: DS_r := stddev_pop ( DS_1 group by Id_1);
        Description: stddev_pop for duration.
        Git Branch: tests-21-aggregation-types-checking-tests.
        Goal: Check Exception.
        """
        code = "10-1-51"
        number_inputs = 1
        message = "1-1-1-1"
        self.NewSemanticExceptionTest(
            code=code, number_inputs=number_inputs, exception_code=message
        )

    def test_52(self):
        """
        Status: OK
        Expression: DS_r := stddev_pop ( DS_1 group by Id_1);
        Description: stddev_pop for boolean.
        Git Branch: tests-21-aggregation-types-checking-tests.
        Goal: Check Exception.
        """
        code = "10-1-52"
        number_inputs = 1
        message = "1-1-1-1"
        self.NewSemanticExceptionTest(
            code=code, number_inputs=number_inputs, exception_code=message
        )

    # stddev_samp operator

    def test_53(self):
        """
        Status: OK
        Expression: DS_r := stddev_samp ( DS_1 group by Id_1);
        Description: Sample standard deviation for Integer.
        Git Branch: tests-21-aggregation-types-checking-tests.
        Goal: Check Result.
        """
        code = "10-1-53"
        # 10 For group aggregate oerators
        # 1 For datasets
        # 53 Number of test
        number_inputs = 1
        references_names = ["DS_r"]

        self.BaseTest(code=code, number_inputs=number_inputs, references_names=references_names)

    def test_54(self):
        """
        Status: OK
        Expression: DS_r := stddev_samp ( DS_1 group by Id_1);
        Description: Sample standard deviation for integers and numbers.
        Git Branch: tests-21-aggregation-types-checking-tests.
        Goal: Check Result.
        """
        code = "10-1-54"
        number_inputs = 1
        references_names = ["DS_r"]

        self.BaseTest(code=code, number_inputs=number_inputs, references_names=references_names)

    def test_55(self):
        """
        Status: OK
        Expression: DS_r := stddev_samp ( DS_1 group by Id_1);
        Description: stddev_samp for String.
        Git Branch: tests-21-aggregation-types-checking-tests.
        Goal: Check Exception.
        """
        code = "10-1-55"
        number_inputs = 1
        message = "1-1-1-1"
        self.NewSemanticExceptionTest(
            code=code, number_inputs=number_inputs, exception_code=message
        )

    def test_56(self):
        """
        Status: OK
        Expression: DS_r := stddev_samp ( DS_1 group by Id_1);
        Description: stddev_samp for Time.
        Git Branch: tests-21-aggregation-types-checking-tests.
        Goal: Check Exception.
        """
        code = "10-1-56"
        # 2 For group join
        # 2 For group identifiers
        # 4 For clause- for the moment only op cross_join
        # 1 Number of test
        number_inputs = 1
        message = "0-1-1-12"
        self.DataLoadExceptionTest(code=code, number_inputs=number_inputs, exception_code=message)

    def test_57(self):
        """
        Status: OK
        Expression: DS_r := stddev_samp ( DS_1 group by Id_1);
        Description: stddev_samp for Date.
        Git Branch: tests-21-aggregation-types-checking-tests.
        Goal: Check Exception.
        """
        code = "10-1-57"
        number_inputs = 1
        message = "1-1-1-1"
        self.NewSemanticExceptionTest(
            code=code, number_inputs=number_inputs, exception_code=message
        )

    def test_58(self):
        """
        Status: OK
        Expression: DS_r := stddev_samp ( DS_1 group by Id_1);
        Description: stddev_samp for Time_period.
        Git Branch: tests-21-aggregation-types-checking-tests.
        Goal: Check Exception.
        """
        code = "10-1-58"
        number_inputs = 1
        message = "1-1-1-1"
        self.NewSemanticExceptionTest(
            code=code, number_inputs=number_inputs, exception_code=message
        )

    def test_59(self):
        """
        Status: OK
        Expression: DS_r := stddev_samp ( DS_1 group by Id_1);
        Description: stddev_samp for Duration.
        Git Branch: tests-21-aggregation-types-checking-tests.
        Goal: Check Exception.
        """
        code = "10-1-59"
        number_inputs = 1
        message = "1-1-1-1"
        self.NewSemanticExceptionTest(
            code=code, number_inputs=number_inputs, exception_code=message
        )

    def test_60(self):
        """
        Status: OK
        Expression: DS_r := stddev_samp ( DS_1 group by Id_1);
        Description: stddev_samp for Boolean.
        Git Branch: tests-21-aggregation-types-checking-tests.
        Goal: Check Exception.
        """
        code = "10-1-60"
        number_inputs = 1
        message = "1-1-1-1"
        self.NewSemanticExceptionTest(
            code=code, number_inputs=number_inputs, exception_code=message
        )

    # sum operator

    def test_61(self):
        """
        Status: OK? TO REVIEW doubt about result type
        Expression: DS_r := sum ( DS_1 group by Id_1);
        Description: Sum inputs Integer and results type Number.
        Git Branch: tests-21-aggregation-types-checking-tests.
        Goal: Check Result.
        """
        code = "10-1-61"
        # 10 For group aggregate operators
        # 1 For group datasets
        # 61 Number of test
        number_inputs = 1
        references_names = ["DS_r"]

        self.BaseTest(code=code, number_inputs=number_inputs, references_names=references_names)

    def test_62(self):
        """
        Status: OK
        Expression: DS_r := sum ( DS_1 group by Id_1);
        Description: sum Numbers.
        Git Branch: tests-21-aggregation-types-checking-tests.
        Goal: Check Result.
        """
        code = "10-1-62"
        number_inputs = 1
        references_names = ["DS_r"]

        self.BaseTest(code=code, number_inputs=number_inputs, references_names=references_names)

    def test_63(self):
        """
        Status: OK
        Expression: DS_r := sum ( DS_1 group by Id_1);
        Description: Sum for String.
        Git Branch: tests-21-aggregation-types-checking-tests.
        Goal: Check Exception.
        """
        code = "10-1-63"
        number_inputs = 1
        message = "1-1-1-1"
        self.NewSemanticExceptionTest(
            code=code, number_inputs=number_inputs, exception_code=message
        )

    def test_64(self):
        """
        Status: OK
        Expression: DS_r := sum ( DS_1 group by Id_1);
        Description: Sum for Time.
        Git Branch: tests-21-aggregation-types-checking-tests.
        Goal: Check Exception.
        """
        code = "10-1-64"
        number_inputs = 1
        message = "0-1-1-12"
        self.DataLoadExceptionTest(code=code, number_inputs=number_inputs, exception_code=message)

    def test_65(self):
        """
        Status: OK
        Expression: DS_r := sum ( DS_1 group by Id_1);
        Description: Sum for Date.
        Git Branch: tests-21-aggregation-types-checking-tests.
        Goal: Check Exception.
        """
        code = "10-1-65"
        number_inputs = 1
        message = "1-1-1-1"
        self.NewSemanticExceptionTest(
            code=code, number_inputs=number_inputs, exception_code=message
        )

    def test_66(self):
        """
        Status: OK
        Expression: DS_r := sum ( DS_1 group by Id_1);
        Description: Sum for Time Period.
        Git Branch: tests-21-aggregation-types-checking-tests.
        Goal: Check Exception.
        """
        code = "10-1-66"
        number_inputs = 1
        message = "1-1-1-1"
        self.NewSemanticExceptionTest(
            code=code, number_inputs=number_inputs, exception_code=message
        )

    def test_67(self):
        """
        Status: OK
        Expression: DS_r := sum ( DS_1 group by Id_1);
        Description: Sum for Duration.
        Git Branch: tests-21-aggregation-types-checking-tests.
        Goal: Check Exception.
        """
        code = "10-1-67"
        number_inputs = 1
        message = "1-1-1-1"
        self.NewSemanticExceptionTest(
            code=code, number_inputs=number_inputs, exception_code=message
        )

    def test_68(self):
        """
        Status: OK
        Expression: DS_r := sum ( DS_1 group by Id_1);
        Description: Sum for Boolean.
        Git Branch: tests-21-aggregation-types-checking-tests.
        Goal: Check Exception.
        """
        code = "10-1-68"
        number_inputs = 1
        message = "1-1-1-1"
        self.NewSemanticExceptionTest(
            code=code, number_inputs=number_inputs, exception_code=message
        )

    # var_pop operator

    def test_69(self):
        """
        Status: OK
        Expression: DS_r := var_pop ( DS_1 group by Id_1);
        Description: Population standard deviation for integers .
        Git Branch: tests-21-aggregation-types-checking-tests.
        Goal: Check Result.
        """
        code = "10-1-69"
        # 10 For group aggregate operators
        # 1 For group datasets
        # 69 Number of test
        number_inputs = 1
        references_names = ["DS_r"]

        self.BaseTest(code=code, number_inputs=number_inputs, references_names=references_names)

    def test_70(self):
        """
        Status: OK
        Expression: DS_r := var_pop ( DS_1 group by Id_1);
        Description: Population standard deviation for integers and numbers.
        Git Branch: tests-21-aggregation-types-checking-tests.
        Goal: Check Result.
        """
        code = "10-1-70"
        number_inputs = 1
        references_names = ["DS_r"]

        self.BaseTest(code=code, number_inputs=number_inputs, references_names=references_names)

    def test_71(self):
        """
        Status: OK
        Expression: DS_r := var_pop ( DS_1 group by Id_1);
        Description: var_pop for String.
        Git Branch: tests-21-aggregation-types-checking-tests.
        Goal: Check Exception.
        """
        code = "10-1-71"
        number_inputs = 1
        message = "1-1-1-1"
        self.NewSemanticExceptionTest(
            code=code, number_inputs=number_inputs, exception_code=message
        )

    def test_72(self):
        """
        Status: OK
        Expression: DS_r := var_pop ( DS_1 group by Id_1);
        Description: var_pop for Time.
        Git Branch: tests-21-aggregation-types-checking-tests.
        Goal: Check Exception.
        """
        code = "10-1-72"
        number_inputs = 1
        message = "0-1-1-12"
        self.DataLoadExceptionTest(code=code, number_inputs=number_inputs, exception_code=message)

    def test_73(self):
        """
        Status: OK
        Expression: DS_r := var_pop ( DS_1 group by Id_1);
        Description: var_pop for Date.
        Git Branch: tests-21-aggregation-types-checking-tests.
        Goal: Check Exception.
        """
        code = "10-1-73"
        number_inputs = 1
        message = "1-1-1-1"
        self.NewSemanticExceptionTest(
            code=code, number_inputs=number_inputs, exception_code=message
        )

    def test_74(self):
        """
        Status: OK
        Expression: DS_r := var_pop ( DS_1 group by Id_1);
        Description: var_pop for Time Period.
        Git Branch: tests-21-aggregation-types-checking-tests.
        Goal: Check Exception.
        """
        code = "10-1-74"
        number_inputs = 1
        message = "1-1-1-1"
        self.NewSemanticExceptionTest(
            code=code, number_inputs=number_inputs, exception_code=message
        )

    def test_75(self):
        """
        Status: OK
        Expression: DS_r := var_pop ( DS_1 group by Id_1);
        Description: var_pop for Duration .
        Git Branch: tests-21-aggregation-types-checking-tests.
        Goal: Check Exception.
        """
        code = "10-1-75"
        number_inputs = 1
        message = "1-1-1-1"
        self.NewSemanticExceptionTest(
            code=code, number_inputs=number_inputs, exception_code=message
        )

    def test_76(self):
        """
        Status: OK
        Expression: DS_r := var_pop ( DS_1 group by Id_1);
        Description: var_pop for Boolean.
        Git Branch: tests-21-aggregation-types-checking-tests.
        Goal: Check Exception.
        """
        code = "10-1-76"
        number_inputs = 1
        message = "1-1-1-1"
        self.NewSemanticExceptionTest(
            code=code, number_inputs=number_inputs, exception_code=message
        )

    # var_samp operator

    def test_77(self):
        """
        Status: OK
        Expression: DS_r := var_samp ( DS_1 group by Id_1);
        Description: Sample standard deviation for integers.
        Git Branch: tests-21-aggregation-types-checking-tests.
        Goal: Check Result.
        """
        code = "10-1-77"
        # 10 For group aggregate operators
        # 1 For group dataset
        # 77 Number of test
        number_inputs = 1
        references_names = ["DS_r"]

        self.BaseTest(code=code, number_inputs=number_inputs, references_names=references_names)

    def test_78(self):
        """
        Status: OK
        Expression: DS_r := var_samp ( DS_1 group by Id_1);
        Description: Sample standard deviation for integers and numbers.
        Git Branch: tests-21-aggregation-types-checking-tests.
        Goal: Check Result.
        """
        code = "10-1-78"
        number_inputs = 1
        references_names = ["DS_r"]

        self.BaseTest(code=code, number_inputs=number_inputs, references_names=references_names)

    def test_79(self):
        """
        Status: OK
        Expression: DS_r := var_samp ( DS_1 group by Id_1);
        Description: var_samp for String.
        Git Branch: tests-21-aggregation-types-checking-tests.
        Goal: Check Exception.
        """
        code = "10-1-79"
        number_inputs = 1
        message = "1-1-1-1"
        self.NewSemanticExceptionTest(
            code=code, number_inputs=number_inputs, exception_code=message
        )

    def test_80(self):
        """
        Status: OK
        Expression: DS_r := var_samp ( DS_1 group by Id_1);
        Description: var_samp for Time.
        Git Branch: tests-21-aggregation-types-checking-tests.
        Goal: Check Exception.
        """
        code = "10-1-80"
        number_inputs = 1
        message = "0-1-1-12"
        self.DataLoadExceptionTest(code=code, number_inputs=number_inputs, exception_code=message)

    def test_81(self):
        """
        Status: OK
        Expression: DS_r := var_samp ( DS_1 group by Id_1);
        Description: var_samp for Date.
        Git Branch: tests-21-aggregation-types-checking-tests.
        Goal: Check Exception.
        """
        code = "10-1-81"
        number_inputs = 1
        message = "1-1-1-1"
        self.NewSemanticExceptionTest(
            code=code, number_inputs=number_inputs, exception_code=message
        )

    def test_82(self):
        """
        Status: OK
        Expression: DS_r := var_samp ( DS_1 group by Id_1);
        Description: var_samp for Time Period.
        Git Branch: tests-21-aggregation-types-checking-tests.
        Goal: Check Exception.
        """
        code = "10-1-82"
        number_inputs = 1
        message = "1-1-1-1"
        self.NewSemanticExceptionTest(
            code=code, number_inputs=number_inputs, exception_code=message
        )

    def test_83(self):
        """
        Status: OK
        Expression: DS_r := var_samp ( DS_1 group by Id_1);
        Description: var_samp for Duration.
        Git Branch: tests-21-aggregation-types-checking-tests.
        Goal: Check Exception.
        """
        code = "10-1-83"
        number_inputs = 1
        message = "1-1-1-1"
        self.NewSemanticExceptionTest(
            code=code, number_inputs=number_inputs, exception_code=message
        )

    def test_84(self):
        """
        Status: OK
        Expression: DS_r := var_samp ( DS_1 group by Id_1);
        Description: var_samp for Boolean.
        Git Branch: tests-21-aggregation-types-checking-tests.
        Goal: Check Exception.
        """
        code = "10-1-84"
        number_inputs = 1
        message = "1-1-1-1"
        self.NewSemanticExceptionTest(
            code=code, number_inputs=number_inputs, exception_code=message
        )


class AggregateOperatorsComponentTypeChecking(TestAggregateTypeChecking):
    """
    Group 2
    """

    classTest = "AggregateOperators.AggregateOperatorsComponentTypeChecking"

    # average operator

    def test_1(self):
        """
        Status: OK
        Expression: DS_r := DS_1[aggr Me_3 := avg ( Me_1 ) , Me_4 := avg ( Me_2 ) group by Id_1];
        Description: Avg between Integer, the result have to be type number.
        Git Branch: tests-21-aggregation-types-checking-tests.
        Goal: Check Result.
        """
        code = "10-2-1"
        # 10 For group aggregate operators
        # 2 For group components
        # 1 Number of test
        number_inputs = 1
        references_names = ["DS_r"]

        self.BaseTest(code=code, number_inputs=number_inputs, references_names=references_names)

    def test_2(self):
        """
        Status: OK
        Expression: DS_r := DS_1[aggr Me_3 := avg ( Me_1 ) , Me_4 := avg ( Me_2 ) group by Id_1];
        Description: average between Number with nulls.
        Git Branch: tests-21-aggregation-types-checking-tests.
        Goal: Check Result.
        """
        code = "10-2-2"
        number_inputs = 1
        references_names = ["DS_r"]

        self.BaseTest(code=code, number_inputs=number_inputs, references_names=references_names)

    def test_3(self):
        """
        Status: OK
        Expression: DS_r := DS_1[aggr Me_3 := avg ( Me_1 ) , Me_4 := avg ( Me_2 ) group by Id_1];
        Description: Average with String.
        Git Branch: tests-21-aggregation-types-checking-tests.
        Goal: Check Exception.
        """
        code = "10-2-3"
        number_inputs = 1
        message = "1-1-1-1"
        self.NewSemanticExceptionTest(
            code=code, number_inputs=number_inputs, exception_code=message
        )

    def test_4(self):
        """
        Status: OK
        Expression: DS_r := DS_1[aggr Me_3 := avg ( Me_1 ) , Me_4 := avg ( Me_2 ) group by Id_1];
        Description: Average with Time.
        Git Branch: tests-21-aggregation-types-checking-tests.
        Goal: Check Result.
        """
        code = "10-2-4"
        number_inputs = 1
        message = "0-1-1-12"
        self.DataLoadExceptionTest(code=code, number_inputs=number_inputs, exception_code=message)

    def test_5(self):
        """
        Status: OK
        Expression: DS_r := DS_1[aggr Me_3 := avg ( Me_1 ) , Me_4 := avg ( Me_2 ) group by Id_1];
        Description: Average with Date.
        Git Branch: tests-21-aggregation-types-checking-tests.
        Goal: Check Result.
        """
        code = "10-2-5"
        number_inputs = 1
        message = "1-1-1-1"
        self.NewSemanticExceptionTest(
            code=code, number_inputs=number_inputs, exception_code=message
        )

    def test_6(self):
        """
        Status: OK
        Expression: DS_r := DS_1[aggr Me_3 := avg ( Me_1 ) , Me_4 := avg ( Me_2 ) group by Id_1];
        Description: Average with time_period.
        Git Branch: tests-21-aggregation-types-checking-tests.
        Goal: Check Result.
        """
        code = "10-2-6"
        number_inputs = 1
        message = "0-1-1-12"
        self.DataLoadExceptionTest(code=code, number_inputs=number_inputs, exception_code=message)

    def test_7(self):
        """
        Status: OK
        Expression: DS_r := DS_1[aggr Me_3 := avg ( Me_1 ) , Me_4 := avg ( Me_2 ) group by Id_1];
        Description: Average with Duration.
        Git Branch: tests-21-aggregation-types-checking-tests.
        Goal: Check Result.
        """
        code = "10-2-7"
        number_inputs = 1
        message = "1-1-1-1"
        self.NewSemanticExceptionTest(
            code=code, number_inputs=number_inputs, exception_code=message
        )

    def test_8(self):
        """
        Status: OK
        Expression: DS_r := DS_1[aggr Me_3 := avg ( Me_1 ) , Me_4 := avg ( Me_2 ) group by Id_1];
        Description: average with Boolean.
        Git Branch: tests-21-aggregation-types-checking-tests.
        Goal: Check Result.
        """
        code = "10-2-8"
        number_inputs = 1
        message = "1-1-1-1"
        self.NewSemanticExceptionTest(
            code=code, number_inputs=number_inputs, exception_code=message
        )

    # count operator
    def test_9(self):
        """
        Status: OK
        Expression: DS_r := DS_1[aggr Me_3 := count ( Me_1 ) , Me_4 := count ( Me_2 ) group by Id_1];
        Description: count with Integer.
        Git Branch: tests-21-aggregation-types-checking-tests.
        Goal: Check Result.
        """
        code = "10-2-9"
        # 10 For group aggregate operators
        # 2 For group component
        # 9 Number of test
        number_inputs = 1
        references_names = ["DS_r"]

        self.BaseTest(code=code, number_inputs=number_inputs, references_names=references_names)

    def test_10(self):
        """
        Status: OK
        Expression: DS_r := DS_1[aggr Me_3 := count ( Me_1 ) , Me_4 := count ( Me_2 ) group by Id_1];
        Description: count with Number.
        Git Branch: tests-21-aggregation-types-checking-tests.
        Goal: Check Result.
        """
        code = "10-2-10"
        number_inputs = 1
        references_names = ["DS_r"]

        self.BaseTest(code=code, number_inputs=number_inputs, references_names=references_names)

    def test_11(self):
        """
        Status: OK
        Expression: DS_r := DS_1[aggr Me_3 := count ( Me_1 ) , Me_4 := count ( Me_2 ) group by Id_1];
        Description:  count with string
        Git Branch: tests-21-aggregation-types-checking-tests.
        Goal: Check Result.
        """
        code = "10-2-11"
        number_inputs = 1
        references_names = ["DS_r"]

        self.BaseTest(code=code, number_inputs=number_inputs, references_names=references_names)

    def test_12(self):
        """
        Status: OK
        Expression: DS_r := DS_1[aggr Me_3 := count ( Me_1 ) , Me_4 := count ( Me_2 ) group by Id_1];
        Description: Count with Time.
        Git Branch: tests-21-aggregation-types-checking-tests.
        Goal: Check Result.
        """
        code = "10-2-12"
        number_inputs = 1
        references_names = ["DS_r"]

        self.BaseTest(code=code, number_inputs=number_inputs, references_names=references_names)

    def test_13(self):
        """
        Status: OK
        Expression: DS_r := DS_1[aggr Me_3 := count ( Me_1 ) , Me_4 := count ( Me_2 ) group by Id_1];
        Description: Count with Date.
        Git Branch: tests-21-aggregation-types-checking-tests.
        Goal: Check Result.
        """
        code = "10-2-13"
        number_inputs = 1
        references_names = ["DS_r"]

        self.BaseTest(code=code, number_inputs=number_inputs, references_names=references_names)

    def test_14(self):
        """
        Status: OK
        Expression: DS_r := DS_1[aggr Me_3 := count ( Me_1 ) , Me_4 := count ( Me_2 ) group by Id_1];
        Description: Count with Time_period.
        Git Branch: tests-21-aggregation-types-checking-tests.
        Goal: Check Result.
        """
        code = "10-2-14"
        number_inputs = 1
        references_names = ["DS_r"]

        self.BaseTest(code=code, number_inputs=number_inputs, references_names=references_names)

    def test_15(self):
        """
        Status: OK
        Expression: DS_r := DS_1[aggr Me_3 := count ( Me_1 ) , Me_4 := count ( Me_2 ) group by Id_1];
        Description: Count with Duration.
        Git Branch: tests-21-aggregation-types-checking-tests.
        Goal: Check Result.
        """
        code = "10-2-15"
        number_inputs = 1
        references_names = ["DS_r"]

        self.BaseTest(code=code, number_inputs=number_inputs, references_names=references_names)

    def test_16(self):
        """
        Status: OK
        Expression: DS_r := DS_1[aggr Me_3 := count ( Me_1 ) , Me_4 := count ( Me_2 ) group by Id_1];
        Description: Count with boolean.
        Git Branch: tests-21-aggregation-types-checking-tests.
        Goal: Check Result.
        """
        code = "10-2-16"
        number_inputs = 1
        references_names = ["DS_r"]

        self.BaseTest(code=code, number_inputs=number_inputs, references_names=references_names)

    # max operator
    def test_17(self):
        """
        Status: OK
        Expression: DS_r := DS_1[aggr Me_3 := max ( Me_1 ) , Me_4 := max ( Me_2 ) group by Id_1];
        Description: Max for Integers.
        Git Branch: tests-21-aggregation-types-checking-tests.
        Goal: Check Result.
        """
        code = "10-2-17"
        # 10 For group aggregate operators
        # 2 For group component
        # 17 Number of test
        number_inputs = 1
        references_names = ["DS_r"]

        self.BaseTest(code=code, number_inputs=number_inputs, references_names=references_names)

    def test_18(self):
        """
        Status: OK
        Expression: DS_r := DS_1[aggr Me_3 := max ( Me_1 ) , Me_4 := max ( Me_2 ) group by Id_1];
        Description: max for Numbers.
        Git Branch: tests-21-aggregation-types-checking-tests.
        Goal: Check Result.
        """
        code = "10-2-18"
        # 10 For group Aggregate operators
        # 2 For group Components
        # 18 Number of test
        number_inputs = 1
        references_names = ["DS_r"]

        self.BaseTest(code=code, number_inputs=number_inputs, references_names=references_names)

    def test_19(self):
        """
        Status: OK
        Expression: DS_r := DS_1[aggr Me_3 := max ( Me_1 ) , Me_4 := max ( Me_2 ) group by Id_1];
        Description: max for integers and string Follows lexicographic order.
        Git Branch: tests-21-aggregation-types-checking-tests.
        Goal: Check Result.
        """
        code = "10-2-19"
        number_inputs = 1
        references_names = ["DS_r"]

        self.BaseTest(code=code, number_inputs=number_inputs, references_names=references_names)

    def test_20(self):
        """
        Status: TO REVIEW
        Expression: DS_r := DS_1[aggr Me_3 := max ( Me_1 ) , Me_4 := max ( Me_2 ) group by Id_1];
        Description: Max for time. Show the same problems that the dataset group
        Git Branch: tests-21-aggregation-types-checking-tests.
        Goal: Check Result.
        """
        code = "10-2-20"
        number_inputs = 1
        message = "0-1-1-12"
        self.DataLoadExceptionTest(code=code, number_inputs=number_inputs, exception_code=message)
        # references_names = ["DS_r"]
        #
        #
        # self.BaseTest(code=code, number_inputs=number_inputs, references_names=references_names)

    def test_21(self):
        """
        Status: OK
        Expression: DS_r := DS_1[aggr Me_3 := max ( Me_1 ) , Me_4 := max ( Me_2 ) group by Id_1];
        Description: max for date.
        Git Branch: tests-21-aggregation-types-checking-tests.
        Goal: Check Result.
        """
        code = "10-2-21"
        number_inputs = 1
        references_names = ["DS_r"]

        self.BaseTest(code=code, number_inputs=number_inputs, references_names=references_names)

    def test_22(self):
        """
        Status: TO REVIEW
        Expression: DS_r := DS_1[aggr Me_3 := max ( Me_1 ) , Me_4 := max ( Me_2 ) group by Id_1];
        Description: max for time period. Show the same problems that the dataset group
        Git Branch: tests-21-aggregation-types-checking-tests.
        Goal: Check Result.
        """
        text = "DS_r := DS_1[aggr Me_3 := max ( Me_1 ) , Me_4 := max ( Me_2 ) group by Id_1];"
        code = "10-2-22"
        number_inputs = 1
        exception_code = "2-1-19-20"
<<<<<<< HEAD

        self.NewSemanticExceptionTest(
            text=text, code=code, number_inputs=number_inputs, exception_code=exception_code
        )
=======
>>>>>>> 677c662e

        self.NewSemanticExceptionTest(
            text=text, code=code, number_inputs=number_inputs, exception_code=exception_code
        )

    # TODO: Add Duration comparison and re-add this test
    # def test_23(self):
    #     """
    #     Status: OK
    #     Expression: DS_r := DS_1[aggr Me_3 := max ( Me_1 ) , Me_4 := max ( Me_2 ) group by Id_1];
    #     Description: max for integers and duration. Seems that happens the same errors presents in dataset group
    #     Git Branch: tests-21-aggregation-types-checking-tests.
    #     Goal: Check Result.
    #     """
    #     code = "10-2-23"
    #     number_inputs = 1
    #     references_names = ["DS_r"]
    #
    #     self.BaseTest(code=code, number_inputs=number_inputs, references_names=references_names)

    def test_24(self):
        """
        Status: OK
        Expression: DS_r := DS_1[aggr Me_3 := max ( Me_1 ) , Me_4 := max ( Me_2 ) group by Id_1];
        Description: max for Boolean.
        Git Branch: tests-21-aggregation-types-checking-tests.
        Goal: Check Result.
        """
        code = "10-2-24"
        number_inputs = 1
        references_names = ["DS_r"]

        self.BaseTest(code=code, number_inputs=number_inputs, references_names=references_names)

    # median operator
    def test_25(self):
        """
        Status: OK
        Expression: DS_r := DS_1[aggr Me_3 := median ( Me_1 ) , Me_4 := median ( Me_2 ) group by Id_1];
        Description: Median for integers. The result type has to be number not integer.
        Git Branch: tests-21-aggregation-types-checking-tests.
        Goal: Check Result.
        """
        code = "10-2-25"
        # 10 For group aggregate operators
        # 2 For group component
        # 25 Number of test
        number_inputs = 1
        references_names = ["DS_r"]

        self.BaseTest(code=code, number_inputs=number_inputs, references_names=references_names)

    def test_26(self):
        """
        Status: OK
        Expression: DS_r := DS_1[aggr Me_3 := median ( Me_1 ) , Me_4 := median ( Me_2 ) group by Id_1];
        Description: Median for integers and numbers. The result has to be number not integer.
        Git Branch: tests-21-aggregation-types-checking-tests.
        Goal: Check Result.
        """
        code = "10-2-26"
        number_inputs = 1
        references_names = ["DS_r"]

        self.BaseTest(code=code, number_inputs=number_inputs, references_names=references_names)

    def test_27(self):
        """
        Status: OK
        Expression: DS_r := DS_1[aggr Me_3 := median ( Me_1 ) , Me_4 := median ( Me_2 ) group by Id_1];
        Description: Median for String.
        Git Branch: tests-21-aggregation-types-checking-tests.
        Goal: Check Exception.
        """
        code = "10-2-27"
        number_inputs = 1
        message = "1-1-1-1"
        self.NewSemanticExceptionTest(
            code=code, number_inputs=number_inputs, exception_code=message
        )

    def test_28(self):
        """
        Status: OK
        Expression: DS_r := DS_1[aggr Me_3 := median ( Me_1 ) , Me_4 := median ( Me_2 ) group by Id_1];
        Description: Median for Time.
        Git Branch: tests-21-aggregation-types-checking-tests.
        Goal: Check Exception.
        """
        code = "10-2-28"
        number_inputs = 1
        message = "0-1-1-12"
        self.DataLoadExceptionTest(code=code, number_inputs=number_inputs, exception_code=message)

    def test_29(self):
        """
        Status: OK
        Expression: DS_r := DS_1[aggr Me_3 := median ( Me_1 ) , Me_4 := median ( Me_2 ) group by Id_1];
        Description: Median for Date.
        Git Branch: tests-21-aggregation-types-checking-tests.
        Goal: Check Exception.
        """
        code = "10-2-29"
        number_inputs = 1
        message = "1-1-1-1"
        self.NewSemanticExceptionTest(
            code=code, number_inputs=number_inputs, exception_code=message
        )

    def test_30(self):
        """
        Status: OK
        Expression: DS_r := DS_1[aggr Me_3 := median ( Me_1 ) , Me_4 := median ( Me_2 ) group by Id_1];
        Description: Median for Time Period.
        Git Branch: tests-21-aggregation-types-checking-tests.
        Goal: Check Exception.
        """
        code = "10-2-30"
        number_inputs = 1
        message = "1-1-1-1"
        self.NewSemanticExceptionTest(
            code=code, number_inputs=number_inputs, exception_code=message
        )

    def test_31(self):
        """
        Status: OK
        Expression: DS_r := DS_1[aggr Me_3 := median ( Me_1 ) , Me_4 := median ( Me_2 ) group by Id_1];
        Description: Median for Duration.
        Git Branch: tests-21-aggregation-types-checking-tests.
        Goal: Check Exception.
        """
        code = "10-2-31"
        number_inputs = 1
        message = "1-1-1-1"
        self.NewSemanticExceptionTest(
            code=code, number_inputs=number_inputs, exception_code=message
        )

    def test_32(self):
        """
        Status: OK
        Expression: DS_r := DS_1[aggr Me_3 := median ( Me_1 ) , Me_4 := median ( Me_2 ) group by Id_1];
        Description: Median for Boolean.
        Git Branch: tests-21-aggregation-types-checking-tests.
        Goal: Check Exception.
        """
        code = "10-2-32"
        number_inputs = 1
        message = "1-1-1-1"
        self.NewSemanticExceptionTest(
            code=code, number_inputs=number_inputs, exception_code=message
        )

    # min operator
    def test_33(self):
        """
        Status: OK
        Expression: DS_r := DS_1[aggr Me_3 := min ( Me_1 ) , Me_4 := min ( Me_2 ) group by Id_1];
        Description: Min for integers.
        Git Branch: tests-21-aggregation-types-checking-tests.
        Goal: Check Result.
        """
        code = "10-2-33"
        # 10 For group aggregate operators
        # 2 For group component
        # 33 Number of test
        number_inputs = 1
        references_names = ["DS_r"]

        self.BaseTest(code=code, number_inputs=number_inputs, references_names=references_names)

    def test_34(self):
        """
        Status: OK
        Expression: DS_r := DS_1[aggr Me_3 := min ( Me_1 ) , Me_4 := min ( Me_2 ) group by Id_1];
        Description: Min for Integers and Numbers.
        Git Branch: tests-21-aggregation-types-checking-tests.
        Goal: Check Result.
        """
        code = "10-2-34"
        number_inputs = 1
        references_names = ["DS_r"]

        self.BaseTest(code=code, number_inputs=number_inputs, references_names=references_names)

    def test_35(self):
        """
        Status: OK
        Expression: DS_r := DS_1[aggr Me_3 := min ( Me_1 ) , Me_4 := min ( Me_2 ) group by Id_1];
        Description: min for String.
        Git Branch: tests-21-aggregation-types-checking-tests.
        Goal: Check Result.
        """
        code = "10-2-35"
        number_inputs = 1
        references_names = ["DS_r"]

        self.BaseTest(code=code, number_inputs=number_inputs, references_names=references_names)

    def test_36(self):
        """
        Status: OK
        Expression: DS_r := DS_1[aggr Me_3 := min ( Me_1 ) , Me_4 := min ( Me_2 ) group by Id_1];
        Description: Min for  time. The same problems that in dataset group
        Git Branch: tests-21-aggregation-types-checking-tests.
        Goal: Check Result.
        """
        code = "10-2-36"
        number_inputs = 1
        message = "0-1-1-12"
        self.DataLoadExceptionTest(code=code, number_inputs=number_inputs, exception_code=message)
        # references_names = ["DS_r"]
        #
        #
        # self.BaseTest(code=code, number_inputs=number_inputs, references_names=references_names)

    def test_37(self):
        """
        Status: OK
        Expression: DS_r := DS_1[aggr Me_3 := min ( Me_1 ) , Me_4 := min ( Me_2 ) group by Id_1];
        Description: Min for date.
        Git Branch: tests-21-aggregation-types-checking-tests.
        Goal: Check Result.
        """
        code = "10-2-37"
        number_inputs = 1
        references_names = ["DS_r"]

        self.BaseTest(code=code, number_inputs=number_inputs, references_names=references_names)

    def test_38(self):
        """
        Status: TO REVIEW
        Expression: DS_r := DS_1[aggr Me_3 := min ( Me_1 ) , Me_4 := min ( Me_2 ) group by Id_1];
        Description: Min for time period.THe same problems that earlier
        Git Branch: tests-21-aggregation-types-checking-tests.
        Goal: Check Result.
        """
        text = "DS_r := DS_1[aggr Me_3 := min ( Me_1 ) , Me_4 := min ( Me_2 ) group by Id_1];"
        code = "10-2-38"
        number_inputs = 1
        exception_code = "2-1-19-20"
<<<<<<< HEAD

        self.NewSemanticExceptionTest(
            text=text, code=code, number_inputs=number_inputs, exception_code=exception_code
        )
=======
>>>>>>> 677c662e

        self.NewSemanticExceptionTest(
            text=text, code=code, number_inputs=number_inputs, exception_code=exception_code
        )

    # TODO: Add Duration comparison and re-add this test
    # def test_39(self):
    #     """
    #     Status: OK
    #     Expression: DS_r := DS_1[aggr Me_3 := min ( Me_1 ) , Me_4 := min ( Me_2 ) group by Id_1];
    #     Description: Min for duration. should choose the minimun duration.
    #     Git Branch: tests-21-aggregation-types-checking-tests.
    #     Goal: Check Result.
    #     """
    #     code = "10-2-39"
    #     number_inputs = 1
    #     references_names = ["DS_r"]
    #
    #     self.BaseTest(code=code, number_inputs=number_inputs, references_names=references_names)

    def test_40(self):
        """
        Status: OK
        Expression: DS_r := DS_1[aggr Me_3 := min ( Me_1 ) , Me_4 := min ( Me_2 ) group by Id_1];
        Description: Min for Boolean.
        Git Branch: tests-21-aggregation-types-checking-tests.
        Goal: Check Result.
        """
        code = "10-2-40"
        number_inputs = 1
        references_names = ["DS_r"]

        self.BaseTest(code=code, number_inputs=number_inputs, references_names=references_names)

    # stddev_pop operator

    def test_41(self):
        """
        Status: OK
        Expression: DS_r := DS_1[aggr Me_3 := stddev_pop ( Me_1 ) , Me_4 := stddev_pop ( Me_2 ) group by Id_1];
        Description: population standard deviation for integers. The result's type should be number not integer .
        Git Branch: tests-21-aggregation-types-checking-tests.
        Goal: Check Result.
        """
        code = "10-2-41"
        # 10 For group aggregate operators.
        # 2 For group Component
        # 41 Number of test
        number_inputs = 1
        references_names = ["DS_r"]

        self.BaseTest(code=code, number_inputs=number_inputs, references_names=references_names)

    def test_42(self):
        """
        Status: OK
        Expression: DS_r := DS_1[aggr Me_3 := stddev_pop ( Me_1 ) , Me_4 := stddev_pop ( Me_2 ) group by Id_1];
        Description: population standard deviation for integers and numbers.
        Git Branch: tests-21-aggregation-types-checking-tests.
        Goal: Check Result.
        """
        code = "10-2-42"
        number_inputs = 1
        references_names = ["DS_r"]

        self.BaseTest(code=code, number_inputs=number_inputs, references_names=references_names)

    def test_43(self):
        """
        Status: OK
        Expression: DS_r := DS_1[aggr Me_3 := stddev_pop ( Me_1 ) , Me_4 := stddev_pop ( Me_2 ) group by Id_1];
        Description: stddev_pop for string.
        Git Branch: tests-21-aggregation-types-checking-tests.
        Goal: Check Exception.
        """
        code = "10-2-43"
        number_inputs = 1
        message = "1-1-1-1"
        self.NewSemanticExceptionTest(
            code=code, number_inputs=number_inputs, exception_code=message
        )

    def test_44(self):
        """
        Status: OK
        Expression: DS_r := DS_1[aggr Me_3 := stddev_pop ( Me_1 ) , Me_4 := stddev_pop ( Me_2 ) group by Id_1];
        Description: stddev_pop for time.
        Git Branch: tests-21-aggregation-types-checking-tests.
        Goal: Check Exception.
        """
        code = "10-2-44"
        number_inputs = 1
        message = "0-1-1-12"
        self.DataLoadExceptionTest(code=code, number_inputs=number_inputs, exception_code=message)

    def test_45(self):
        """
        Status: OK
        Expression: DS_r := DS_1[aggr Me_3 := stddev_pop ( Me_1 ) , Me_4 := stddev_pop ( Me_2 ) group by Id_1];
        Description: stddev_pop for Date.
        Git Branch: tests-21-aggregation-types-checking-tests.
        Goal: Check Exception.
        """
        code = "10-2-45"
        number_inputs = 1
        message = "1-1-1-1"
        self.NewSemanticExceptionTest(
            code=code, number_inputs=number_inputs, exception_code=message
        )

    def test_46(self):
        """
        Status: OK
        Expression: DS_r := DS_1[aggr Me_3 := stddev_pop ( Me_1 ) , Me_4 := stddev_pop ( Me_2 ) group by Id_1];
        Description: stddev_pop for time period.
        Git Branch: tests-21-aggregation-types-checking-tests.
        Goal: Check Exception.
        """
        code = "10-2-46"
        number_inputs = 1
        message = "1-1-1-1"
        self.NewSemanticExceptionTest(
            code=code, number_inputs=number_inputs, exception_code=message
        )

    def test_47(self):
        """
        Status: OK
        Expression: DS_r := DS_1[aggr Me_3 := stddev_pop ( Me_1 ) , Me_4 := stddev_pop ( Me_2 ) group by Id_1];
        Description: stddev_pop for Duration.
        Git Branch: tests-21-aggregation-types-checking-tests.
        Goal: Check Exception.
        """
        code = "10-2-47"
        number_inputs = 1
        message = "1-1-1-1"
        self.NewSemanticExceptionTest(
            code=code, number_inputs=number_inputs, exception_code=message
        )

    def test_48(self):
        """
        Status: OK
        Expression: DS_r := DS_1[aggr Me_3 := stddev_pop ( Me_1 ) , Me_4 := stddev_pop ( Me_2 ) group by Id_1];
        Description: stddev_pop for Boolean.
        Git Branch: tests-21-aggregation-types-checking-tests.
        Goal: Check Exception.
        """
        code = "10-2-48"
        number_inputs = 1
        message = "1-1-1-1"
        self.NewSemanticExceptionTest(
            code=code, number_inputs=number_inputs, exception_code=message
        )

    # stddev_samp operator

    def test_49(self):
        """
        Status: OK
        Expression: DS_r := DS_1[aggr Me_3 := stddev_samp ( Me_1 ) , Me_4 := stddev_samp ( Me_2 ) group by Id_1];
        Description: sample standard deviation for integers. Result should be type Number not Integer .
        Git Branch: tests-21-aggregation-types-checking-tests.
        Goal: Check Result.
        """
        code = "10-2-49"
        # 10 For group Aggregate
        # 2 For group Component
        # 49 Number of test
        number_inputs = 1
        references_names = ["DS_r"]

        self.BaseTest(code=code, number_inputs=number_inputs, references_names=references_names)

    def test_50(self):
        """
        Status: OK
        Expression: DS_r := DS_1[aggr Me_3 := stddev_samp ( Me_1 ) , Me_4 := stddev_samp ( Me_2 ) group by Id_1];
        Description: population standard deviation for integers and numbers
        Git Branch: tests-21-aggregation-types-checking-tests.
        Goal: Check Result.
        """
        code = "10-2-50"
        number_inputs = 1
        references_names = ["DS_r"]

        self.BaseTest(code=code, number_inputs=number_inputs, references_names=references_names)

    def test_51(self):
        """
        Status: OK
        Expression: DS_r := DS_1[aggr Me_3 := stddev_samp ( Me_1 ) , Me_4 := stddev_samp ( Me_2 ) group by Id_1];
        Description: stddev_samp for String.
        Git Branch: tests-21-aggregation-types-checking-tests.
        Goal: Check Exception.
        """
        code = "10-2-51"
        number_inputs = 1
        message = "1-1-1-1"
        self.NewSemanticExceptionTest(
            code=code, number_inputs=number_inputs, exception_code=message
        )

    def test_52(self):
        """
        Status: OK
        Expression: DS_r := DS_1[aggr Me_3 := stddev_samp ( Me_1 ) , Me_4 := stddev_samp ( Me_2 ) group by Id_1];
        Description: stddev_samp for Time.
        Git Branch: tests-21-aggregation-types-checking-tests.
        Goal: Check Exception.
        """
        code = "10-2-52"
        number_inputs = 1
        message = "0-1-1-12"
        self.DataLoadExceptionTest(code=code, number_inputs=number_inputs, exception_code=message)

    def test_53(self):
        """
        Status: OK
        Expression: DS_r := DS_1[aggr Me_3 := stddev_samp ( Me_1 ) , Me_4 := stddev_samp ( Me_2 ) group by Id_1];
        Description: stddev_samp for Date.
        Git Branch: tests-21-aggregation-types-checking-tests.
        Goal: Check Exception.
        """
        code = "10-2-53"
        number_inputs = 1
        message = "1-1-1-1"
        self.NewSemanticExceptionTest(
            code=code, number_inputs=number_inputs, exception_code=message
        )

    def test_54(self):
        """
        Status: OK
        Expression: DS_r := DS_1[aggr Me_3 := stddev_samp ( Me_1 ) , Me_4 := stddev_samp ( Me_2 ) group by Id_1];
        Description: stddev_samp for time period.
        Git Branch: tests-21-aggregation-types-checking-tests.
        Goal: Check Exception.
        """
        code = "10-2-54"
        number_inputs = 1
        message = "1-1-1-1"
        self.NewSemanticExceptionTest(
            code=code, number_inputs=number_inputs, exception_code=message
        )

    def test_55(self):
        """
        Status: OK
        Expression: DS_r := DS_1[aggr Me_3 := stddev_samp ( Me_1 ) , Me_4 := stddev_samp ( Me_2 ) group by Id_1];
        Description: stddev_samp for Duration.
        Git Branch: tests-21-aggregation-types-checking-tests.
        Goal: Check Exception.
        """
        code = "10-2-55"
        number_inputs = 1
        message = "1-1-1-1"
        self.NewSemanticExceptionTest(
            code=code, number_inputs=number_inputs, exception_code=message
        )

    def test_56(self):
        """
        Status: OK
        Expression: DS_r := DS_1[aggr Me_3 := stddev_samp ( Me_1 ) , Me_4 := stddev_samp ( Me_2 ) group by Id_1];
        Description: stddev_samp for Boolean.
        Git Branch: tests-21-aggregation-types-checking-tests.
        Goal: Check Exception.
        """
        code = "10-2-56"
        number_inputs = 1
        message = "1-1-1-1"
        self.NewSemanticExceptionTest(
            code=code, number_inputs=number_inputs, exception_code=message
        )

    # sum operator

    def test_57(self):
        """
        Status: OK?doubt about type
        Expression: DS_r := DS_1[aggr Me_3 := sum ( Me_1 ) , Me_4 := sum ( Me_2 ) group by Id_1];
        Description: Sum between integers, the result type is integer.
        Git Branch: tests-21-aggregation-types-checking-tests.
        Goal: Check Result.
        """
        code = "10-2-57"
        # 10 For group aggregate
        # 2 For group component
        # 57 Number of test
        number_inputs = 1
        references_names = ["DS_r"]

        self.BaseTest(code=code, number_inputs=number_inputs, references_names=references_names)

    def test_58(self):
        """
        Status: OK
        Expression: DS_r := DS_1[aggr Me_3 := sum ( Me_1 ) , Me_4 := sum ( Me_2 ) group by Id_1];
        Description: sum Number.
        Git Branch: tests-21-aggregation-types-checking-tests.
        Goal: Check Result.
        """
        code = "10-2-58"
        number_inputs = 1
        references_names = ["DS_r"]

        self.BaseTest(code=code, number_inputs=number_inputs, references_names=references_names)

    def test_59(self):
        """
        Status: OK
        Expression: DS_r := DS_1[aggr Me_3 := sum ( Me_1 ) , Me_4 := sum ( Me_2 ) group by Id_1];
        Description: sum String.
        Git Branch: tests-21-aggregation-types-checking-tests.
        Goal: Check Exception.
        """
        code = "10-2-59"
        number_inputs = 1
        message = "1-1-1-1"
        self.NewSemanticExceptionTest(
            code=code, number_inputs=number_inputs, exception_code=message
        )

    def test_60(self):
        """
        Status: OK
        Expression: DS_r := DS_1[aggr Me_3 := sum ( Me_1 ) , Me_4 := sum ( Me_2 ) group by Id_1];
        Description: Sum Time.
        Git Branch: tests-21-aggregation-types-checking-tests.
        Goal: Check Exception.
        """
        code = "10-2-60"
        number_inputs = 1
        message = "0-1-1-12"
        self.DataLoadExceptionTest(code=code, number_inputs=number_inputs, exception_code=message)

    def test_61(self):
        """
        Status: OK
        Expression: DS_r := DS_1[aggr Me_3 := sum ( Me_1 ) , Me_4 := sum ( Me_2 ) group by Id_1];
        Description: Sum Date.
        Git Branch: tests-21-aggregation-types-checking-tests.
        Goal: Check Exception.
        """
        code = "10-2-61"
        number_inputs = 1
        message = "1-1-1-1"
        self.NewSemanticExceptionTest(
            code=code, number_inputs=number_inputs, exception_code=message
        )

    def test_62(self):
        """
        Status: OK
        Expression: DS_r := DS_1[aggr Me_3 := sum ( Me_1 ) , Me_4 := sum ( Me_2 ) group by Id_1];
        Description: Sum Time Period.
        Git Branch: tests-21-aggregation-types-checking-tests.
        Goal: Check Exception.
        """
        code = "10-2-62"
        number_inputs = 1
        message = "1-1-1-1"
        self.NewSemanticExceptionTest(
            code=code, number_inputs=number_inputs, exception_code=message
        )

    def test_63(self):
        """
        Status: OK
        Expression: DS_r := DS_1[aggr Me_3 := sum ( Me_1 ) , Me_4 := sum ( Me_2 ) group by Id_1];
        Description: Sum Duration.
        Git Branch: tests-21-aggregation-types-checking-tests.
        Goal: Check Exception.
        """
        code = "10-2-63"
        number_inputs = 1
        message = "1-1-1-1"
        self.NewSemanticExceptionTest(
            code=code, number_inputs=number_inputs, exception_code=message
        )

    def test_64(self):
        """
        Status: OK
        Expression: DS_r := DS_1[aggr Me_3 := sum ( Me_1 ) , Me_4 := sum ( Me_2 ) group by Id_1];
        Description: Sum Boolean.
        Git Branch: tests-21-aggregation-types-checking-tests.
        Goal: Check Exception.
        """
        code = "10-2-64"

        number_inputs = 1
        message = "1-1-1-1"
        self.NewSemanticExceptionTest(
            code=code, number_inputs=number_inputs, exception_code=message
        )

    # var_pop operator

    def test_65(self):
        """
        Status: OK
        Expression: DS_r := DS_1[aggr Me_3 := var_pop ( Me_1 ) , Me_4 := var_pop ( Me_2 ) group by Id_1];
        Description: sample standard deviation for integers.The result should be type Number
        Git Branch: tests-21-aggregation-types-checking-tests.
        Goal: Check Result.
        """
        code = "10-2-65"
        # 10 For group aggregate
        # 2 For group components
        # 65 Number of test
        number_inputs = 1
        references_names = ["DS_r"]

        self.BaseTest(code=code, number_inputs=number_inputs, references_names=references_names)

    def test_66(self):
        """
        Status: OK
        Expression: DS_r := DS_1[aggr Me_3 := var_pop ( Me_1 ) , Me_4 := var_pop ( Me_2 ) group by Id_1];
        Description: population standard deviation for integers and numbers. The result should be type Number
        Git Branch: tests-21-aggregation-types-checking-tests.
        Goal: Check Result.
        """
        code = "10-2-66"
        number_inputs = 1
        references_names = ["DS_r"]

        self.BaseTest(code=code, number_inputs=number_inputs, references_names=references_names)

    def test_67(self):
        """
        Status: OK
        Expression: DS_r := DS_1[aggr Me_3 := var_pop ( Me_1 ) , Me_4 := var_pop ( Me_2 ) group by Id_1];
        Description: var_pop String.
        Git Branch: tests-21-aggregation-types-checking-tests.
        Goal: Check Exception.
        """
        code = "10-2-67"
        number_inputs = 1
        message = "1-1-1-1"
        self.NewSemanticExceptionTest(
            code=code, number_inputs=number_inputs, exception_code=message
        )

    def test_68(self):
        """
        Status: OK
        Expression: DS_r := DS_1[aggr Me_3 := var_pop ( Me_1 ) , Me_4 := var_pop ( Me_2 ) group by Id_1];
        Description: var_pop Time.
        Git Branch: tests-21-aggregation-types-checking-tests.
        Goal: Check Exception.
        """
        code = "10-2-68"
        number_inputs = 1
        message = "0-1-1-12"
        self.DataLoadExceptionTest(code=code, number_inputs=number_inputs, exception_code=message)

    def test_69(self):
        """
        Status: OK
        Expression: DS_r := DS_1[aggr Me_3 := var_pop ( Me_1 ) , Me_4 := var_pop ( Me_2 ) group by Id_1];
        Description: var_pop Date.
        Git Branch: tests-21-aggregation-types-checking-tests.
        Goal: Check Exception.
        """
        code = "10-2-69"
        number_inputs = 1
        message = "1-1-1-1"
        self.NewSemanticExceptionTest(
            code=code, number_inputs=number_inputs, exception_code=message
        )

    def test_70(self):
        """
        Status: OK
        Expression: DS_r := DS_1[aggr Me_3 := var_pop ( Me_1 ) , Me_4 := var_pop ( Me_2 ) group by Id_1];
        Description: var_pop Time Period.
        Git Branch: tests-21-aggregation-types-checking-tests.
        Goal: Check Exception.
        """
        code = "10-2-70"
        number_inputs = 1
        message = "1-1-1-1"
        self.NewSemanticExceptionTest(
            code=code, number_inputs=number_inputs, exception_code=message
        )

    def test_71(self):
        """
        Status: OK
        Expression: DS_r := DS_1[aggr Me_3 := var_pop ( Me_1 ) , Me_4 := var_pop ( Me_2 ) group by Id_1];
        Description: var_pop Duration.
        Git Branch: tests-21-aggregation-types-checking-tests.
        Goal: Check Exception.
        """
        code = "10-2-71"
        number_inputs = 1
        message = "1-1-1-1"
        self.NewSemanticExceptionTest(
            code=code, number_inputs=number_inputs, exception_code=message
        )

    def test_72(self):
        """
        Status: OK
        Expression: DS_r := DS_1[aggr Me_3 := var_pop ( Me_1 ) , Me_4 := var_pop ( Me_2 ) group by Id_1];
        Description: var_pop Boolean.
        Git Branch: tests-21-aggregation-types-checking-tests.
        Goal: Check Exception.
        """
        code = "10-2-72"
        number_inputs = 1
        message = "1-1-1-1"
        self.NewSemanticExceptionTest(
            code=code, number_inputs=number_inputs, exception_code=message
        )

    # var_samp operator

    def test_73(self):
        """
        Status: OK
        Expression: DS_r := DS_1[aggr Me_3 := var_samp ( Me_1 ) , Me_4 := var_samp ( Me_2 ) group by Id_1];
        Description: sample standard deviation for integers.
        Git Branch: tests-21-aggregation-types-checking-tests.
        Goal: Check Result.
        """
        code = "10-2-73"
        # 10 For group aggregate
        # 2 For group component
        # 73 Number of test
        number_inputs = 1
        references_names = ["DS_r"]

        self.BaseTest(code=code, number_inputs=number_inputs, references_names=references_names)

    def test_74(self):
        """
        Status: OK
        Expression: DS_r := DS_1[aggr Me_3 := var_samp ( Me_1 ) , Me_4 := var_samp ( Me_2 ) group by Id_1];
        Description: population standard deviation for integers and numbers.
        Git Branch: tests-21-aggregation-types-checking-tests.
        Goal: Check Result.
        """
        code = "10-2-74"
        number_inputs = 1
        references_names = ["DS_r"]

        self.BaseTest(code=code, number_inputs=number_inputs, references_names=references_names)

    def test_75(self):
        """
        Status: OK
        Expression: DS_r := DS_1[aggr Me_3 := var_samp ( Me_1 ) , Me_4 := var_samp ( Me_2 ) group by Id_1];
        Description: var_samp String.
        Git Branch: tests-21-aggregation-types-checking-tests.
        Goal: Check Exception.
        """
        code = "10-2-75"
        number_inputs = 1
        message = "1-1-1-1"
        self.NewSemanticExceptionTest(
            code=code, number_inputs=number_inputs, exception_code=message
        )

    def test_76(self):
        """
        Status: OK
        Expression: DS_r := DS_1[aggr Me_3 := var_samp ( Me_1 ) , Me_4 := var_samp ( Me_2 ) group by Id_1];
        Description: var_samp time.
        Git Branch: tests-21-aggregation-types-checking-tests.
        Goal: Check Exception.
        """
        code = "10-2-76"
        number_inputs = 1
        message = "0-1-1-12"
        self.DataLoadExceptionTest(code=code, number_inputs=number_inputs, exception_code=message)

    def test_77(self):
        """
        Status: OK
        Expression: DS_r := DS_1[aggr Me_3 := var_samp ( Me_1 ) , Me_4 := var_samp ( Me_2 ) group by Id_1];
        Description: var_samp date.
        Git Branch: tests-21-aggregation-types-checking-tests.
        Goal: Check Exception.
        """
        code = "10-2-77"
        number_inputs = 1
        message = "1-1-1-1"
        self.NewSemanticExceptionTest(
            code=code, number_inputs=number_inputs, exception_code=message
        )

    def test_78(self):
        """
        Status: OK
        Expression: DS_r := DS_1[aggr Me_3 := var_samp ( Me_1 ) , Me_4 := var_samp ( Me_2 ) group by Id_1];
        Description: var_samp time period.
        Git Branch: tests-21-aggregation-types-checking-tests.
        Goal: Check Exception.
        """
        code = "10-2-78"
        number_inputs = 1
        message = "1-1-1-1"
        self.NewSemanticExceptionTest(
            code=code, number_inputs=number_inputs, exception_code=message
        )

    def test_79(self):
        """
        Status: OK
        Expression: DS_r := DS_1[aggr Me_3 := var_samp ( Me_1 ) , Me_4 := var_samp ( Me_2 ) group by Id_1];
        Description: var_samp Duration.
        Git Branch: tests-21-aggregation-types-checking-tests.
        Goal: Check Exception.
        """
        code = "10-2-79"
        number_inputs = 1
        message = "1-1-1-1"
        self.NewSemanticExceptionTest(
            code=code, number_inputs=number_inputs, exception_code=message
        )

    def test_80(self):
        """
        Status: OK
        Expression: DS_r := DS_1[aggr Me_3 := var_samp ( Me_1 ) , Me_4 := var_samp ( Me_2 ) group by Id_1];
        Description: var_samp Boolean.
        Git Branch: tests-21-aggregation-types-checking-tests.
        Goal: Check Exception.
        """
        code = "10-2-80"
        number_inputs = 1
        message = "1-1-1-1"
        self.NewSemanticExceptionTest(
            code=code, number_inputs=number_inputs, exception_code=message
        )<|MERGE_RESOLUTION|>--- conflicted
+++ resolved
@@ -430,13 +430,6 @@
         code = "10-1-26"
         number_inputs = 1
         exception_code = "2-1-19-20"
-<<<<<<< HEAD
-
-        self.NewSemanticExceptionTest(
-            text=text, code=code, number_inputs=number_inputs, exception_code=exception_code
-        )
-=======
->>>>>>> 677c662e
 
         self.NewSemanticExceptionTest(
             text=text, code=code, number_inputs=number_inputs, exception_code=exception_code
@@ -687,13 +680,6 @@
         code = "10-1-42"
         number_inputs = 1
         exception_code = "2-1-19-20"
-<<<<<<< HEAD
-
-        self.NewSemanticExceptionTest(
-            text=text, code=code, number_inputs=number_inputs, exception_code=exception_code
-        )
-=======
->>>>>>> 677c662e
 
         self.NewSemanticExceptionTest(
             text=text, code=code, number_inputs=number_inputs, exception_code=exception_code
@@ -1672,13 +1658,6 @@
         code = "10-2-22"
         number_inputs = 1
         exception_code = "2-1-19-20"
-<<<<<<< HEAD
-
-        self.NewSemanticExceptionTest(
-            text=text, code=code, number_inputs=number_inputs, exception_code=exception_code
-        )
-=======
->>>>>>> 677c662e
 
         self.NewSemanticExceptionTest(
             text=text, code=code, number_inputs=number_inputs, exception_code=exception_code
@@ -1922,13 +1901,6 @@
         code = "10-2-38"
         number_inputs = 1
         exception_code = "2-1-19-20"
-<<<<<<< HEAD
-
-        self.NewSemanticExceptionTest(
-            text=text, code=code, number_inputs=number_inputs, exception_code=exception_code
-        )
-=======
->>>>>>> 677c662e
 
         self.NewSemanticExceptionTest(
             text=text, code=code, number_inputs=number_inputs, exception_code=exception_code
