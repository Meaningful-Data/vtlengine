import json
from pathlib import Path
from unittest.mock import MagicMock, patch

import pandas as pd
import pytest

from vtlengine import DataTypes, run, validate_dataset
from vtlengine.Exceptions import InputValidationException
from vtlengine.files.output import TimePeriodRepresentation, save_datapoints
from vtlengine.files.parser import load_datapoints
from vtlengine.Model import Component, Dataset, Role

pytest.importorskip("fsspec", reason="s3 extra is not installed.")

base_path = Path(__file__).parent
filepath_output = base_path / "data" / "DataSet" / "output"
filepath_datastructure = base_path / "data" / "DataStructure" / "input"

params = [
    (
        Dataset(
            name="test_dataset",
            components={
                "Id_1": Component(
                    name="Id_1",
                    data_type=DataTypes.Integer,
                    role=Role.IDENTIFIER,
                    nullable=False,
                ),
                "Id_2": Component(
                    name="Id_2",
                    data_type=DataTypes.String,
                    role=Role.IDENTIFIER,
                    nullable=False,
                ),
            },
            data=pd.DataFrame(columns=["Id_1", "Id_2"]),
        ),
        filepath_output / "test_dataset.csv",
    ),
]


@patch("pandas.DataFrame.to_csv")
def test_save_datapoints_without_data_mock(mock_csv):
    dataset = Dataset(
        name="test_dataset",
        components={
            "Id_1": Component(
                name="Id_1",
                data_type=DataTypes.Integer,
                role=Role.IDENTIFIER,
                nullable=False,
            ),
            "Id_2": Component(
                name="Id_2",
                data_type=DataTypes.String,
                role=Role.IDENTIFIER,
                nullable=False,
            ),
        },
        data=None,
    )
    output_path = "s3://path/to/output"

    save_datapoints(None, dataset, output_path)

    expected_path = "s3://path/to/output/test_dataset.csv"
    mock_csv.assert_called_once_with(expected_path, index=False)


@patch("pandas.DataFrame.to_csv")
def test_save_datapoints_with_data_mock(mock_csv):
    mock_data = pd.DataFrame(columns=["Id_1", "Id_2"])
    dataset = Dataset(
        name="test_dataset",
        components={
            "Id_1": Component(
                name="Id_1",
                data_type=DataTypes.Integer,
                role=Role.IDENTIFIER,
                nullable=False,
            ),
            "Id_2": Component(
                name="Id_2",
                data_type=DataTypes.String,
                role=Role.IDENTIFIER,
                nullable=False,
            ),
        },
        data=mock_data,
    )
    output_path = "s3://path/to/output/"

    save_datapoints(None, dataset, output_path)

    expected_path = "s3://path/to/output/test_dataset.csv"
    mock_csv.assert_called_once_with(expected_path, index=False)


@patch("pandas.DataFrame.to_csv")
def test_save_datapoints_with_data_and_time_period_representation_mock(mock_csv):
    mock_data = pd.DataFrame(columns=["Id_1", "Id_2"])
    dataset = Dataset(
        name="test_dataset",
        components={
            "Id_1": Component(
                name="Id_1",
                data_type=DataTypes.Integer,
                role=Role.IDENTIFIER,
                nullable=False,
            ),
            "Id_2": Component(
                name="Id_2",
                data_type=DataTypes.TimePeriod,
                role=Role.IDENTIFIER,
                nullable=False,
            ),
        },
        data=mock_data,
    )
    output_path = "s3://path/to/output/"

    save_datapoints(TimePeriodRepresentation.VTL, dataset, output_path)

    expected_path = "s3://path/to/output/test_dataset.csv"
    mock_csv.assert_called_once_with(expected_path, index=False)


@pytest.mark.parametrize("dataset, reference", params)
def test_save_datapoints(dataset, reference, tmp_path_factory):
    output_path = tmp_path_factory.mktemp("test")
    save_datapoints(None, dataset, output_path=output_path)
    result = pd.read_csv(output_path / f"{dataset.name}.csv")
    pd.testing.assert_frame_equal(result, dataset.data.df(), check_dtype=False)


@patch("vtlengine.files.parser.con")
def test_load_datapoints_s3(mock_read_csv):
    rel = MagicMock()
    rel.columns = []
    rel.df.return_value = pd.DataFrame(columns=rel.columns)
    rel.fetchdf.return_value = pd.DataFrame(columns=rel.columns)

    mock_read_csv.read_csv.return_value = rel
    mock_read_csv.execute.return_value.fetchone.return_value = (0,)

    input_path = "s3://path/to/input/dataset.csv"
    load_datapoints(components={}, dataset_name="dataset", csv_path=input_path, materialize=False)
    args, kwargs = mock_read_csv.read_csv.call_args
    assert args[0] == input_path


@patch("vtlengine.files.parser.con")
def test_run_s3(mock_read_csv):
    rel = MagicMock()
    rel.columns = ["Id_1", "Id_2", "Me_1"]
    rel.df.return_value = pd.DataFrame(
        {"Id_1": ["a"], "Id_2": ["b"], "Me_1": ["test"], "Me_3": ["test2"]}
    )
    rel.fetchdf.return_value = rel.df.return_value

    mock_read_csv.read_csv.return_value = rel

    with open(filepath_datastructure / "DS_1.json") as f:
        data_structures = json.load(f)

    input_path = "s3://path/to/input/DS_1.csv"
    with pytest.raises(InputValidationException):
        run(script="DS_r := DS_1;", data_structures=data_structures, datapoints=input_path)

<<<<<<< HEAD
    args, kwargs = mock_read_csv.read_csv.call_args
    assert args[0] == input_path
=======
    dtypes = {comp["name"]: object for comp in data_structures["datasets"][0]["DataStructure"]}
    mock_read_csv.assert_called_once_with(
        input_path,
        dtype=dtypes,
        engine="c",
        keep_default_na=False,
        na_values=[""],
        encoding_errors="replace",
    )


@patch("pandas.read_csv")
def test_validate_dataset_s3(mock_read_csv):
    with open(filepath_datastructure / "DS_1.json") as f:
        data_structures = json.load(f)

    input_path = "s3://path/to/input/DS_1.csv"
    with pytest.raises(InputValidationException):
        validate_dataset(data_structures=data_structures, datapoints=input_path)

    dtypes = {comp["name"]: object for comp in data_structures["datasets"][0]["DataStructure"]}
    mock_read_csv.assert_called_once_with(
        input_path,
        dtype=dtypes,
        engine="c",
        keep_default_na=False,
        na_values=[""],
        encoding_errors="replace",
    )
>>>>>>> 42370e2b
<|MERGE_RESOLUTION|>--- conflicted
+++ resolved
@@ -1,6 +1,6 @@
 import json
 from pathlib import Path
-from unittest.mock import MagicMock, patch
+from unittest.mock import patch
 
 import pandas as pd
 import pytest
@@ -133,36 +133,25 @@
     output_path = tmp_path_factory.mktemp("test")
     save_datapoints(None, dataset, output_path=output_path)
     result = pd.read_csv(output_path / f"{dataset.name}.csv")
-    pd.testing.assert_frame_equal(result, dataset.data.df(), check_dtype=False)
+    pd.testing.assert_frame_equal(result, dataset.data)
 
 
-@patch("vtlengine.files.parser.con")
+@patch("pandas.read_csv")
 def test_load_datapoints_s3(mock_read_csv):
-    rel = MagicMock()
-    rel.columns = []
-    rel.df.return_value = pd.DataFrame(columns=rel.columns)
-    rel.fetchdf.return_value = pd.DataFrame(columns=rel.columns)
-
-    mock_read_csv.read_csv.return_value = rel
-    mock_read_csv.execute.return_value.fetchone.return_value = (0,)
-
     input_path = "s3://path/to/input/dataset.csv"
-    load_datapoints(components={}, dataset_name="dataset", csv_path=input_path, materialize=False)
-    args, kwargs = mock_read_csv.read_csv.call_args
-    assert args[0] == input_path
+    load_datapoints(components={}, dataset_name="dataset", csv_path=input_path)
+    mock_read_csv.assert_called_once_with(
+        input_path,
+        dtype={},
+        engine="c",
+        keep_default_na=False,
+        na_values=[""],
+        encoding_errors="replace",
+    )
 
 
-@patch("vtlengine.files.parser.con")
+@patch("pandas.read_csv")
 def test_run_s3(mock_read_csv):
-    rel = MagicMock()
-    rel.columns = ["Id_1", "Id_2", "Me_1"]
-    rel.df.return_value = pd.DataFrame(
-        {"Id_1": ["a"], "Id_2": ["b"], "Me_1": ["test"], "Me_3": ["test2"]}
-    )
-    rel.fetchdf.return_value = rel.df.return_value
-
-    mock_read_csv.read_csv.return_value = rel
-
     with open(filepath_datastructure / "DS_1.json") as f:
         data_structures = json.load(f)
 
@@ -170,10 +159,6 @@
     with pytest.raises(InputValidationException):
         run(script="DS_r := DS_1;", data_structures=data_structures, datapoints=input_path)
 
-<<<<<<< HEAD
-    args, kwargs = mock_read_csv.read_csv.call_args
-    assert args[0] == input_path
-=======
     dtypes = {comp["name"]: object for comp in data_structures["datasets"][0]["DataStructure"]}
     mock_read_csv.assert_called_once_with(
         input_path,
@@ -202,5 +187,4 @@
         keep_default_na=False,
         na_values=[""],
         encoding_errors="replace",
-    )
->>>>>>> 42370e2b
+    )