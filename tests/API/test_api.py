import json
import warnings
from pathlib import Path

import pandas as pd
import pytest
from pysdmx.io import get_datasets
from pysdmx.io.pd import PandasDataset
from pysdmx.model import (
<<<<<<< HEAD
    DataflowRef,
    Reference,
    RulesetScheme,
=======
    Ruleset,
>>>>>>> 0c6f9894
    Transformation,
    TransformationScheme,
    UserDefinedOperator,
)
from pysdmx.model.dataflow import Dataflow, Schema
from pysdmx.model.vtl import VtlDataflowMapping

import vtlengine.DataTypes as DataTypes
from tests.Helper import TestHelper
from vtlengine.API import generate_sdmx, prettify, run, run_sdmx, semantic_analysis
from vtlengine.API._InternalApi import (
    _check_script,
    load_datasets,
    load_datasets_with_data,
    load_external_routines,
    load_value_domains,
    load_vtl,
    to_vtl_json,
)
from vtlengine.DataTypes import String
from vtlengine.Exceptions import SemanticError
from vtlengine.Model import Component, Dataset, ExternalRoutine, Role, ValueDomain

# Path selection
base_path = Path(__file__).parent
filepath_VTL = base_path / "data" / "vtl"
filepath_ValueDomains = base_path / "data" / "ValueDomain"
filepath_sql = base_path / "data" / "sql"
filepath_json = base_path / "data" / "DataStructure" / "input"
filepath_csv = base_path / "data" / "DataSet" / "input"
filepath_out_json = base_path / "data" / "DataStructure" / "output"
filepath_out_csv = base_path / "data" / "DataSet" / "output"
filepath_sdmx_input = base_path / "data" / "SDMX" / "input"
filepath_sdmx_output = base_path / "data" / "SDMX" / "output"


class SDMXTestsOutput(TestHelper):
    filepath_out_json = base_path / "data" / "DataStructure" / "output"
    filepath_out_csv = base_path / "data" / "DataSet" / "output"

    ds_input_prefix = "DS_"

    warnings.filterwarnings("ignore", category=FutureWarning)


input_vtl_params_OK = [
    (filepath_VTL / "2.vtl", "DS_r := DS_1 + DS_2; DS_r2 <- DS_1 + DS_r;"),
    (
        "DS_r := DS_1 + DS_2; DS_r2 <- DS_1 + DS_r;",
        "DS_r := DS_1 + DS_2; DS_r2 <- DS_1 + DS_r;",
    ),
]

input_vtl_error_params = [
    (filepath_VTL, "Invalid vtl file. Must have .vtl extension"),
    (filepath_csv / "DS_1.csv", "Invalid vtl file. Must have .vtl extension"),
    (filepath_VTL / "3.vtl", "Invalid vtl file. Input does not exist"),
    ({"DS": "dataset"}, "Invalid vtl file. Input is not a Path object"),
    (2, "Invalid vtl file. Input is not a Path object"),
]

input_vd_OK = [
    (filepath_ValueDomains / "VD_1.json"),
    ({"name": "AnaCreditCountries", "setlist": ["AT", "BE", "CY"], "type": "String"}),
]

input_vd_error_params = [
    (filepath_VTL / "VD_1.json", "Invalid vd file. Input does not exist"),
    (filepath_VTL / "1.vtl", "Invalid vd file. Must have .json extension"),
    (
        filepath_json / "DS_1.json",
        "Invalid format for ValueDomain. Requires name, type and setlist.",
    ),
    (2, "Invalid vd file. Input is not a Path object"),
    (
        {"setlist": ["AT", "BE", "CY"], "type": "String"},
        "Invalid format for ValueDomain. Requires name, type and setlist.",
    ),
]

load_datasets_input_params_OK = [
    (filepath_json / "DS_1.json"),
    (
        {
            "datasets": [
                {
                    "name": "DS_1",
                    "DataStructure": [
                        {
                            "name": "Id_1",
                            "role": "Identifier",
                            "type": "Integer",
                            "nullable": False,
                        },
                        {
                            "name": "Id_2",
                            "role": "Identifier",
                            "type": "String",
                            "nullable": False,
                        },
                        {
                            "name": "Me_1",
                            "role": "Measure",
                            "type": "Number",
                            "nullable": True,
                        },
                    ],
                }
            ]
        }
    ),
]

load_datasets_wrong_input_params = [
    (filepath_json / "VD_1.json", "Invalid datastructure. Input does not exist"),
    (filepath_csv / "DS_1.csv", "Invalid datastructure. Must have .json extension"),
]

load_datasets_with_data_without_dp_params_OK = [
    (
        filepath_json / "DS_1.json",
        None,
        (
            {
                "DS_1": Dataset(
                    name="DS_1",
                    components={
                        "Id_1": Component(
                            name="Id_1",
                            data_type=DataTypes.Integer,
                            role=Role.IDENTIFIER,
                            nullable=False,
                        ),
                        "Id_2": Component(
                            name="Id_2",
                            data_type=DataTypes.String,
                            role=Role.IDENTIFIER,
                            nullable=False,
                        ),
                        "Me_1": Component(
                            name="Me_1",
                            data_type=DataTypes.Number,
                            role=Role.MEASURE,
                            nullable=True,
                        ),
                    },
                    data=pd.DataFrame(columns=["Id_1", "Id_2", "Me_1"]),
                )
            },
            None,
        ),
    )
]

load_datasets_with_data_path_params_OK = [
    (
        filepath_json / "DS_1.json",
        filepath_csv / "DS_1.csv",
        (
            {
                "DS_1": Dataset(
                    name="DS_1",
                    components={
                        "Id_1": Component(
                            name="Id_1",
                            data_type=DataTypes.Integer,
                            role=Role.IDENTIFIER,
                            nullable=False,
                        ),
                        "Id_2": Component(
                            name="Id_2",
                            data_type=DataTypes.String,
                            role=Role.IDENTIFIER,
                            nullable=False,
                        ),
                        "Me_1": Component(
                            name="Me_1",
                            data_type=DataTypes.Number,
                            role=Role.MEASURE,
                            nullable=True,
                        ),
                    },
                    data=None,
                )
            },
            {"DS_1": filepath_csv / "DS_1.csv"},
        ),
    ),
    (
        [filepath_json / "DS_1.json", filepath_json / "DS_2.json"],
        [filepath_csv / "DS_1.csv", filepath_csv / "DS_2.csv"],
        (
            {
                "DS_1": Dataset(
                    name="DS_1",
                    components={
                        "Id_1": Component(
                            name="Id_1",
                            data_type=DataTypes.Integer,
                            role=Role.IDENTIFIER,
                            nullable=False,
                        ),
                        "Id_2": Component(
                            name="Id_2",
                            data_type=DataTypes.String,
                            role=Role.IDENTIFIER,
                            nullable=False,
                        ),
                        "Me_1": Component(
                            name="Me_1",
                            data_type=DataTypes.Number,
                            role=Role.MEASURE,
                            nullable=True,
                        ),
                    },
                    data=None,
                ),
                "DS_2": Dataset(
                    name="DS_2",
                    components={
                        "Id_1": Component(
                            name="Id_1",
                            data_type=DataTypes.Integer,
                            role=Role.IDENTIFIER,
                            nullable=False,
                        ),
                        "Id_2": Component(
                            name="Id_2",
                            data_type=DataTypes.String,
                            role=Role.IDENTIFIER,
                            nullable=False,
                        ),
                        "Me_1": Component(
                            name="Me_1",
                            data_type=DataTypes.Number,
                            role=Role.MEASURE,
                            nullable=True,
                        ),
                    },
                    data=None,
                ),
            },
            {"DS_1": filepath_csv / "DS_1.csv", "DS_2": filepath_csv / "DS_2.csv"},
        ),
    ),
]

load_datasets_with_data_and_wrong_inputs = [
    (
        filepath_csv / "DS_1.csv",
        filepath_csv / "DS_1.csv",
        "Invalid datastructure. Must have .json extension",
    ),
    (
        filepath_json / "DS_1.json",
        filepath_json / "DS_2.json",
        "Not found dataset DS_2.json",
    ),
    (2, 2, "Invalid datastructure. Input must be a dict or Path object"),
]

ext_params_OK = [(filepath_sql / "1.sql")]

ext_params_wrong = [
    (filepath_json / "DS_1.json", "Input must be a sql file"),
    (5, "Input invalid. Input must be a sql file."),
    (filepath_sql / "2.sql", "Input invalid. Input does not exist"),
]

params_semantic = [
    (
        filepath_VTL / "1.vtl",
        [filepath_json / "DS_1.json", filepath_json / "DS_2.json"],
        filepath_ValueDomains / "VD_1.json",
        filepath_sql / "1.sql",
    )
]

params_run = [
    (
        filepath_VTL / "2.vtl",
        [filepath_json / "DS_1.json", filepath_json / "DS_2.json"],
        [filepath_csv / "DS_1.csv", filepath_csv / "DS_2.csv"],
        filepath_ValueDomains / "VD_1.json",
        filepath_sql / "1.sql",
    )
]

params_schema = [(filepath_json / "DS_Schema.json")]

param_id_null = [((filepath_json / "DS_ID_null.json"), "Identifier Id_1 cannot be nullable")]

param_wrong_role = [((filepath_json / "DS_Role_wrong.json"), "0-1-1-13")]

param_wrong_data_type = [((filepath_json / "DS_wrong_datatype.json"), "0-1-1-13")]

param_viral_attr = [((filepath_json / "DS_Viral_attr.json"), "0-1-1-13")]

params_run_sdmx = [
    (
        (filepath_sdmx_input / "gen_all_minimal.xml"),
        (filepath_sdmx_input / "metadata_minimal.xml"),
    ),
    (
        (filepath_sdmx_input / "str_all_minimal.xml"),
        (filepath_sdmx_input / "metadata_minimal.xml"),
    ),
]

params_run_sdmx_with_mappings = [
    (
        (filepath_sdmx_input / "str_all_minimal_df.xml"),
        (filepath_sdmx_input / "metadata_minimal_df.xml"),
        None,
    ),
    (
        (filepath_sdmx_input / "str_all_minimal_df.xml"),
        (filepath_sdmx_input / "metadata_minimal_df.xml"),
        {"Dataflow=MD:TEST_DF(1.0)": "DS_1"},
    ),
    (
        (filepath_sdmx_input / "str_all_minimal_df.xml"),
        (filepath_sdmx_input / "metadata_minimal_df.xml"),
        VtlDataflowMapping(
            dataflow="urn:sdmx:org.sdmx.infomodel.datastructure.Dataflow=MD:TEST_DF(1.0)",
            dataflow_alias="DS_1",
            id="VTL_MAP_1",
        ),
    ),
    (
        (filepath_sdmx_input / "str_all_minimal_df.xml"),
        (filepath_sdmx_input / "metadata_minimal_df.xml"),
        VtlDataflowMapping(
            dataflow=Reference(
                sdmx_type="Dataflow",
                agency="MD",
                id="TEST_DF",
                version="1.0",
            ),
            dataflow_alias="DS_1",
            id="VTL_MAP_2",
        ),
    ),
    (
        (filepath_sdmx_input / "str_all_minimal_df.xml"),
        (filepath_sdmx_input / "metadata_minimal_df.xml"),
        VtlDataflowMapping(
            dataflow=DataflowRef(
                agency="MD",
                id="TEST_DF",
                version="1.0",
            ),
            dataflow_alias="DS_1",
            id="VTL_MAP_3",
        ),
    ),
    (
        (filepath_sdmx_input / "str_all_minimal_df.xml"),
        (filepath_sdmx_input / "metadata_minimal_df.xml"),
        VtlDataflowMapping(
            dataflow=Dataflow(
                id="TEST_DF",
                agency="MD",
                version="1.0",
            ),
            dataflow_alias="DS_1",
            id="VTL_MAP_4",
        ),
    ),
]

params_run_sdmx_errors = [
    (
        [
            PandasDataset(
                structure=Schema(id="DS1", components=[], agency="BIS", context="datastructure"),
                data=pd.DataFrame(),
            ),
            PandasDataset(
                structure=Schema(id="DS2", components=[], agency="BIS", context="datastructure"),
                data=pd.DataFrame(),
            ),
        ],
        None,
        SemanticError,
        "0-1-3-3",
    ),
    (
        [
            PandasDataset(
                structure=Schema(
                    id="BIS_DER", components=[], agency="BIS", context="datastructure"
                ),
                data=pd.DataFrame(),
            )
        ],
        42,
        TypeError,
        "Expected dict or VtlDataflowMapping type for mappings.",
    ),
    (
        [
            PandasDataset(
                structure=Schema(
                    id="BIS_DER", components=[], agency="BIS", context="datastructure"
                ),
                data=pd.DataFrame(),
            )
        ],
        VtlDataflowMapping(
            dataflow=123,
            dataflow_alias="ALIAS",
            id="Test",
        ),
        TypeError,
        "Expected str, Reference, DataflowRef or Dataflow type for dataflow in VtlDataflowMapping.",
    ),
]
params_to_vtl_json = [
    (
        (filepath_sdmx_input / "str_all_minimal.xml"),
        (filepath_sdmx_input / "metadata_minimal.xml"),
        (filepath_sdmx_output / "vtl_datastructure_str_all.json"),
    )
]

params_2_1_str_sp = [
    (
        "1-1",
        (filepath_sdmx_input / "str_all_minimal.xml"),
        (filepath_sdmx_input / "metadata_minimal.xml"),
    )
]

params_2_1_gen_str = [
    (
        "1-2",
        (filepath_sdmx_input / "str_all_minimal.xml"),
        (filepath_sdmx_input / "metadata_minimal.xml"),
    )
]

params_exception_vtl_to_json = [((filepath_sdmx_input / "str_all_minimal.xml"), "0-1-3-2")]

params_check_script = [
    (
        (
            TransformationScheme(
                id="TS1",
                version="1.0",
                agency="MD",
                vtl_version="2.1",
                items=[
                    Transformation(
                        id="T1",
                        uri=None,
                        urn=None,
                        name=None,
                        description=None,
                        expression="DS_1 + DS_2",
                        is_persistent=False,
                        result="DS_r",
                        annotations=(),
                    ),
                    Transformation(
                        id="T2",
                        uri=None,
                        urn=None,
                        name="simple",
                        description="addition",
                        expression="DS_1 + DS_3",
                        is_persistent=True,
                        result="DS_r2",
                        annotations=(),
                    ),
                    Transformation(
                        id="T3",
                        uri=None,
                        urn="sdmx:org.sdmx.infomodel.datastructure.DataStructure=BIS:BIS_DER(1.0)",
                        name=None,
                        description=None,
                        expression="left_join (securities_static, securities_dynamic using securityId);",
                        is_persistent=False,
                        result="DS_r3",
                        annotations=(),
                    ),
                ],
            ),
            (filepath_VTL / "check_script_reference.vtl"),
        )
    )
]

params_generate_sdmx = [
    ("DS_r := DS_1 + DS_2;", "MD", "1.0"),
    ("DS_r <- DS_1 + 1;", "MD", "1.0"),
    (
        """
    define datapoint ruleset signValidation (variable ACCOUNTING_ENTRY as AE, INT_ACC_ITEM as IAI,
        FUNCTIONAL_CAT as FC, INSTR_ASSET as IA, OBS_VALUE as O) is
        sign1c: when AE = "C" and IAI = "G" then O > 0 errorcode "sign1c" errorlevel 1;
        sign2c: when AE = "C" and IAI = "GA" then O > 0 errorcode "sign2c" errorlevel 1
        end datapoint ruleset;
        DS_r := check_datapoint (BOP, signValidation);
    """,
        "MD",
        "1.0",
    ),
    (
        """
        define hierarchical ruleset accountingEntry (variable rule ACCOUNTING_ENTRY) is
                        B = C - D errorcode "Balance (credit-debit)" errorlevel 4;
                        N = A - L errorcode "Net (assets-liabilities)" errorlevel 4
                    end hierarchical ruleset;

        DS_r := check_hierarchy(BOP, accountingEntry rule ACCOUNTING_ENTRY dataset);
        """,
        "MD",
        "1.0",
    ),
    (
        """
        define operator suma (ds1 dataset, ds2 dataset)
            returns dataset is
            ds1 + ds2
        end operator;
        DS_r := suma(ds1, ds2);
    """,
        "MD",
        "1.0",
    ),
]


@pytest.mark.parametrize("input", ext_params_OK)
def test_load_external_routine(input):
    result = load_external_routines(input)
    reference = {
        "1": ExternalRoutine(
            dataset_names=["BNFCRS_TRNSFRS", "BNFCRS_TRNSFRS_CMMN_INSTRMNTS_4"],
            query="SELECT\n    date(DT_RFRNC) as DT_RFRNC,\n    PRSPCTV_ID,\n    INSTRMNT_UNQ_ID,\n    BNFCRS_CNTRPRTY_ID,\n    TRNSFR_CNTRPRTY_ID,\n    BNFCR_ID,\n    TRNSFR_ID\nFROM\n    BNFCRS_TRNSFRS\nWHERE\n    INSTRMNT_UNQ_ID NOT IN(\n\t\tSELECT\n\t\t\tINSTRMNT_UNQ_ID\n\t\tFROM\n\t\t\tBNFCRS_TRNSFRS_CMMN_INSTRMNTS_4);\n",
            name="1",
        )
    }

    assert result == reference


@pytest.mark.parametrize("input, error_message", ext_params_wrong)
def test_load_external_routine_with_wrong_params(input, error_message):
    with pytest.raises(Exception, match=error_message):
        load_external_routines(input)


@pytest.mark.parametrize("input, expression", input_vtl_params_OK)
def test_load_input_vtl(input, expression):
    text = load_vtl(input)
    result = text
    assert result == expression


@pytest.mark.parametrize("input, error_message", input_vtl_error_params)
def test_load_wrong_inputs_vtl(input, error_message):
    with pytest.raises(Exception, match=error_message):
        load_vtl(input)


@pytest.mark.parametrize("input", input_vd_OK)
def test_load_input_vd(input):
    result = load_value_domains(input)
    reference = ValueDomain(name="AnaCreditCountries", setlist=["AT", "BE", "CY"], type=String)
    assert "AnaCreditCountries" in result
    assert result["AnaCreditCountries"] == reference


@pytest.mark.parametrize("input, error_message", input_vd_error_params)
def test_load_wrong_inputs_vd(input, error_message):
    with pytest.raises(Exception, match=error_message):
        load_value_domains(input)


@pytest.mark.parametrize("datastructure", load_datasets_input_params_OK)
def test_load_datastructures(datastructure):
    result = load_datasets(datastructure)
    reference = Dataset(
        name="DS_1",
        components={
            "Id_1": Component(
                name="Id_1",
                data_type=DataTypes.Integer,
                role=Role.IDENTIFIER,
                nullable=False,
            ),
            "Id_2": Component(
                name="Id_2",
                data_type=DataTypes.String,
                role=Role.IDENTIFIER,
                nullable=False,
            ),
            "Me_1": Component(
                name="Me_1",
                data_type=DataTypes.Number,
                role=Role.MEASURE,
                nullable=True,
            ),
        },
        data=None,
    )
    assert "DS_1" in result
    assert result["DS_1"] == reference


@pytest.mark.parametrize("input, error_message", load_datasets_wrong_input_params)
def test_load_wrong_inputs_datastructures(input, error_message):
    with pytest.raises(Exception, match=error_message):
        load_datasets(input)


@pytest.mark.parametrize("ds_r, dp, reference", load_datasets_with_data_without_dp_params_OK)
def test_load_datasets_with_data_without_dp(ds_r, dp, reference):
    result = load_datasets_with_data(data_structures=ds_r, datapoints=dp)
    assert result == reference


@pytest.mark.parametrize("ds_r, dp, reference", load_datasets_with_data_path_params_OK)
def test_load_datasets_with_data_path(ds_r, dp, reference):
    result = load_datasets_with_data(data_structures=ds_r, datapoints=dp)
    assert result == reference


@pytest.mark.parametrize("ds_r, dp, error_message", load_datasets_with_data_and_wrong_inputs)
def test_load_datasets_with_wrong_inputs(ds_r, dp, error_message):
    with pytest.raises(Exception, match=error_message):
        load_datasets_with_data(ds_r, dp)


@pytest.mark.parametrize(
    "script, data_structures, value_domains, external_routines", params_semantic
)
def test_semantic(script, data_structures, value_domains, external_routines):
    result = semantic_analysis(script, data_structures, value_domains, external_routines)
    reference = {
        "DS_r": Dataset(
            name="DS_r",
            components={
                "Id_1": Component(
                    name="Id_1",
                    data_type=DataTypes.Integer,
                    role=Role.IDENTIFIER,
                    nullable=False,
                ),
                "Id_2": Component(
                    name="Id_2",
                    data_type=DataTypes.String,
                    role=Role.IDENTIFIER,
                    nullable=False,
                ),
                "Me_1": Component(
                    name="Me_1",
                    data_type=DataTypes.Number,
                    role=Role.MEASURE,
                    nullable=True,
                ),
            },
            data=None,
        )
    }

    assert result == reference


@pytest.mark.parametrize(
    "script, data_structures, datapoints, value_domains, external_routines", params_run
)
def test_run(script, data_structures, datapoints, value_domains, external_routines):
    result = run(script, data_structures, datapoints, value_domains, external_routines)
    reference = {
        "DS_r": Dataset(
            name="DS_r",
            components={
                "Id_1": Component(
                    name="Id_1",
                    data_type=DataTypes.Integer,
                    role=Role.IDENTIFIER,
                    nullable=False,
                ),
                "Id_2": Component(
                    name="Id_2",
                    data_type=DataTypes.String,
                    role=Role.IDENTIFIER,
                    nullable=False,
                ),
                "Me_1": Component(
                    name="Me_1",
                    data_type=DataTypes.Number,
                    role=Role.MEASURE,
                    nullable=True,
                ),
            },
            data=pd.DataFrame(
                columns=["Id_1", "Id_2", "Me_1"],
                index=[0, 1],
                data=[(1, "A", 2), (1, "B", 4)],
            ),
        ),
        "DS_r2": Dataset(
            name="DS_r2",
            components={
                "Id_1": Component(
                    name="Id_1",
                    data_type=DataTypes.Integer,
                    role=Role.IDENTIFIER,
                    nullable=False,
                ),
                "Id_2": Component(
                    name="Id_2",
                    data_type=DataTypes.String,
                    role=Role.IDENTIFIER,
                    nullable=False,
                ),
                "Me_1": Component(
                    name="Me_1",
                    data_type=DataTypes.Number,
                    role=Role.MEASURE,
                    nullable=True,
                ),
            },
            data=pd.DataFrame(
                columns=["Id_1", "Id_2", "Me_1"],
                index=[0, 1],
                data=[(1, "A", 3), (1, "B", 6)],
            ),
        ),
    }

    assert result == reference


@pytest.mark.parametrize(
    "script, data_structures, datapoints, value_domains, external_routines", params_run
)
def test_run_only_persistent(script, data_structures, datapoints, value_domains, external_routines):
    result = run(
        script,
        data_structures,
        datapoints,
        value_domains,
        external_routines,
        return_only_persistent=True,
    )
    reference = {
        "DS_r2": Dataset(
            name="DS_r2",
            components={
                "Id_1": Component(
                    name="Id_1",
                    data_type=DataTypes.Integer,
                    role=Role.IDENTIFIER,
                    nullable=False,
                ),
                "Id_2": Component(
                    name="Id_2",
                    data_type=DataTypes.String,
                    role=Role.IDENTIFIER,
                    nullable=False,
                ),
                "Me_1": Component(
                    name="Me_1",
                    data_type=DataTypes.Number,
                    role=Role.MEASURE,
                    nullable=True,
                ),
            },
            data=pd.DataFrame(
                columns=["Id_1", "Id_2", "Me_1"],
                index=[0, 1],
                data=[(1, "A", 3), (1, "B", 6)],
            ),
        )
    }

    assert result == reference


def test_readme_example():
    script = """
        DS_A := DS_1 * 10;
    """

    data_structures = {
        "datasets": [
            {
                "name": "DS_1",
                "DataStructure": [
                    {
                        "name": "Id_1",
                        "type": "Integer",
                        "role": "Identifier",
                        "nullable": False,
                    },
                    {
                        "name": "Me_1",
                        "type": "Number",
                        "role": "Measure",
                        "nullable": True,
                    },
                ],
            }
        ]
    }

    data_df = pd.DataFrame({"Id_1": [1, 2, 3], "Me_1": [10, 20, 30]})

    datapoints = {"DS_1": data_df}

    run_result = run(script=script, data_structures=data_structures, datapoints=datapoints)

    assert run_result == {
        "DS_A": Dataset(
            name="DS_A",
            components={
                "Id_1": Component(
                    name="Id_1",
                    data_type=DataTypes.Integer,
                    role=Role.IDENTIFIER,
                    nullable=False,
                ),
                "Me_1": Component(
                    name="Me_1",
                    data_type=DataTypes.Number,
                    role=Role.MEASURE,
                    nullable=True,
                ),
            },
            data=pd.DataFrame(
                columns=["Id_1", "Me_1"],
                index=[0, 1, 2],
                data=[(1, 100), (2, 200), (3, 300)],
            ),
        )
    }


def test_readme_run():
    script = """
        DS_A := DS_1 * 10;
    """

    data_structures = {
        "datasets": [
            {
                "name": "DS_1",
                "DataStructure": [
                    {
                        "name": "Id_1",
                        "type": "Integer",
                        "role": "Identifier",
                        "nullable": False,
                    },
                    {
                        "name": "Me_1",
                        "type": "Number",
                        "role": "Measure",
                        "nullable": True,
                    },
                ],
            }
        ]
    }

    data_df = pd.DataFrame({"Id_1": [1, 2, 3], "Me_1": [10, 20, 30]})

    datapoints = {"DS_1": data_df}

    run_result = run(script=script, data_structures=data_structures, datapoints=datapoints)

    assert run_result == {
        "DS_A": Dataset(
            name="DS_A",
            components={
                "Id_1": Component(
                    name="Id_1",
                    data_type=DataTypes.Integer,
                    role=Role.IDENTIFIER,
                    nullable=False,
                ),
                "Me_1": Component(
                    name="Me_1",
                    data_type=DataTypes.Number,
                    role=Role.MEASURE,
                    nullable=True,
                ),
            },
            data=pd.DataFrame(
                columns=["Id_1", "Me_1"],
                index=[0, 1, 2],
                data=[(1, 100), (2, 200), (3, 300)],
            ),
        )
    }


def test_readme_semantic_error():
    from vtlengine import semantic_analysis

    script = """
        DS_A := DS_1 * 10;
    """

    data_structures = {
        "datasets": [
            {
                "name": "DS_1",
                "DataStructure": [
                    {
                        "name": "Id_1",
                        "type": "Integer",
                        "role": "Identifier",
                        "nullable": False,
                    },
                    {
                        "name": "Me_1",
                        "type": "String",
                        "role": "Measure",
                        "nullable": True,
                    },
                ],
            }
        ]
    }

    # Check error message
    with pytest.raises(SemanticError, match="1-1-1-2"):
        semantic_analysis(script=script, data_structures=data_structures)

    # Check output dataset on error message
    with pytest.raises(SemanticError, match="DS_A"):
        semantic_analysis(script=script, data_structures=data_structures)


def test_non_mandatory_fill_at():
    script = """
        DS_r := DS_1;
    """

    data_structures = {
        "datasets": [
            {
                "name": "DS_1",
                "DataStructure": [
                    {
                        "name": "Id_1",
                        "type": "Integer",
                        "role": "Identifier",
                        "nullable": False,
                    },
                    {
                        "name": "Id_2",
                        "type": "String",
                        "role": "Identifier",
                        "nullable": False,
                    },
                    {
                        "name": "Me_1",
                        "type": "String",
                        "role": "Measure",
                        "nullable": True,
                    },
                    {
                        "name": "At_1",
                        "type": "String",
                        "role": "Attribute",
                        "nullable": True,
                    },
                ],
            }
        ]
    }

    data_df = pd.DataFrame({"Id_1": [1, 1, 2], "Id_2": ["A", "B", "A"], "Me_1": ["N", "N", "O"]})

    datapoints = {"DS_1": data_df}

    run_result = run(script=script, data_structures=data_structures, datapoints=datapoints)

    assert run_result == {
        "DS_r": Dataset(
            name="DS_r",
            components={
                "Id_1": Component(
                    name="Id_1",
                    data_type=DataTypes.Integer,
                    role=Role.IDENTIFIER,
                    nullable=False,
                ),
                "Id_2": Component(
                    name="Id_2",
                    data_type=DataTypes.String,
                    role=Role.IDENTIFIER,
                    nullable=False,
                ),
                "Me_1": Component(
                    name="Me_1",
                    data_type=DataTypes.String,
                    role=Role.MEASURE,
                    nullable=True,
                ),
                "At_1": Component(
                    name="At_1",
                    data_type=DataTypes.String,
                    role=Role.ATTRIBUTE,
                    nullable=True,
                ),
            },
            data=pd.DataFrame(
                columns=["Id_1", "Id_2", "Me_1", "At_1"],
                index=[0, 1, 2],
                data=pd.DataFrame(
                    {
                        "Id_1": [1, 1, 2],
                        "Id_2": ["A", "B", "A"],
                        "Me_1": ["N", "N", "O"],
                        "At_1": [None, None, None],
                    }
                ),
            ),
        )
    }


def test_non_mandatory_fill_me():
    script = """
        DS_r := DS_1;
    """

    data_structures = {
        "datasets": [
            {
                "name": "DS_1",
                "DataStructure": [
                    {
                        "name": "Id_1",
                        "type": "Integer",
                        "role": "Identifier",
                        "nullable": False,
                    },
                    {
                        "name": "Id_2",
                        "type": "String",
                        "role": "Identifier",
                        "nullable": False,
                    },
                    {
                        "name": "Me_1",
                        "type": "String",
                        "role": "Measure",
                        "nullable": True,
                    },
                    {
                        "name": "At_1",
                        "type": "String",
                        "role": "Attribute",
                        "nullable": True,
                    },
                ],
            }
        ]
    }

    data_df = pd.DataFrame({"Id_1": [1, 1, 2], "Id_2": ["A", "B", "A"], "At_1": ["N", "N", "O"]})

    datapoints = {"DS_1": data_df}

    run_result = run(script=script, data_structures=data_structures, datapoints=datapoints)

    assert run_result == {
        "DS_r": Dataset(
            name="DS_r",
            components={
                "Id_1": Component(
                    name="Id_1",
                    data_type=DataTypes.Integer,
                    role=Role.IDENTIFIER,
                    nullable=False,
                ),
                "Id_2": Component(
                    name="Id_2",
                    data_type=DataTypes.String,
                    role=Role.IDENTIFIER,
                    nullable=False,
                ),
                "Me_1": Component(
                    name="Me_1",
                    data_type=DataTypes.String,
                    role=Role.MEASURE,
                    nullable=True,
                ),
                "At_1": Component(
                    name="At_1",
                    data_type=DataTypes.String,
                    role=Role.ATTRIBUTE,
                    nullable=True,
                ),
            },
            data=pd.DataFrame(
                columns=["Id_1", "Id_2", "Me_1", "At_1"],
                index=[0, 1, 2],
                data=pd.DataFrame(
                    {
                        "Id_1": [1, 1, 2],
                        "Id_2": ["A", "B", "A"],
                        "Me_1": [None, None, None],
                        "At_1": ["N", "N", "O"],
                    }
                ),
            ),
        )
    }


def test_mandatory_at_error():
    exception_code = "0-1-1-10"

    script = """
        DS_r := DS_1;
    """

    data_structures = {
        "datasets": [
            {
                "name": "DS_1",
                "DataStructure": [
                    {
                        "name": "Id_1",
                        "type": "Integer",
                        "role": "Identifier",
                        "nullable": False,
                    },
                    {
                        "name": "Id_2",
                        "type": "String",
                        "role": "Identifier",
                        "nullable": False,
                    },
                    {
                        "name": "Me_1",
                        "type": "String",
                        "role": "Measure",
                        "nullable": True,
                    },
                    {
                        "name": "At_1",
                        "type": "String",
                        "role": "Attribute",
                        "nullable": False,
                    },
                ],
            }
        ]
    }

    data_df = pd.DataFrame({"Id_1": [1, 1, 2], "Id_2": ["A", "B", "A"], "Me_1": ["N", "N", "O"]})

    datapoints = {"DS_1": data_df}

    with pytest.raises(SemanticError) as context:
        run(script=script, data_structures=data_structures, datapoints=datapoints)
    result = exception_code == str(context.value.args[1])
    if result is False:
        print(f"\n{exception_code} != {context.value.args[1]}")
    assert result


def test_mandatory_me_error():
    exception_code = "0-1-1-10"

    script = """
        DS_r := DS_1;
    """

    data_structures = {
        "datasets": [
            {
                "name": "DS_1",
                "DataStructure": [
                    {
                        "name": "Id_1",
                        "type": "Integer",
                        "role": "Identifier",
                        "nullable": False,
                    },
                    {
                        "name": "Id_2",
                        "type": "String",
                        "role": "Identifier",
                        "nullable": False,
                    },
                    {
                        "name": "Me_1",
                        "type": "String",
                        "role": "Measure",
                        "nullable": False,
                    },
                    {
                        "name": "At_1",
                        "type": "String",
                        "role": "Attribute",
                        "nullable": True,
                    },
                ],
            }
        ]
    }

    data_df = pd.DataFrame({"Id_1": [1, 1, 2], "Id_2": ["A", "B", "A"], "At_1": ["N", "N", "O"]})

    datapoints = {"DS_1": data_df}

    with pytest.raises(SemanticError) as context:
        run(script=script, data_structures=data_structures, datapoints=datapoints)
    result = exception_code == str(context.value.args[1])
    if result is False:
        print(f"\n{exception_code} != {context.value.args[1]}")
    assert result


@pytest.mark.parametrize("data_structure", params_schema)
def test_load_data_structure_with_new_schema(data_structure):
    result = load_datasets(data_structure)
    reference = Dataset(
        name="DS_Schema",
        components={
            "Id_1": Component(
                name="Id_1",
                data_type=DataTypes.String,
                role=Role.IDENTIFIER,
                nullable=False,
            ),
            "Id_2": Component(
                name="Id_2",
                data_type=DataTypes.String,
                role=Role.IDENTIFIER,
                nullable=False,
            ),
            "Me_1": Component(
                name="Me_1",
                data_type=DataTypes.Integer,
                role=Role.MEASURE,
                nullable=True,
            ),
            "At_1": Component(
                name="At_1",
                data_type=DataTypes.String,
                role=Role.ATTRIBUTE,
                nullable=True,
            ),
        },
        data=None,
    )
    assert "DS_Schema" in result
    assert result["DS_Schema"] == reference


@pytest.mark.parametrize("ds_r, error_message", param_id_null)
def test_load_data_structure_with_null_id(ds_r, error_message):
    with pytest.raises(ValueError, match=error_message):
        load_datasets(ds_r)


@pytest.mark.parametrize("ds_r, error_code", param_wrong_role)
def test_load_data_structure_with_wrong_role(ds_r, error_code):
    with pytest.raises(SemanticError, match=error_code):
        load_datasets(ds_r)


@pytest.mark.parametrize("ds_r, error_code", param_wrong_data_type)
def test_load_data_structure_with_wrong_data_type(ds_r, error_code):
    with pytest.raises(SemanticError, match=error_code):
        load_datasets(ds_r)


@pytest.mark.parametrize("data, structure", params_run_sdmx)
def test_run_sdmx_function(data, structure):
    script = "DS_r := BIS_DER [calc Me_4 := OBS_VALUE];"
    datasets = get_datasets(data, structure)
    result = run_sdmx(script, datasets)
    assert isinstance(result, dict)
    assert all(isinstance(k, str) and isinstance(v, Dataset) for k, v in result.items())
    assert isinstance(result["DS_r"].data, pd.DataFrame)


@pytest.mark.parametrize("data, structure, mappings", params_run_sdmx_with_mappings)
def test_run_sdmx_function_with_mappings(data, structure, mappings):
    script = "DS_r := DS_1 [calc Me_4 := OBS_VALUE];"
    datasets = get_datasets(data, structure)
    result = run_sdmx(script, datasets, mappings=mappings)
    assert isinstance(result, dict)
    assert all(isinstance(k, str) and isinstance(v, Dataset) for k, v in result.items())
    assert isinstance(result["DS_r"].data, pd.DataFrame)


@pytest.mark.parametrize("datasets, mappings, expected_exception, match", params_run_sdmx_errors)
def test_run_sdmx_errors_with_mappings(datasets, mappings, expected_exception, match):
    script = "DS_r := BIS_DER [calc Me_4 := OBS_VALUE];"
    with pytest.raises(expected_exception, match=match):
        run_sdmx(script, datasets, mappings=mappings)


@pytest.mark.parametrize("data, structure, path_reference", params_to_vtl_json)
def test_to_vtl_json_function(data, structure, path_reference):
    datasets = get_datasets(data, structure)
    result = to_vtl_json(datasets[0].structure, dataset_name="BIS_DER")
    with open(path_reference, "r") as file:
        reference = json.load(file)
    assert result == reference


@pytest.mark.parametrize("code, data, structure", params_2_1_str_sp)
def test_run_sdmx_2_1_str_sp(code, data, structure):
    datasets = get_datasets(data, structure)
    result = run_sdmx("DS_r := BIS_DER [calc Me_4 := OBS_VALUE];", datasets)
    reference = SDMXTestsOutput.LoadOutputs(code, ["DS_r"])
    assert result == reference


@pytest.mark.parametrize("code, data, structure", params_2_1_gen_str)
def test_run_sdmx_2_1_gen_all(code, data, structure):
    datasets = get_datasets(data, structure)
    result = run_sdmx("DS_r := BIS_DER [calc Me_4 := OBS_VALUE];", datasets)
    reference = SDMXTestsOutput.LoadOutputs(code, ["DS_r"])
    assert result == reference


@pytest.mark.parametrize("data, error_code", params_exception_vtl_to_json)
def test_to_vtl_json_exception(data, error_code):
    datasets = get_datasets(data)
    with pytest.raises(SemanticError, match=error_code):
        run_sdmx("DS_r := BIS_DER [calc Me_4 := OBS_VALUE];", datasets)


def test_ts_without_udo_or_rs():
    script = "DS_r := DS_1 + DS_2;"
    ts = generate_sdmx(script, agency_id="MD", id="TestID")

    assert isinstance(ts, TransformationScheme)
    assert ts.id == "TS1"
    assert ts.agency == "MD"
    assert ts.version == "1.0"
    assert ts.name == "TransformationScheme TestID"
    assert len(ts.items) == 1
    transformation = ts.items[0]
    assert transformation.is_persistent is False


def test_ts_with_udo():
    script = """
    define operator suma (ds1 dataset, ds2 dataset)
            returns dataset is
            ds1 + ds2
    end operator;
    DS_r := suma(ds1, ds2);
    """
    ts = generate_sdmx(script, agency_id="MD", id="TestID")
    assert isinstance(ts, TransformationScheme)
    assert len(ts.items) == 1
    udo_scheme = ts.user_defined_operator_schemes[0]
    assert udo_scheme.id == "UDS1"
    assert udo_scheme.name == "UserDefinedOperatorScheme TestID-UDS"
    assert len(udo_scheme.items) == 1
    udo = udo_scheme.items[0]
    assert isinstance(udo, UserDefinedOperator)
    assert udo.id == "UDO1"


def test_ts_with_dp_ruleset():
    script = """
    define datapoint ruleset signValidation (variable ACCOUNTING_ENTRY as AE, INT_ACC_ITEM as IAI,
        FUNCTIONAL_CAT as FC, INSTR_ASSET as IA, OBS_VALUE as O) is
        sign1c: when AE = "C" and IAI = "G" then O > 0 errorcode "sign1c" errorlevel 1;
        sign2c: when AE = "C" and IAI = "GA" then O > 0 errorcode "sign2c" errorlevel 1
    end datapoint ruleset;
    DS_r := check_datapoint (BOP, signValidation);
    """
    ts = generate_sdmx(script, agency_id="MD", id="TestID")
    assert isinstance(ts, TransformationScheme)
    assert hasattr(ts, "ruleset_schemes")
    rs_scheme = ts.ruleset_schemes[0]
    assert rs_scheme.id == "RS1"
    assert rs_scheme.name == "RulesetScheme TestID-RS"
    assert len(rs_scheme.items) == 1
    ruleset = rs_scheme.items[0]
    assert isinstance(ruleset, Ruleset)
    assert ruleset.id == "R1"
    assert ruleset.ruleset_type == "datapoint"


def test_ts_with_hierarchical_ruleset():
    script = """
        define hierarchical ruleset accountingEntry (variable rule ACCOUNTING_ENTRY) is
                        B = C - D errorcode "Balance (credit-debit)" errorlevel 4;
                        N = A - L errorcode "Net (assets-liabilities)" errorlevel 4
                    end hierarchical ruleset;

        DS_r := check_hierarchy(BOP, accountingEntry rule ACCOUNTING_ENTRY dataset);
        """
    ts = generate_sdmx(script, agency_id="MD", id="TestID")
    assert isinstance(ts, TransformationScheme)
    assert hasattr(ts, "ruleset_schemes")
    rs_scheme = ts.ruleset_schemes[0]
    assert rs_scheme.id == "RS1"
    assert rs_scheme.name == "RulesetScheme TestID-RS"
    assert len(rs_scheme.items) == 1
    ruleset = rs_scheme.items[0]
    assert isinstance(ruleset, Ruleset)
    assert ruleset.id == "R1"
    assert ruleset.ruleset_type == "hierarchical"
    assert ruleset.ruleset_definition == (
        "define hierarchical ruleset accountingEntry (variable rule ACCOUNTING_ENTRY) is "
        'B = C - D errorcode "Balance (credit-debit)" errorlevel 4; N = A - L errorcode "Net (assets-liabilities)" errorlevel 4 end hierarchical ruleset;'
    )


def test_ts_with_2_rulesets():
    script = filepath_VTL / "validations.vtl"
    ts = generate_sdmx(script, agency_id="MD", id="TestID")
    assert isinstance(ts, TransformationScheme)
    rs_scheme = ts.ruleset_schemes[0]
    assert rs_scheme.id == "RS1"
    assert len(rs_scheme.items) == 2
    assert isinstance(rs_scheme.items[0], Ruleset)
    assert rs_scheme.items[0].ruleset_type == "datapoint"


def test_ts_with_ruleset_and_udo():
    script = """
    define operator suma (ds1 dataset, ds2 dataset)
            returns dataset is
            ds1 + ds2
    end operator;
    DS_r := suma(ds1, ds2);

    define hierarchical ruleset accountingEntry (variable rule ACCOUNTING_ENTRY) is
                        B = C - D errorcode "Balance (credit-debit)" errorlevel 4;
                        N = A - L errorcode "Net (assets-liabilities)" errorlevel 4
                    end hierarchical ruleset;

    DS_r2 := check_hierarchy(BOP, accountingEntry rule ACCOUNTING_ENTRY dataset);
    """
    ts = generate_sdmx(script, agency_id="MD", id="TestID")

    # Validate TransformationScheme
    assert isinstance(ts, TransformationScheme)

    # Validate UDO scheme
    assert hasattr(ts, "user_defined_operator_schemes")
    assert len(ts.user_defined_operator_schemes) == 1
    udo_scheme = ts.user_defined_operator_schemes[0]
    assert udo_scheme.id == "UDS1"
    assert len(udo_scheme.items) == 1
    assert isinstance(udo_scheme.items[0], UserDefinedOperator)

    # Validate Ruleset scheme
    assert hasattr(ts, "ruleset_schemes")
    rs_scheme = ts.ruleset_schemes[0]
    assert rs_scheme.id == "RS1"
    assert len(rs_scheme.items) == 1
    assert isinstance(rs_scheme.items[0], Ruleset)
    assert rs_scheme.items[0].ruleset_type == "hierarchical"
    ruleset = rs_scheme.items[0]
    assert isinstance(ruleset, Ruleset)
    assert ruleset.id == "R1"
    assert ruleset.ruleset_type == "hierarchical"
    assert ruleset.ruleset_definition == (
        "define hierarchical ruleset accountingEntry (variable rule ACCOUNTING_ENTRY) is "
        'B = C - D errorcode "Balance (credit-debit)" errorlevel 4; N = A - L errorcode "Net (assets-liabilities)" errorlevel 4 end hierarchical ruleset;'
    )


def test_check_script_with_string_input():
    script = "DS_r := DS_1 + DS_2;"
    result = _check_script(script)
    assert result == script


def test_check_script_invalid_input_type():
    with pytest.raises(Exception, match="Invalid script format"):
        _check_script(12345)


def test_generate_sdmx_and_check_script():
    script = """
    define hierarchical ruleset accountingEntry (variable rule ACCOUNTING_ENTRY) is
        B = C - D errorcode "Balance (credit-debit)" errorlevel 4;
        N = A - L errorcode "Net (assets-liabilities)" errorlevel 4
    end hierarchical ruleset;
    define operator suma (ds1 dataset, ds2 dataset)
            returns dataset is
            ds1 + ds2
    end operator;
    DS_r := check_hierarchy(BOP, accountingEntry rule ACCOUNTING_ENTRY dataset);
    DS_r2 := suma(ds1, ds2);
    """
    ts = generate_sdmx(script, agency_id="MD", id="TestID")
    assert isinstance(ts, TransformationScheme)
    assert hasattr(ts, "user_defined_operator_schemes")
    assert len(ts.user_defined_operator_schemes) == 1
    udo = ts.user_defined_operator_schemes[0]
    assert isinstance(udo.items[0], UserDefinedOperator)
    assert hasattr(ts, "ruleset_schemes")
    rs = ts.ruleset_schemes[0]
    assert isinstance(rs.items[0], Ruleset)
    assert rs.items[0].ruleset_type == "hierarchical"
    regenerated_script = _check_script(ts)
    assert prettify(script) == prettify(regenerated_script)


@pytest.mark.parametrize("transformation_scheme, result_script", params_check_script)
def test_check_script_with_transformation_scheme(transformation_scheme, result_script):
    result = _check_script(transformation_scheme)
    with open(result_script, "r") as file:
        reference = file.read()
    assert prettify(result) == prettify(reference)<|MERGE_RESOLUTION|>--- conflicted
+++ resolved
@@ -7,13 +7,10 @@
 from pysdmx.io import get_datasets
 from pysdmx.io.pd import PandasDataset
 from pysdmx.model import (
-<<<<<<< HEAD
+    Ruleset,
     DataflowRef,
     Reference,
     RulesetScheme,
-=======
-    Ruleset,
->>>>>>> 0c6f9894
     Transformation,
     TransformationScheme,
     UserDefinedOperator,
