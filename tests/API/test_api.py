import csv
import json
import warnings
from pathlib import Path

import pandas as pd
import pytest
from pysdmx.io import get_datasets
from pysdmx.io.pd import PandasDataset
from pysdmx.model import (
    DataflowRef,
    Reference,
    Ruleset,
    Transformation,
    TransformationScheme,
    UserDefinedOperator,
)
from pysdmx.model.dataflow import Dataflow, Schema
from pysdmx.model.vtl import VtlDataflowMapping

import vtlengine.DataTypes as DataTypes
from tests.Helper import TestHelper
from vtlengine.API import (
    generate_sdmx,
    prettify,
    run,
    run_sdmx,
    semantic_analysis,
    validate_dataset,
    validate_external_routine,
    validate_value_domain,
)
from vtlengine.API._InternalApi import (
    _check_script,
    _validate_json,
    load_datasets,
    load_datasets_with_data,
    load_external_routines,
    load_value_domains,
    load_vtl,
    to_vtl_json,
)
from vtlengine.DataTypes import Integer, String
<<<<<<< HEAD
from vtlengine.Exceptions import DataLoadError, SemanticError
=======
from vtlengine.Exceptions import InputValidationException, SemanticError
>>>>>>> 42370e2b
from vtlengine.Model import Component, Dataset, ExternalRoutine, Role, Scalar, ValueDomain

# Path selection
base_path = Path(__file__).parent
filepath_VTL = base_path / "data" / "vtl"
filepath_ValueDomains = base_path / "data" / "ValueDomain"
filepath_sql = base_path / "data" / "sql"
filepath_json = base_path / "data" / "DataStructure" / "input"
filepath_csv = base_path / "data" / "DataSet" / "input"
filepath_out_json = base_path / "data" / "DataStructure" / "output"
filepath_out_csv = base_path / "data" / "DataSet" / "output"
filepath_sdmx_input = base_path / "data" / "SDMX" / "input"
filepath_sdmx_output = base_path / "data" / "SDMX" / "output"


class SDMXTestsOutput(TestHelper):
    filepath_out_json = base_path / "data" / "DataStructure" / "output"
    filepath_out_csv = base_path / "data" / "DataSet" / "output"

    ds_input_prefix = "DS_"

    warnings.filterwarnings("ignore", category=FutureWarning)


input_vtl_params_OK = [
    (filepath_VTL / "2.vtl", "DS_r := DS_1 + DS_2; DS_r2 <- DS_1 + DS_r;"),
    (
        "DS_r := DS_1 + DS_2; DS_r2 <- DS_1 + DS_r;",
        "DS_r := DS_1 + DS_2; DS_r2 <- DS_1 + DS_r;",
    ),
]

input_vtl_error_params = [
    (filepath_VTL, "0-1-2-9"),
    (filepath_csv / "DS_1.csv", "0-1-2-9"),
    (filepath_VTL / "3.vtl", "0-1-2-6"),
    ({"DS": "dataset"}, "0-1-2-10"),
    (2, "0-1-2-10"),
]

input_vd_OK = [
    (filepath_ValueDomains / "VD_1.json"),
    ({"name": "AnaCreditCountries", "setlist": ["AT", "BE", "CY"], "type": "String"}),
]

input_vd_error_params = [
    (filepath_VTL / "VD_1.json", "0-1-2-6"),
    (filepath_VTL / "1.vtl", "0-1-2-9"),
    (
        filepath_json / "DS_1.json",
        "0-1-2-9",
    ),
    (2, "0-1-2-10"),
    (
        {"setlist": ["AT", "BE", "CY"], "type": "String"},
        "0-1-2-9",
    ),
]

load_datasets_input_params_OK = [
    (filepath_json / "DS_1.json"),
    (
        {
            "datasets": [
                {
                    "name": "DS_1",
                    "DataStructure": [
                        {
                            "name": "Id_1",
                            "role": "Identifier",
                            "type": "Integer",
                            "nullable": False,
                        },
                        {
                            "name": "Id_2",
                            "role": "Identifier",
                            "type": "String",
                            "nullable": False,
                        },
                        {
                            "name": "Me_1",
                            "role": "Measure",
                            "type": "Number",
                            "nullable": True,
                        },
                    ],
                }
            ],
            "scalars": [
                {
                    "name": "sc_1",
                    "type": "Integer",
                },
            ],
        }
    ),
]

load_datasets_wrong_input_params = [
    (filepath_json / "VD_1.json", "0-1-2-6"),
    (filepath_csv / "DS_1.csv", "0-1-2-9"),
]

load_datasets_with_data_without_dp_params_OK = [
    (
        filepath_json / "DS_1.json",
        None,
        (
            {
                "DS_1": Dataset(
                    name="DS_1",
                    components={
                        "Id_1": Component(
                            name="Id_1",
                            data_type=DataTypes.Integer,
                            role=Role.IDENTIFIER,
                            nullable=False,
                        ),
                        "Id_2": Component(
                            name="Id_2",
                            data_type=DataTypes.String,
                            role=Role.IDENTIFIER,
                            nullable=False,
                        ),
                        "Me_1": Component(
                            name="Me_1",
                            data_type=DataTypes.Number,
                            role=Role.MEASURE,
                            nullable=True,
                        ),
                    },
                    data=pd.DataFrame(columns=["Id_1", "Id_2", "Me_1"]),
                )
            },
            {"sc_1": Scalar(name="sc_1", data_type=DataTypes.Integer, value=None)},
            None,
        ),
    )
]

load_datasets_with_data_path_params_OK = [
    (
        filepath_json / "DS_1.json",
        filepath_csv / "DS_1.csv",
        (
            {
                "DS_1": Dataset(
                    name="DS_1",
                    components={
                        "Id_1": Component(
                            name="Id_1",
                            data_type=DataTypes.Integer,
                            role=Role.IDENTIFIER,
                            nullable=False,
                        ),
                        "Id_2": Component(
                            name="Id_2",
                            data_type=DataTypes.String,
                            role=Role.IDENTIFIER,
                            nullable=False,
                        ),
                        "Me_1": Component(
                            name="Me_1",
                            data_type=DataTypes.Number,
                            role=Role.MEASURE,
                            nullable=True,
                        ),
                    },
                    data=pd.DataFrame(columns=["Id_1", "Id_2", "Me_1"]),
                )
            },
            {"sc_1": Scalar(name="sc_1", data_type=Integer, value=None)},
            {"DS_1": filepath_csv / "DS_1.csv"},
        ),
    ),
    (
        [filepath_json / "DS_1.json", filepath_json / "DS_2.json"],
        [filepath_csv / "DS_1.csv", filepath_csv / "DS_2.csv"],
        (
            {
                "DS_1": Dataset(
                    name="DS_1",
                    components={
                        "Id_1": Component(
                            name="Id_1",
                            data_type=DataTypes.Integer,
                            role=Role.IDENTIFIER,
                            nullable=False,
                        ),
                        "Id_2": Component(
                            name="Id_2",
                            data_type=DataTypes.String,
                            role=Role.IDENTIFIER,
                            nullable=False,
                        ),
                        "Me_1": Component(
                            name="Me_1",
                            data_type=DataTypes.Number,
                            role=Role.MEASURE,
                            nullable=True,
                        ),
                    },
                    data=pd.DataFrame(columns=["Id_1", "Id_2", "Me_1"]),
                ),
                "DS_2": Dataset(
                    name="DS_2",
                    components={
                        "Id_1": Component(
                            name="Id_1",
                            data_type=DataTypes.Integer,
                            role=Role.IDENTIFIER,
                            nullable=False,
                        ),
                        "Id_2": Component(
                            name="Id_2",
                            data_type=DataTypes.String,
                            role=Role.IDENTIFIER,
                            nullable=False,
                        ),
                        "Me_1": Component(
                            name="Me_1",
                            data_type=DataTypes.Number,
                            role=Role.MEASURE,
                            nullable=True,
                        ),
                    },
                    data=pd.DataFrame(columns=["Id_1", "Id_2", "Me_1"]),
                ),
            },
            {"sc_1": Scalar(name="sc_1", data_type=Integer, value=None)},
            {"DS_1": filepath_csv / "DS_1.csv", "DS_2": filepath_csv / "DS_2.csv"},
        ),
    ),
    (
        filepath_json / "DS_1.json",
        {"DS_1": filepath_csv / "custom_name_DS_1.csv"},
        (
            {
                "DS_1": Dataset(
                    name="DS_1",
                    components={
                        "Id_1": Component(
                            name="Id_1",
                            data_type=DataTypes.Integer,
                            role=Role.IDENTIFIER,
                            nullable=False,
                        ),
                        "Id_2": Component(
                            name="Id_2",
                            data_type=DataTypes.String,
                            role=Role.IDENTIFIER,
                            nullable=False,
                        ),
                        "Me_1": Component(
                            name="Me_1",
                            data_type=DataTypes.Number,
                            role=Role.MEASURE,
                            nullable=True,
                        ),
                    },
                    data=pd.DataFrame(columns=["Id_1", "Id_2", "Me_1"]),
                )
            },
            {"sc_1": Scalar(name="sc_1", data_type=Integer, value=None)},
            {"DS_1": filepath_csv / "custom_name_DS_1.csv"},
        ),
    ),
]

load_datasets_with_data_and_wrong_inputs = [
    (
        filepath_csv / "DS_1.csv",
        filepath_csv / "DS_1.csv",
        "0-1-2-9",
    ),
    (
        filepath_json / "DS_1.json",
        filepath_json / "DS_2.json",
        "0-1-2-6",
    ),
    (2, 2, "0-1-2-8"),
]

ext_params_OK = [(filepath_sql / "1.json")]

ext_params_wrong = [
<<<<<<< HEAD
    (filepath_json / "DS_1.json", "0-1-2-9"),
    (5, "0-1-2-9"),
    (filepath_sql / "2.sql", "0-1-2-6"),
=======
    (
        filepath_json / "DS_1.json",
        "0-1-2-9",
    ),
    (5, "Input invalid. Input must be a json file."),
    (filepath_sql / "6.sql", "Input invalid. Input does not exist"),
>>>>>>> 42370e2b
]

params_semantic = [
    (
        filepath_VTL / "1.vtl",
        [filepath_json / "DS_1.json", filepath_json / "DS_2.json"],
        filepath_ValueDomains / "VD_1.json",
        filepath_sql / "1.json",
    )
]

params_run = [
    (
        filepath_VTL / "2.vtl",
        [filepath_json / "DS_1.json", filepath_json / "DS_2.json"],
        [filepath_csv / "DS_1.csv", filepath_csv / "DS_2.csv"],
        filepath_ValueDomains / "VD_1.json",
        filepath_sql / "1.json",
    ),
    (
        filepath_VTL / "2.vtl",
        [filepath_json / "DS_1.json", filepath_json / "DS_2.json"],
        {"DS_1": filepath_csv / "custom_name_DS_1.csv", "DS_2": filepath_csv / "DS_2.csv"},
        filepath_ValueDomains / "VD_1.json",
        filepath_sql / "1.json",
    ),
]

params_schema = [(filepath_json / "DS_Schema.json")]

param_id_null = [((filepath_json / "DS_ID_null.json"), "0-1-1-4")]

param_wrong_role = [((filepath_json / "DS_Role_wrong.json"), "0-1-1-13")]

param_wrong_data_type = [((filepath_json / "DS_wrong_datatype.json"), "0-1-1-13")]

param_viral_attr = [((filepath_json / "DS_Viral_attr.json"), "0-1-1-13")]

params_run_sdmx = [
    (
        (filepath_sdmx_input / "gen_all_minimal.xml"),
        (filepath_sdmx_input / "metadata_minimal.xml"),
    ),
    (
        (filepath_sdmx_input / "str_all_minimal.xml"),
        (filepath_sdmx_input / "metadata_minimal.xml"),
    ),
]

params_run_sdmx_with_mappings = [
    (
        (filepath_sdmx_input / "str_all_minimal_df.xml"),
        (filepath_sdmx_input / "metadata_minimal_df.xml"),
        None,
    ),
    (
        (filepath_sdmx_input / "str_all_minimal_df.xml"),
        (filepath_sdmx_input / "metadata_minimal_df.xml"),
        {"Dataflow=MD:TEST_DF(1.0)": "DS_1"},
    ),
    (
        (filepath_sdmx_input / "str_all_minimal_df.xml"),
        (filepath_sdmx_input / "metadata_minimal_df.xml"),
        VtlDataflowMapping(
            dataflow="urn:sdmx:org.sdmx.infomodel.datastructure.Dataflow=MD:TEST_DF(1.0)",
            dataflow_alias="DS_1",
            id="VTL_MAP_1",
        ),
    ),
    (
        (filepath_sdmx_input / "str_all_minimal_df.xml"),
        (filepath_sdmx_input / "metadata_minimal_df.xml"),
        VtlDataflowMapping(
            dataflow=Reference(
                sdmx_type="Dataflow",
                agency="MD",
                id="TEST_DF",
                version="1.0",
            ),
            dataflow_alias="DS_1",
            id="VTL_MAP_2",
        ),
    ),
    (
        (filepath_sdmx_input / "str_all_minimal_df.xml"),
        (filepath_sdmx_input / "metadata_minimal_df.xml"),
        VtlDataflowMapping(
            dataflow=DataflowRef(
                agency="MD",
                id="TEST_DF",
                version="1.0",
            ),
            dataflow_alias="DS_1",
            id="VTL_MAP_3",
        ),
    ),
    (
        (filepath_sdmx_input / "str_all_minimal_df.xml"),
        (filepath_sdmx_input / "metadata_minimal_df.xml"),
        VtlDataflowMapping(
            dataflow=Dataflow(
                id="TEST_DF",
                agency="MD",
                version="1.0",
            ),
            dataflow_alias="DS_1",
            id="VTL_MAP_4",
        ),
    ),
]

params_run_sdmx_errors = [
    (
        [
            PandasDataset(
                structure=Schema(id="DS1", components=[], agency="BIS", context="datastructure"),
                data=pd.DataFrame(),
            ),
            PandasDataset(
                structure=Schema(id="DS2", components=[], agency="BIS", context="datastructure"),
                data=pd.DataFrame(),
            ),
        ],
        None,
        SemanticError,
        "0-1-3-3",
    ),
    (
        [
            PandasDataset(
                structure=Schema(
                    id="BIS_DER", components=[], agency="BIS", context="datastructure"
                ),
                data=pd.DataFrame(),
            )
        ],
        42,
        TypeError,
        "Expected dict or VtlDataflowMapping type for mappings.",
    ),
    (
        [
            PandasDataset(
                structure=Schema(
                    id="BIS_DER", components=[], agency="BIS", context="datastructure"
                ),
                data=pd.DataFrame(),
            )
        ],
        VtlDataflowMapping(
            dataflow=123,
            dataflow_alias="ALIAS",
            id="Test",
        ),
        TypeError,
        "Expected str, Reference, DataflowRef or Dataflow type for dataflow in VtlDataflowMapping.",
    ),
]
params_to_vtl_json = [
    (
        (filepath_sdmx_input / "str_all_minimal.xml"),
        (filepath_sdmx_input / "metadata_minimal.xml"),
        (filepath_sdmx_output / "vtl_datastructure_str_all.json"),
    )
]

params_2_1_str_sp = [
    (
        "1-1",
        (filepath_sdmx_input / "str_all_minimal.xml"),
        (filepath_sdmx_input / "metadata_minimal.xml"),
    )
]

params_2_1_gen_str = [
    (
        "1-2",
        (filepath_sdmx_input / "str_all_minimal.xml"),
        (filepath_sdmx_input / "metadata_minimal.xml"),
    )
]

params_exception_vtl_to_json = [((filepath_sdmx_input / "str_all_minimal.xml"), "0-1-3-2")]

params_check_script = [
    (
        (
            TransformationScheme(
                id="TS1",
                version="1.0",
                agency="MD",
                vtl_version="2.1",
                items=[
                    Transformation(
                        id="T1",
                        uri=None,
                        urn=None,
                        name=None,
                        description=None,
                        expression="DS_1 + DS_2",
                        is_persistent=False,
                        result="DS_r",
                        annotations=(),
                    ),
                    Transformation(
                        id="T2",
                        uri=None,
                        urn=None,
                        name="simple",
                        description="addition",
                        expression="DS_1 + DS_3",
                        is_persistent=True,
                        result="DS_r2",
                        annotations=(),
                    ),
                    Transformation(
                        id="T3",
                        uri=None,
                        urn="sdmx:org.sdmx.infomodel.datastructure.DataStructure=BIS:BIS_DER(1.0)",
                        name=None,
                        description=None,
                        expression="left_join (securities_static, securities_dynamic using securityId);",
                        is_persistent=False,
                        result="DS_r3",
                        annotations=(),
                    ),
                ],
            ),
            (filepath_VTL / "check_script_reference.vtl"),
        )
    )
]

params_generate_sdmx = [
    ("DS_r := DS_1 + DS_2;", "MD", "1.0"),
    ("DS_r <- DS_1 + 1;", "MD", "1.0"),
    (
        """
    define datapoint ruleset signValidation (variable ACCOUNTING_ENTRY as AE, INT_ACC_ITEM as IAI,
        FUNCTIONAL_CAT as FC, INSTR_ASSET as IA, OBS_VALUE as O) is
        sign1c: when AE = "C" and IAI = "G" then O > 0 errorcode "sign1c" errorlevel 1;
        sign2c: when AE = "C" and IAI = "GA" then O > 0 errorcode "sign2c" errorlevel 1
        end datapoint ruleset;
        DS_r := check_datapoint (BOP, signValidation);
    """,
        "MD",
        "1.0",
    ),
    (
        """
        define hierarchical ruleset accountingEntry (variable rule ACCOUNTING_ENTRY) is
                        B = C - D errorcode "Balance (credit-debit)" errorlevel 4;
                        N = A - L errorcode "Net (assets-liabilities)" errorlevel 4
                    end hierarchical ruleset;

        DS_r := check_hierarchy(BOP, accountingEntry rule ACCOUNTING_ENTRY dataset);
        """,
        "MD",
        "1.0",
    ),
    (
        """
        define operator suma (ds1 dataset, ds2 dataset)
            returns dataset is
            ds1 + ds2
        end operator;
        DS_r := suma(ds1, ds2);
    """,
        "MD",
        "1.0",
    ),
]

params_run_with_scalars = [(filepath_json / "DS_3.json", filepath_csv / "DS_3.csv")]

<<<<<<< HEAD
=======
params_validate_vd_sql_schema = [
    (
        filepath_json / "value_domain_schema.json",
        filepath_json / "external_routines_schema.json",
        filepath_ValueDomains / "VD_1.json",
        filepath_sql / "1.json",
    )
]

params_invalid_vd = [
    pytest.param(
        filepath_json / "value_domain_schema.json",
        filepath_ValueDomains / "VD_wrong_key.json",
        id="wrong_key",
    ),
    pytest.param(
        filepath_json / "value_domain_schema.json",
        filepath_ValueDomains / "VD_wrong_setlist.json",
        id="wrong_setlist",
    ),
    pytest.param(
        filepath_json / "value_domain_schema.json",
        filepath_ValueDomains / "VD_wrong_type.json",
        id="wrong_type",
    ),
    pytest.param(
        filepath_json / "value_domain_schema.json",
        filepath_ValueDomains / "VD_wrong_values.json",
        id="wrong_values",
    ),
]
params_invalid_sql = [
    pytest.param(
        filepath_json / "external_routines_schema.json",
        filepath_sql / "ext_routine_wrong_key.json",
        id="wrong_key",
    ),
    pytest.param(
        filepath_json / "external_routines_schema.json",
        filepath_sql / "ext_routine_wrong_query.json",
        id="wrong_query",
    ),
]


params_validate_ds = [
    (
        filepath_json / "DS_1.json",
        {"DS_1": pd.DataFrame({"Id_1": [1, 2], "Id_2": ["A", "B"], "Me_1": [10, 20]})},
        True,
        None,
    ),
    (
        filepath_json / "DS_1.json",
        {"DS_1": pd.DataFrame({"wrong_col": [1, 2]})},
        False,
        "On Dataset DS_1 loading: Component Id_1 is missing in Datapoints.",
    ),
    (filepath_json / "DS_1.json", None, True, None),
    (
        filepath_json / "DS_1.json",
        {"DS_non_exist": pd.DataFrame({"Id_1": [1], "Me_1": [2]})},
        False,
        "Not found dataset DS_non_exist in datastructures.",
    ),
    (
        [filepath_json / "DS_1.json"],
        {"DS_1": pd.DataFrame({"Id_1": [1], "Id_2": ["A"], "Me_1": [10]})},
        True,
        None,
    ),
    (
        filepath_json / "DS_1.json",
        {"DS_1": pd.DataFrame({"Id_1": [1], "Id_2": ["A"], "Me_1": [10]})},
        True,
        None,
    ),
    (
        [filepath_json / "DS_1.json", filepath_json / "DS_2.json"],
        [filepath_csv / "DS_1.csv", filepath_csv / "DS_2.csv"],
        True,
        None,
    ),
    (
        [filepath_json / "DS_1.json", filepath_json / "DS_2.json"],
        {"DS_1": filepath_csv / "DS_1.csv", "DS_2": filepath_csv / "DS_2.csv"},
        True,
        None,
    ),
    (
        [filepath_json / "DS_1.json"],
        {"DS_1": pd.DataFrame({"wrong": [1]})},
        False,
        "On Dataset DS_1 loading: Component Id_1 is missing in Datapoints.",
    ),
    (
        [filepath_json / "DS_1.json", filepath_json / "DS_2.json"],
        {"DS_1": filepath_csv / "custom_name_DS_1.csv", "DS_2": filepath_csv / "DS_2.csv"},
        True,
        None,
    ),
]

params_validate_vd = [
    (filepath_ValueDomains / "VD_1.json", True),
    (filepath_ValueDomains / "VD_wrong_key.json", False),
]

params_validate_sql = [
    (filepath_sql / "1.json", True),
    (filepath_sql / "ext_routine_wrong_key.json", False),
    (filepath_sql / "ext_routine_wrong_query.json", False),
]

>>>>>>> 42370e2b

@pytest.mark.parametrize("input", ext_params_OK)
def test_load_external_routine(input):
    result = load_external_routines(input)
    reference = {
        "1": ExternalRoutine(
            dataset_names=["BNFCRS_TRNSFRS", "BNFCRS_TRNSFRS_CMMN_INSTRMNTS_4"],
            query="SELECT date(DT_RFRNC) as DT_RFRNC, PRSPCTV_ID, "
            "INSTRMNT_UNQ_ID, BNFCRS_CNTRPRTY_ID, "
            "TRNSFR_CNTRPRTY_ID, BNFCR_ID, TRNSFR_ID FROM "
            "BNFCRS_TRNSFRS WHERE INSTRMNT_UNQ_ID NOT "
            "IN(SELECT INSTRMNT_UNQ_ID FROM "
            "BNFCRS_TRNSFRS_CMMN_INSTRMNTS_4);",
            name="1",
        )
    }

    assert result == reference


@pytest.mark.parametrize("input, code", ext_params_wrong)
def test_load_external_routine_with_wrong_params(input, code):
    with pytest.raises(DataLoadError, match=code):
        load_external_routines(input)


@pytest.mark.parametrize("input, expression", input_vtl_params_OK)
def test_load_input_vtl(input, expression):
    text = load_vtl(input)
    result = text
    assert result == expression


@pytest.mark.parametrize("input, code", input_vtl_error_params)
def test_load_wrong_inputs_vtl(input, code):
    with pytest.raises(DataLoadError, match=code):
        load_vtl(input)


@pytest.mark.parametrize("input", input_vd_OK)
def test_load_input_vd(input):
    result = load_value_domains(input)
    reference = ValueDomain(name="AnaCreditCountries", setlist=["AT", "BE", "CY"], type=String)
    assert "AnaCreditCountries" in result
    assert result["AnaCreditCountries"] == reference


@pytest.mark.parametrize("input, expected", input_vd_error_params)
def test_load_wrong_inputs_vd(input, expected):
    if isinstance(expected, str) and expected.count("-") >= 2:
        with pytest.raises(DataLoadError, match=expected):
            load_value_domains(input)
    else:
        with pytest.raises(Exception, match=expected):
            load_value_domains(input)


@pytest.mark.parametrize("datastructure", load_datasets_input_params_OK)
def test_load_datastructures(datastructure):
    datasets, scalars = load_datasets(datastructure)
    reference_dataset = Dataset(
        name="DS_1",
        components={
            "Id_1": Component(
                name="Id_1",
                data_type=DataTypes.Integer,
                role=Role.IDENTIFIER,
                nullable=False,
            ),
            "Id_2": Component(
                name="Id_2",
                data_type=DataTypes.String,
                role=Role.IDENTIFIER,
                nullable=False,
            ),
            "Me_1": Component(
                name="Me_1",
                data_type=DataTypes.Number,
                role=Role.MEASURE,
                nullable=True,
            ),
        },
        data=None,
    )
    reference_scalar = Scalar(
        name="sc_1",
        data_type=DataTypes.Integer,
        value=None,
    )
<<<<<<< HEAD
=======

    assert "DS_1" in datasets
    assert datasets["DS_1"] == reference_dataset

    assert "sc_1" in scalars
    assert scalars["sc_1"] == reference_scalar
>>>>>>> 42370e2b

    assert "DS_1" in datasets
    assert datasets["DS_1"] == reference_dataset

    assert "sc_1" in scalars
    assert scalars["sc_1"] == reference_scalar


@pytest.mark.parametrize("input, code", load_datasets_wrong_input_params)
def test_load_wrong_inputs_datastructures(input, code):
    with pytest.raises(DataLoadError, match=code):
        load_datasets(input)


@pytest.mark.parametrize("ds_r, dp, reference", load_datasets_with_data_without_dp_params_OK)
def test_load_datasets_with_data_without_dp(ds_r, dp, reference):
    result = load_datasets_with_data(data_structures=ds_r, datapoints=dp)
    assert result == reference


@pytest.mark.parametrize("ds_r, dp, reference", load_datasets_with_data_path_params_OK)
def test_load_datasets_with_data_path(ds_r, dp, reference):
    result = load_datasets_with_data(data_structures=ds_r, datapoints=dp)
    assert result == reference


@pytest.mark.parametrize("ds_r, dp, code", load_datasets_with_data_and_wrong_inputs)
def test_load_datasets_with_wrong_inputs(ds_r, dp, code):
    with pytest.raises(DataLoadError, match=code):
        load_datasets_with_data(ds_r, dp)


@pytest.mark.parametrize(
    "script, data_structures, value_domains, external_routines", params_semantic
)
def test_semantic(script, data_structures, value_domains, external_routines):
    result = semantic_analysis(script, data_structures, value_domains, external_routines)
    reference = {
        "DS_r": Dataset(
            name="DS_r",
            components={
                "Id_1": Component(
                    name="Id_1",
                    data_type=DataTypes.Integer,
                    role=Role.IDENTIFIER,
                    nullable=False,
                ),
                "Id_2": Component(
                    name="Id_2",
                    data_type=DataTypes.String,
                    role=Role.IDENTIFIER,
                    nullable=False,
                ),
                "Me_1": Component(
                    name="Me_1",
                    data_type=DataTypes.Number,
                    role=Role.MEASURE,
                    nullable=True,
                ),
            },
            data=None,
        )
    }

    assert result == reference


@pytest.mark.parametrize(
    "script, data_structures, datapoints, value_domains, external_routines", params_run
)
def test_run(script, data_structures, datapoints, value_domains, external_routines):
    result = run(
        script,
        data_structures,
        datapoints,
        value_domains,
        external_routines,
        return_only_persistent=False,
    )
    reference = {
        "DS_r": Dataset(
            name="DS_r",
            components={
                "Id_1": Component(
                    name="Id_1",
                    data_type=DataTypes.Integer,
                    role=Role.IDENTIFIER,
                    nullable=False,
                ),
                "Id_2": Component(
                    name="Id_2",
                    data_type=DataTypes.String,
                    role=Role.IDENTIFIER,
                    nullable=False,
                ),
                "Me_1": Component(
                    name="Me_1",
                    data_type=DataTypes.Number,
                    role=Role.MEASURE,
                    nullable=True,
                ),
            },
            data=pd.DataFrame(
                columns=["Id_1", "Id_2", "Me_1"],
                index=[0, 1],
                data=[(1, "A", 2), (1, "B", 4)],
            ),
        ),
        "DS_r2": Dataset(
            name="DS_r2",
            components={
                "Id_1": Component(
                    name="Id_1",
                    data_type=DataTypes.Integer,
                    role=Role.IDENTIFIER,
                    nullable=False,
                ),
                "Id_2": Component(
                    name="Id_2",
                    data_type=DataTypes.String,
                    role=Role.IDENTIFIER,
                    nullable=False,
                ),
                "Me_1": Component(
                    name="Me_1",
                    data_type=DataTypes.Number,
                    role=Role.MEASURE,
                    nullable=True,
                ),
            },
            data=pd.DataFrame(
                columns=["Id_1", "Id_2", "Me_1"],
                index=[0, 1],
                data=[(1, "A", 3), (1, "B", 6)],
            ),
        ),
    }

    assert result == reference


@pytest.mark.parametrize(
    "script, data_structures, datapoints, value_domains, external_routines", params_run
)
def test_run_only_persistent_results(
    script, data_structures, datapoints, value_domains, external_routines, tmp_path
):
    output_path = tmp_path

    result = run(
        script,
        data_structures,
        datapoints,
        value_domains,
        external_routines,
        output_folder=output_path,
        return_only_persistent=True,
    )

    assert len(result) == 1
    assert "DS_r2" in result
    files = list(output_path.iterdir())
    assert len(files) == 1
    assert set(result.keys()) == {"DS_r2"}
    expected_file = output_path / "DS_r2.csv"
    assert expected_file.exists()
    content = expected_file.read_text(encoding="utf-8").strip()
    assert content


@pytest.mark.parametrize(
    "script, data_structures, datapoints, value_domains, external_routines", params_run
)
def test_run_only_persistent(script, data_structures, datapoints, value_domains, external_routines):
    result = run(
        script,
        data_structures,
        datapoints,
        value_domains,
        external_routines,
        return_only_persistent=True,
    )
    reference = {
        "DS_r2": Dataset(
            name="DS_r2",
            components={
                "Id_1": Component(
                    name="Id_1",
                    data_type=DataTypes.Integer,
                    role=Role.IDENTIFIER,
                    nullable=False,
                ),
                "Id_2": Component(
                    name="Id_2",
                    data_type=DataTypes.String,
                    role=Role.IDENTIFIER,
                    nullable=False,
                ),
                "Me_1": Component(
                    name="Me_1",
                    data_type=DataTypes.Number,
                    role=Role.MEASURE,
                    nullable=True,
                ),
            },
            data=pd.DataFrame(
                columns=["Id_1", "Id_2", "Me_1"],
                index=[0, 1],
                data=[(1, "A", 3), (1, "B", 6)],
            ),
        )
    }

    assert result == reference


def test_readme_example():
    script = """
        DS_A := DS_1 * 10;
    """

    data_structures = {
        "datasets": [
            {
                "name": "DS_1",
                "DataStructure": [
                    {
                        "name": "Id_1",
                        "type": "Integer",
                        "role": "Identifier",
                        "nullable": False,
                    },
                    {
                        "name": "Me_1",
                        "type": "Number",
                        "role": "Measure",
                        "nullable": True,
                    },
                ],
            }
        ]
    }

    data_df = pd.DataFrame({"Id_1": [1, 2, 3], "Me_1": [10, 20, 30]})

    datapoints = {"DS_1": data_df}

    run_result = run(
        script=script,
        data_structures=data_structures,
        datapoints=datapoints,
        return_only_persistent=False,
    )

    assert run_result == {
        "DS_A": Dataset(
            name="DS_A",
            components={
                "Id_1": Component(
                    name="Id_1",
                    data_type=DataTypes.Integer,
                    role=Role.IDENTIFIER,
                    nullable=False,
                ),
                "Me_1": Component(
                    name="Me_1",
                    data_type=DataTypes.Number,
                    role=Role.MEASURE,
                    nullable=True,
                ),
            },
            data=pd.DataFrame(
                columns=["Id_1", "Me_1"],
                index=[0, 1, 2],
                data=[(1, 100), (2, 200), (3, 300)],
            ),
        )
    }


def test_readme_run():
    script = """
        DS_A := DS_1 * 10;
    """

    data_structures = {
        "datasets": [
            {
                "name": "DS_1",
                "DataStructure": [
                    {
                        "name": "Id_1",
                        "type": "Integer",
                        "role": "Identifier",
                        "nullable": False,
                    },
                    {
                        "name": "Me_1",
                        "type": "Number",
                        "role": "Measure",
                        "nullable": True,
                    },
                ],
            }
        ]
    }

    data_df = pd.DataFrame({"Id_1": [1, 2, 3], "Me_1": [10, 20, 30]})

    datapoints = {"DS_1": data_df}

    run_result = run(
        script=script,
        data_structures=data_structures,
        datapoints=datapoints,
        return_only_persistent=False,
    )

    assert run_result == {
        "DS_A": Dataset(
            name="DS_A",
            components={
                "Id_1": Component(
                    name="Id_1",
                    data_type=DataTypes.Integer,
                    role=Role.IDENTIFIER,
                    nullable=False,
                ),
                "Me_1": Component(
                    name="Me_1",
                    data_type=DataTypes.Number,
                    role=Role.MEASURE,
                    nullable=True,
                ),
            },
            data=pd.DataFrame(
                columns=["Id_1", "Me_1"],
                index=[0, 1, 2],
                data=[(1, 100), (2, 200), (3, 300)],
            ),
        )
    }


def test_readme_semantic_error():
    from vtlengine import semantic_analysis

    script = """
        DS_A := DS_1 * 10;
    """

    data_structures = {
        "datasets": [
            {
                "name": "DS_1",
                "DataStructure": [
                    {
                        "name": "Id_1",
                        "type": "Integer",
                        "role": "Identifier",
                        "nullable": False,
                    },
                    {
                        "name": "Me_1",
                        "type": "String",
                        "role": "Measure",
                        "nullable": True,
                    },
                ],
            }
        ]
    }

    # Check error message
    with pytest.raises(SemanticError, match="1-1-1-2"):
        semantic_analysis(script=script, data_structures=data_structures)

    # Check output dataset on error message
    with pytest.raises(SemanticError, match="DS_A"):
        semantic_analysis(script=script, data_structures=data_structures)


def test_non_mandatory_fill_at():
    script = """
        DS_r := DS_1;
    """

    data_structures = {
        "datasets": [
            {
                "name": "DS_1",
                "DataStructure": [
                    {
                        "name": "Id_1",
                        "type": "Integer",
                        "role": "Identifier",
                        "nullable": False,
                    },
                    {
                        "name": "Id_2",
                        "type": "String",
                        "role": "Identifier",
                        "nullable": False,
                    },
                    {
                        "name": "Me_1",
                        "type": "String",
                        "role": "Measure",
                        "nullable": True,
                    },
                    {
                        "name": "At_1",
                        "type": "String",
                        "role": "Attribute",
                        "nullable": True,
                    },
                ],
            }
        ]
    }

    data_df = pd.DataFrame({"Id_1": [1, 1, 2], "Id_2": ["A", "B", "A"], "Me_1": ["N", "N", "O"]})

    datapoints = {"DS_1": data_df}

    run_result = run(
        script=script,
        data_structures=data_structures,
        datapoints=datapoints,
        return_only_persistent=False,
    )

    assert run_result == {
        "DS_r": Dataset(
            name="DS_r",
            components={
                "Id_1": Component(
                    name="Id_1",
                    data_type=DataTypes.Integer,
                    role=Role.IDENTIFIER,
                    nullable=False,
                ),
                "Id_2": Component(
                    name="Id_2",
                    data_type=DataTypes.String,
                    role=Role.IDENTIFIER,
                    nullable=False,
                ),
                "Me_1": Component(
                    name="Me_1",
                    data_type=DataTypes.String,
                    role=Role.MEASURE,
                    nullable=True,
                ),
                "At_1": Component(
                    name="At_1",
                    data_type=DataTypes.String,
                    role=Role.ATTRIBUTE,
                    nullable=True,
                ),
            },
            data=pd.DataFrame(
                columns=["Id_1", "Id_2", "Me_1", "At_1"],
                index=[0, 1, 2],
                data=pd.DataFrame(
                    {
                        "Id_1": [1, 1, 2],
                        "Id_2": ["A", "B", "A"],
                        "Me_1": ["N", "N", "O"],
                        "At_1": [None, None, None],
                    }
                ),
            ),
        )
    }


def test_non_mandatory_fill_me():
    script = """
        DS_r := DS_1;
    """

    data_structures = {
        "datasets": [
            {
                "name": "DS_1",
                "DataStructure": [
                    {
                        "name": "Id_1",
                        "type": "Integer",
                        "role": "Identifier",
                        "nullable": False,
                    },
                    {
                        "name": "Id_2",
                        "type": "String",
                        "role": "Identifier",
                        "nullable": False,
                    },
                    {
                        "name": "Me_1",
                        "type": "String",
                        "role": "Measure",
                        "nullable": True,
                    },
                    {
                        "name": "At_1",
                        "type": "String",
                        "role": "Attribute",
                        "nullable": True,
                    },
                ],
            }
        ]
    }

    data_df = pd.DataFrame({"Id_1": [1, 1, 2], "Id_2": ["A", "B", "A"], "At_1": ["N", "N", "O"]})

    datapoints = {"DS_1": data_df}

    run_result = run(
        script=script,
        data_structures=data_structures,
        datapoints=datapoints,
        return_only_persistent=False,
    )

    assert run_result == {
        "DS_r": Dataset(
            name="DS_r",
            components={
                "Id_1": Component(
                    name="Id_1",
                    data_type=DataTypes.Integer,
                    role=Role.IDENTIFIER,
                    nullable=False,
                ),
                "Id_2": Component(
                    name="Id_2",
                    data_type=DataTypes.String,
                    role=Role.IDENTIFIER,
                    nullable=False,
                ),
                "Me_1": Component(
                    name="Me_1",
                    data_type=DataTypes.String,
                    role=Role.MEASURE,
                    nullable=True,
                ),
                "At_1": Component(
                    name="At_1",
                    data_type=DataTypes.String,
                    role=Role.ATTRIBUTE,
                    nullable=True,
                ),
            },
            data=pd.DataFrame(
                columns=["Id_1", "Id_2", "Me_1", "At_1"],
                index=[0, 1, 2],
                data=pd.DataFrame(
                    {
                        "Id_1": [1, 1, 2],
                        "Id_2": ["A", "B", "A"],
                        "Me_1": [None, None, None],
                        "At_1": ["N", "N", "O"],
                    }
                ),
            ),
        )
    }


def test_mandatory_at_error():
    exception_code = "0-1-1-10"

    script = """
        DS_r := DS_1;
    """

    data_structures = {
        "datasets": [
            {
                "name": "DS_1",
                "DataStructure": [
                    {
                        "name": "Id_1",
                        "type": "Integer",
                        "role": "Identifier",
                        "nullable": False,
                    },
                    {
                        "name": "Id_2",
                        "type": "String",
                        "role": "Identifier",
                        "nullable": False,
                    },
                    {
                        "name": "Me_1",
                        "type": "String",
                        "role": "Measure",
                        "nullable": True,
                    },
                    {
                        "name": "At_1",
                        "type": "String",
                        "role": "Attribute",
                        "nullable": False,
                    },
                ],
            }
        ]
    }

    data_df = pd.DataFrame({"Id_1": [1, 1, 2], "Id_2": ["A", "B", "A"], "Me_1": ["N", "N", "O"]})

    datapoints = {"DS_1": data_df}

    with pytest.raises(DataLoadError) as context:
        run(script=script, data_structures=data_structures, datapoints=datapoints)
    result = exception_code == str(context.value.args[1])
    if result is False:
        print(f"\n{exception_code} != {context.value.args[1]}")
    assert result


def test_mandatory_me_error():
    exception_code = "0-1-1-10"

    script = """
        DS_r := DS_1;
    """

    data_structures = {
        "datasets": [
            {
                "name": "DS_1",
                "DataStructure": [
                    {
                        "name": "Id_1",
                        "type": "Integer",
                        "role": "Identifier",
                        "nullable": False,
                    },
                    {
                        "name": "Id_2",
                        "type": "String",
                        "role": "Identifier",
                        "nullable": False,
                    },
                    {
                        "name": "Me_1",
                        "type": "String",
                        "role": "Measure",
                        "nullable": False,
                    },
                    {
                        "name": "At_1",
                        "type": "String",
                        "role": "Attribute",
                        "nullable": True,
                    },
                ],
            }
        ]
    }

    data_df = pd.DataFrame({"Id_1": [1, 1, 2], "Id_2": ["A", "B", "A"], "At_1": ["N", "N", "O"]})

    datapoints = {"DS_1": data_df}

    with pytest.raises(DataLoadError) as context:
        run(script=script, data_structures=data_structures, datapoints=datapoints)
    result = exception_code == str(context.value.args[1])
    if result is False:
        print(f"\n{exception_code} != {context.value.args[1]}")
    assert result


@pytest.mark.parametrize("data_structure", params_schema)
def test_load_data_structure_with_new_schema(data_structure):
    datasets, _ = load_datasets(data_structure)
    reference = Dataset(
        name="DS_Schema",
        components={
            "Id_1": Component(
                name="Id_1",
                data_type=DataTypes.String,
                role=Role.IDENTIFIER,
                nullable=False,
            ),
            "Id_2": Component(
                name="Id_2",
                data_type=DataTypes.String,
                role=Role.IDENTIFIER,
                nullable=False,
            ),
            "Me_1": Component(
                name="Me_1",
                data_type=DataTypes.Integer,
                role=Role.MEASURE,
                nullable=True,
            ),
            "At_1": Component(
                name="At_1",
                data_type=DataTypes.String,
                role=Role.ATTRIBUTE,
                nullable=True,
            ),
        },
        data=None,
    )
    assert "DS_Schema" in datasets
    assert datasets["DS_Schema"] == reference


@pytest.mark.parametrize("ds_r, code", param_id_null)
def test_load_data_structure_with_null_id(ds_r, code):
    with pytest.raises(DataLoadError, match=code):
        load_datasets(ds_r)


@pytest.mark.parametrize("ds_r, error_code", param_wrong_role)
def test_load_data_structure_with_wrong_role(ds_r, error_code):
    with pytest.raises(SemanticError, match=error_code):
        load_datasets(ds_r)


@pytest.mark.parametrize("ds_r, error_code", param_wrong_data_type)
def test_load_data_structure_with_wrong_data_type(ds_r, error_code):
    with pytest.raises(SemanticError, match=error_code):
        load_datasets(ds_r)


@pytest.mark.parametrize("data, structure", params_run_sdmx)
def test_run_sdmx_function(data, structure):
    script = "DS_r := BIS_DER [calc Me_4 := OBS_VALUE];"
    datasets = get_datasets(data, structure)
    result = run_sdmx(script, datasets, return_only_persistent=False)
    assert isinstance(result, dict)
    assert all(isinstance(k, str) and isinstance(v, Dataset) for k, v in result.items())
    assert isinstance(result["DS_r"].data, pd.DataFrame)


@pytest.mark.parametrize("data, structure, mappings", params_run_sdmx_with_mappings)
def test_run_sdmx_function_with_mappings(data, structure, mappings):
    script = "DS_r := DS_1 [calc Me_4 := OBS_VALUE];"
    datasets = get_datasets(data, structure)
    result = run_sdmx(script, datasets, mappings=mappings, return_only_persistent=False)
    assert isinstance(result, dict)
    assert all(isinstance(k, str) and isinstance(v, Dataset) for k, v in result.items())
    assert isinstance(result["DS_r"].data, pd.DataFrame)


@pytest.mark.parametrize("datasets, mappings, expected_exception, match", params_run_sdmx_errors)
def test_run_sdmx_errors_with_mappings(datasets, mappings, expected_exception, match):
    script = "DS_r := BIS_DER [calc Me_4 := OBS_VALUE];"
    with pytest.raises(expected_exception, match=match):
        run_sdmx(script, datasets, mappings=mappings)


@pytest.mark.parametrize("data, structure, path_reference", params_to_vtl_json)
def test_to_vtl_json_function(data, structure, path_reference):
    datasets = get_datasets(data, structure)
    result = to_vtl_json(datasets[0].structure, dataset_name="BIS_DER")
    with open(path_reference, "r") as file:
        reference = json.load(file)
    assert result == reference


@pytest.mark.parametrize("code, data, structure", params_2_1_str_sp)
def test_run_sdmx_2_1_str_sp(code, data, structure):
    datasets = get_datasets(data, structure)
    result = run_sdmx(
        "DS_r := BIS_DER [calc Me_4 := OBS_VALUE];", datasets, return_only_persistent=False
    )
    reference = SDMXTestsOutput.LoadOutputs(code, ["DS_r"])
    assert result == reference


@pytest.mark.parametrize("code, data, structure", params_2_1_gen_str)
def test_run_sdmx_2_1_gen_all(code, data, structure):
    datasets = get_datasets(data, structure)
    result = run_sdmx(
        "DS_r := BIS_DER [calc Me_4 := OBS_VALUE];", datasets, return_only_persistent=False
    )
    reference = SDMXTestsOutput.LoadOutputs(code, ["DS_r"])
    assert result == reference


@pytest.mark.parametrize("data, error_code", params_exception_vtl_to_json)
def test_to_vtl_json_exception(data, error_code):
    datasets = get_datasets(data)
    with pytest.raises(SemanticError, match=error_code):
        run_sdmx("DS_r := BIS_DER [calc Me_4 := OBS_VALUE];", datasets)


def test_ts_without_udo_or_rs():
    script = "DS_r := DS_1 + DS_2;"
    ts = generate_sdmx(script, agency_id="MD", id="TestID")

    assert isinstance(ts, TransformationScheme)
    assert ts.id == "TS1"
    assert ts.agency == "MD"
    assert ts.version == "1.0"
    assert ts.name == "TransformationScheme TestID"
    assert len(ts.items) == 1
    transformation = ts.items[0]
    assert transformation.is_persistent is False


def test_ts_with_udo():
    script = """
    define operator suma (ds1 dataset, ds2 dataset)
            returns dataset is
            ds1 + ds2
    end operator;
    DS_r := suma(ds1, ds2);
    """
    ts = generate_sdmx(script, agency_id="MD", id="TestID")
    assert isinstance(ts, TransformationScheme)
    assert len(ts.items) == 1
    udo_scheme = ts.user_defined_operator_schemes[0]
    assert udo_scheme.id == "UDS1"
    assert udo_scheme.name == "UserDefinedOperatorScheme TestID-UDS"
    assert len(udo_scheme.items) == 1
    udo = udo_scheme.items[0]
    assert isinstance(udo, UserDefinedOperator)
    assert udo.id == "UDO1"


def test_ts_with_dp_ruleset():
    script = """
    define datapoint ruleset signValidation (variable ACCOUNTING_ENTRY as AE, INT_ACC_ITEM as IAI,
        FUNCTIONAL_CAT as FC, INSTR_ASSET as IA, OBS_VALUE as O) is
        sign1c: when AE = "C" and IAI = "G" then O > 0 errorcode "sign1c" errorlevel 1;
        sign2c: when AE = "C" and IAI = "GA" then O > 0 errorcode "sign2c" errorlevel 1
    end datapoint ruleset;
    DS_r := check_datapoint (BOP, signValidation);
    """
    ts = generate_sdmx(script, agency_id="MD", id="TestID")
    assert isinstance(ts, TransformationScheme)
    assert hasattr(ts, "ruleset_schemes")
    rs_scheme = ts.ruleset_schemes[0]
    assert rs_scheme.id == "RS1"
    assert rs_scheme.name == "RulesetScheme TestID-RS"
    assert len(rs_scheme.items) == 1
    ruleset = rs_scheme.items[0]
    assert isinstance(ruleset, Ruleset)
    assert ruleset.id == "R1"
    assert ruleset.ruleset_type == "datapoint"


def test_ts_with_hierarchical_ruleset():
    script = """
        define hierarchical ruleset accountingEntry (variable rule ACCOUNTING_ENTRY) is
                        B = C - D errorcode "Balance (credit-debit)" errorlevel 4;
                        N = A - L errorcode "Net (assets-liabilities)" errorlevel 4
                    end hierarchical ruleset;

        DS_r := check_hierarchy(BOP, accountingEntry rule ACCOUNTING_ENTRY dataset);
        """
    ts = generate_sdmx(script, agency_id="MD", id="TestID")
    assert isinstance(ts, TransformationScheme)
    assert hasattr(ts, "ruleset_schemes")
    rs_scheme = ts.ruleset_schemes[0]
    assert rs_scheme.id == "RS1"
    assert rs_scheme.name == "RulesetScheme TestID-RS"
    assert len(rs_scheme.items) == 1
    ruleset = rs_scheme.items[0]
    assert isinstance(ruleset, Ruleset)
    assert ruleset.id == "R1"
    assert ruleset.ruleset_type == "hierarchical"
    assert ruleset.ruleset_definition == (
        "define hierarchical ruleset accountingEntry (variable rule ACCOUNTING_ENTRY) is "
        'B = C - D errorcode "Balance (credit-debit)" errorlevel 4; N = A - L errorcode "Net (assets-liabilities)" errorlevel 4 end hierarchical ruleset;'
    )


def test_ts_with_2_rulesets():
    script = filepath_VTL / "validations.vtl"
    ts = generate_sdmx(script, agency_id="MD", id="TestID")
    assert isinstance(ts, TransformationScheme)
    rs_scheme = ts.ruleset_schemes[0]
    assert rs_scheme.id == "RS1"
    assert len(rs_scheme.items) == 2
    assert isinstance(rs_scheme.items[0], Ruleset)
    assert rs_scheme.items[0].ruleset_type == "datapoint"


def test_ts_with_ruleset_and_udo():
    script = """
    define operator suma (ds1 dataset, ds2 dataset)
            returns dataset is
            ds1 + ds2
    end operator;
    DS_r := suma(ds1, ds2);

    define hierarchical ruleset accountingEntry (variable rule ACCOUNTING_ENTRY) is
                        B = C - D errorcode "Balance (credit-debit)" errorlevel 4;
                        N = A - L errorcode "Net (assets-liabilities)" errorlevel 4
                    end hierarchical ruleset;

    DS_r2 := check_hierarchy(BOP, accountingEntry rule ACCOUNTING_ENTRY dataset);
    """
    ts = generate_sdmx(script, agency_id="MD", id="TestID")

    # Validate TransformationScheme
    assert isinstance(ts, TransformationScheme)

    # Validate UDO scheme
    assert hasattr(ts, "user_defined_operator_schemes")
    assert len(ts.user_defined_operator_schemes) == 1
    udo_scheme = ts.user_defined_operator_schemes[0]
    assert udo_scheme.id == "UDS1"
    assert len(udo_scheme.items) == 1
    assert isinstance(udo_scheme.items[0], UserDefinedOperator)

    # Validate Ruleset scheme
    assert hasattr(ts, "ruleset_schemes")
    rs_scheme = ts.ruleset_schemes[0]
    assert rs_scheme.id == "RS1"
    assert len(rs_scheme.items) == 1
    assert isinstance(rs_scheme.items[0], Ruleset)
    assert rs_scheme.items[0].ruleset_type == "hierarchical"
    ruleset = rs_scheme.items[0]
    assert isinstance(ruleset, Ruleset)
    assert ruleset.id == "R1"
    assert ruleset.ruleset_type == "hierarchical"
    assert ruleset.ruleset_definition == (
        "define hierarchical ruleset accountingEntry (variable rule ACCOUNTING_ENTRY) is "
        'B = C - D errorcode "Balance (credit-debit)" errorlevel 4; N = A - L errorcode "Net (assets-liabilities)" errorlevel 4 end hierarchical ruleset;'
    )


def test_check_script_with_string_input():
    script = "DS_r := DS_1 + DS_2;"
    result = _check_script(script)
    assert result == script


def test_check_script_invalid_input_type():
    with pytest.raises(
        Exception,
        match="invalid script format type: int. Input must be a string, TransformationScheme or Path object",
    ):
        _check_script(12345)


def test_generate_sdmx_and_check_script():
    script = """
    define hierarchical ruleset accountingEntry (variable rule ACCOUNTING_ENTRY) is
        B = C - D errorcode "Balance (credit-debit)" errorlevel 4;
        N = A - L errorcode "Net (assets-liabilities)" errorlevel 4
    end hierarchical ruleset;
    define operator suma (ds1 dataset, ds2 dataset)
            returns dataset is
            ds1 + ds2
    end operator;
    DS_r := check_hierarchy(BOP, accountingEntry rule ACCOUNTING_ENTRY dataset);
    DS_r2 := suma(ds1, ds2);
    """
    ts = generate_sdmx(script, agency_id="MD", id="TestID")
    assert isinstance(ts, TransformationScheme)
    assert hasattr(ts, "user_defined_operator_schemes")
    assert len(ts.user_defined_operator_schemes) == 1
    udo = ts.user_defined_operator_schemes[0]
    assert isinstance(udo.items[0], UserDefinedOperator)
    assert hasattr(ts, "ruleset_schemes")
    rs = ts.ruleset_schemes[0]
    assert isinstance(rs.items[0], Ruleset)
    assert rs.items[0].ruleset_type == "hierarchical"
    assert rs.items[0].ruleset_scope == "variable"
    regenerated_script = _check_script(ts)
    assert prettify(script) == prettify(regenerated_script)


def test_generate_sdmx_and_check_script_with_valuedomain():
    script = """
    define hierarchical ruleset sectorsHierarchy (valuedomain rule abstract) is
                        B = C - D errorcode "totalComparedToBanks" errorlevel 4;
                        N >  A + L errorcode "totalGeUnal" errorlevel 3
    end hierarchical ruleset;
    define operator suma (ds1 dataset, ds2 dataset)
            returns dataset is
            ds1 + ds2
    end operator;
    sectors_hier_val_unf := check_hierarchy(DS_1, sectorsHierarchy rule Id_2 non_zero);
    DS_r2 := suma(ds1, ds2);
    """
    ts = generate_sdmx(script, agency_id="MD", id="TestID")
    assert isinstance(ts, TransformationScheme)
    assert hasattr(ts, "user_defined_operator_schemes")
    assert len(ts.user_defined_operator_schemes) == 1
    udo = ts.user_defined_operator_schemes[0]
    assert isinstance(udo.items[0], UserDefinedOperator)
    assert hasattr(ts, "ruleset_schemes")
    rs = ts.ruleset_schemes[0]
    assert isinstance(rs.items[0], Ruleset)
    assert rs.items[0].ruleset_type == "hierarchical"
    assert rs.items[0].ruleset_scope == "valuedomain"
    regenerated_script = _check_script(ts)
    assert prettify(script) == prettify(regenerated_script)


@pytest.mark.parametrize("transformation_scheme, result_script", params_check_script)
def test_check_script_with_transformation_scheme(transformation_scheme, result_script):
    result = _check_script(transformation_scheme)
    with open(result_script, "r") as file:
        reference = file.read()
    assert prettify(result) == prettify(reference)


@pytest.mark.parametrize("data_structures, datapoints", params_run_with_scalars)
def test_run_with_scalars(data_structures, datapoints, tmp_path):
    script = """
        DS_r <- DS_3[filter Me_1 = sc_1];
        DS_r2 <- DS_3[sub Id_1 = sc_1];
        Sc_r <- sc_1 + sc_2 + 3 + sc_3;
    """
    scalars = {"sc_1": 20, "sc_2": 5, "sc_3": 3}
    output_folder = tmp_path
    run_result = run(
        script=script,
        data_structures=data_structures,
        datapoints=datapoints,
        scalar_values=scalars,
        output_folder=output_folder,
        return_only_persistent=True,
    )
    reference = {
        "DS_r": Dataset(
            name="DS_r",
            components={
                "Id_1": Component(
                    name="Id_1",
                    data_type=DataTypes.Integer,
                    role=Role.IDENTIFIER,
                    nullable=False,
                ),
                "Me_1": Component(
                    name="Me_1",
                    data_type=DataTypes.Number,
                    role=Role.MEASURE,
                    nullable=True,
                ),
            },
            data=pd.DataFrame({"Id_1": [2], "Me_1": [20]}),
        ),
        "DS_r2": Dataset(
            name="DS_r2",
            components={
                "Me_1": Component(
                    name="Me_1",
                    data_type=DataTypes.Number,
                    role=Role.MEASURE,
                    nullable=True,
                ),
            },
            data=pd.DataFrame({"Me_1": []}),
        ),
        "Sc_r": Scalar(name="Sc_r", data_type=Integer, value=31),
    }
<<<<<<< HEAD
    # assert run_result == reference
=======
    assert run_result == reference
>>>>>>> 42370e2b
    ds_csv = output_folder / "DS_r.csv"
    sc_csv = output_folder / "Sc_r.csv"
    assert ds_csv.exists()
    assert sc_csv.exists()
    df = pd.read_csv(ds_csv)
    assert list(df.columns) == ["Id_1", "Me_1"]
    assert df.loc[0, "Id_1"] == 2
    assert df.loc[0, "Me_1"] == 20
    with open(sc_csv, newline="") as f:
        reader = csv.reader(f)
        rows = list(reader)
    assert len(rows) == 1
    assert rows[0][0] == str(reference["Sc_r"].value)
    assert all(isinstance(v, (Dataset, Scalar)) for v in run_result.values())


@pytest.mark.parametrize("data_structures, datapoints", params_run_with_scalars)
def test_run_with_scalar_being_none(data_structures, datapoints, tmp_path):
    script = """
        DS_r <- DS_3[filter Me_1 = sc_1];
        DS_r2 <- DS_3[sub Id_1 = sc_1];
        Sc_r <- sc_1 + sc_2 + 3 + sc_3;
    """
    scalars = {"sc_1": 20, "sc_2": 5, "sc_3": None}
    output_folder = tmp_path
    run_result = run(
        script=script,
        data_structures=data_structures,
        datapoints=datapoints,
        scalar_values=scalars,
        output_folder=output_folder,
        return_only_persistent=True,
    )
<<<<<<< HEAD
    assert run_result["Sc_r"].value is None
    # assert run_result == reference
=======
    reference = {
        "DS_r": Dataset(
            name="DS_r",
            components={
                "Id_1": Component(
                    name="Id_1",
                    data_type=DataTypes.Integer,
                    role=Role.IDENTIFIER,
                    nullable=False,
                ),
                "Me_1": Component(
                    name="Me_1",
                    data_type=DataTypes.Number,
                    role=Role.MEASURE,
                    nullable=True,
                ),
            },
            data=pd.DataFrame({"Id_1": [2], "Me_1": [20]}),
        ),
        "DS_r2": Dataset(
            name="DS_r2",
            components={
                "Me_1": Component(
                    name="Me_1",
                    data_type=DataTypes.Number,
                    role=Role.MEASURE,
                    nullable=True,
                ),
            },
            data=pd.DataFrame({"Me_1": []}),
        ),
        "Sc_r": Scalar(name="Sc_r", data_type=Integer, value=None),
    }
    assert run_result == reference
>>>>>>> 42370e2b
    ds_csv = output_folder / "DS_r.csv"
    sc_csv = output_folder / "Sc_r.csv"
    assert ds_csv.exists()
    assert sc_csv.exists()
    df = pd.read_csv(ds_csv)
    assert list(df.columns) == ["Id_1", "Me_1"]
    assert df.loc[0, "Id_1"] == 2
    assert df.loc[0, "Me_1"] == 20
    with open(sc_csv, newline="") as f:
        reader = csv.reader(f)
        rows = list(reader)
    assert len(rows) == 1
    assert rows[0] == [] or rows[0] == [""]


def test_script_with_component_working_as_scalar_and_component():
    script = """
            Me_2 <- 10;
            DS_r <- DS_1[filter Me_1 = Me_2];
        """

    data_structures = {
        "datasets": [
            {
                "name": "DS_1",
                "DataStructure": [
                    {"name": "Id_1", "type": "Integer", "role": "Identifier", "nullable": False},
                    {"name": "Me_1", "type": "Number", "role": "Measure", "nullable": True},
                    {"name": "Me_2", "type": "Number", "role": "Measure", "nullable": True},
                ],
            }
        ],
        "scalars": [
            {
                "name": "Sc_1",
                "type": "Number",
            }
        ],
    }

    data_df = pd.DataFrame({"Id_1": [1, 2, 3], "Me_1": [10, 20, 30]})
    datapoints = {"DS_1": data_df}
    with pytest.raises(SemanticError, match="1-1-6-11"):
        run(
            script=script,
            data_structures=data_structures,
            datapoints=datapoints,
            return_only_persistent=True,
<<<<<<< HEAD
        )
=======
        )


wrong_types_params = [
    ("string", "String"),  # Check lower case
    ("Nuber", "Number"),  # Check missing letter
    ("intger", "Integer"),  # Check lowercase and missing letter
    ("TimePeriod", "Time_Period"),  # Check underscore
    ("bool", ""),  # Has no closest marker
    ("dates", "Date"),  # Check plural form
    ("TimeInterval", "Time"),  # Check TimeInterval to Time
]


@pytest.mark.parametrize("wrong_type, correct_type", wrong_types_params)
def test_wrong_type_in_scalar_definition(wrong_type, correct_type):
    script = """
        sc_r <- sc_1;
    """

    data_structures = {
        "scalars": [
            {
                "name": "sc_1",
                "type": wrong_type,
            }
        ]
    }

    with pytest.raises(SemanticError, match="0-1-1-13") as e:
        run(
            script=script,
            data_structures=data_structures,
            datapoints=[],
        )
    assert wrong_type in e.value.args[0]
    assert correct_type in e.value.args[0]


@pytest.mark.parametrize(
    "path_vd_schema, path_ext_routine_schema, path_vd, path_sql", params_validate_vd_sql_schema
)
def test_validate_json_schema_on_vd_and_external_routine(
    path_vd_schema, path_ext_routine_schema, path_vd, path_sql
):
    with open(path_vd, "r") as f:
        vd_data = json.load(f)
    with open(path_sql, "r") as f:
        ext_routine_data = json.load(f)
    with open(path_vd_schema, "r") as f:
        vd_schema = json.load(f)
    with open(path_ext_routine_schema, "r") as f:
        ext_routine_schema = json.load(f)
    _validate_json(vd_data, vd_schema)
    _validate_json(ext_routine_data, ext_routine_schema)


@pytest.mark.parametrize("path_schema, path_vd", params_invalid_vd)
def test_attempt_to_validate_invalid_vd(path_schema, path_vd):
    with open(path_vd, "r") as f:
        vd_data = json.load(f)
    with open(path_schema, "r") as f:
        vd_schema = json.load(f)
    with pytest.raises(InputValidationException, match="0-1-2-9"):
        _validate_json(vd_data, vd_schema)


@pytest.mark.parametrize("path_schema, path_sql", params_invalid_sql)
def test_attempt_to_validate_invalid_sql(path_schema, path_sql):
    with open(path_sql, "r") as f:
        ext_routine_data = json.load(f)
    with open(path_schema, "r") as f:
        ext_routine_schema = json.load(f)
    try:
        _validate_json(ext_routine_data, ext_routine_schema)
    except InputValidationException:
        with pytest.raises(InputValidationException, match="0-1-2-9"):
            _validate_json(ext_routine_data, ext_routine_schema)
        return
    query = ext_routine_data.get("query")
    name = ext_routine_data.get("name", "test_routine")

    with pytest.raises(Exception, match="Invalid SQL query in external routine"):
        ExternalRoutine.from_sql_query(name, query)


def test_with_multiple_vd_and_ext_routines():
    script = """
      DS_r <- DS_1 [ calc Me_2:= Me_1 in Countries];
      DS_r2 <- DS_1 [ calc Me_2:= Me_1 in Countries_EU_Sample];
      DS_r3 <- eval(SQL_3(DS_1) language "sqlite" returns dataset {identifier<integer> Id_1, measure<number> Me_1});
      DS_r4 <- eval(SQL_4(DS_1) language "sqlite" returns dataset {identifier<integer> Id_1, measure<number> Me_1});
    """

    data_structures = {
        "datasets": [
            {
                "name": "DS_1",
                "DataStructure": [
                    {"name": "Id_1", "type": "Integer", "role": "Identifier", "nullable": False},
                    {"name": "Id_2", "type": "String", "role": "Identifier", "nullable": False},
                    {"name": "Me_1", "type": "Number", "role": "Measure", "nullable": True},
                ],
            }
        ]
    }

    data_df = pd.DataFrame(
        {"Id_1": [2012, 2012, 2012], "Id_2": ["AT", "DE", "FR"], "Me_1": [0, 4, 9]}
    )

    datapoints = {"DS_1": data_df}

    external_routines = [
        {
            "name": "SQL_3",
            "query": "SELECT Id_1, COUNT(*) AS Me_1 FROM DS_1 GROUP BY Id_1;",
        },
        filepath_sql / "SQL_4.json",
    ]

    value_domains = [
        {"name": "Countries_EU_Sample", "setlist": ["DE", "FR", "IT"], "type": "String"},
        filepath_ValueDomains / "VD_2.json",
    ]

    run_result = run(
        script=script,
        data_structures=data_structures,
        datapoints=datapoints,
        value_domains=value_domains,
        external_routines=external_routines,
    )

    reference = {
        "DS_r": Dataset(
            name="DS_r",
            components={
                "Id_1": Component("Id_1", DataTypes.Integer, Role.IDENTIFIER, False),
                "Id_2": Component("Id_2", DataTypes.String, Role.IDENTIFIER, False),
                "Me_1": Component("Me_1", DataTypes.Number, Role.MEASURE, True),
                "Me_2": Component("Me_2", DataTypes.Boolean, Role.MEASURE, True),
            },
            data=pd.DataFrame(
                {
                    "Id_1": [2012, 2012, 2012],
                    "Id_2": ["AT", "DE", "FR"],
                    "Me_1": [0.0, 4.0, 9.0],
                    "Me_2": [False, False, False],
                }
            ),
        ),
        "DS_r2": Dataset(
            name="DS_r2",
            components={
                "Id_1": Component("Id_1", DataTypes.Integer, Role.IDENTIFIER, False),
                "Id_2": Component("Id_2", DataTypes.String, Role.IDENTIFIER, False),
                "Me_1": Component("Me_1", DataTypes.Number, Role.MEASURE, True),
                "Me_2": Component("Me_2", DataTypes.Boolean, Role.MEASURE, True),
            },
            data=pd.DataFrame(
                {
                    "Id_1": [2012, 2012, 2012],
                    "Id_2": ["AT", "DE", "FR"],
                    "Me_1": [0.0, 4.0, 9.0],
                    "Me_2": [False, False, False],
                }
            ),
        ),
        "DS_r3": Dataset(
            name="DS_r3",
            components={
                "Id_1": Component("Id_1", DataTypes.Integer, Role.IDENTIFIER, False),
                "Me_1": Component("Me_1", DataTypes.Number, Role.MEASURE, True),
            },
            data=pd.DataFrame(
                {
                    "Id_1": [2012],
                    "Me_1": [3.0],
                }
            ),
        ),
        "DS_r4": Dataset(
            name="DS_r4",
            components={
                "Id_1": Component("Id_1", DataTypes.Integer, Role.IDENTIFIER, False),
                "Me_1": Component("Me_1", DataTypes.Number, Role.MEASURE, True),
            },
            data=pd.DataFrame(
                {
                    "Id_1": [2012, 2012, 2012],
                    "Me_1": [0.0, 4.0, 9.0],
                }
            ),
        ),
    }
    assert run_result["DS_r"] == reference["DS_r"]
    assert run_result["DS_r2"] == reference["DS_r2"]
    assert run_result["DS_r3"] == reference["DS_r3"]
    assert run_result["DS_r4"] == reference["DS_r4"]


def test_semantic_analysis_list_vd_ext_routines():
    external_routines = [
        {
            "name": "SQL_3",
            "query": "SELECT Id_1, COUNT(*) AS Me_1 FROM DS_1 GROUP BY Id_1;",
        },
        filepath_sql / "SQL_4.json",
    ]

    value_domains = [
        {"name": "Countries_EU_Sample", "setlist": ["DE", "FR", "IT"], "type": "String"},
        filepath_ValueDomains / "VD_2.json",
    ]
    script = """
          DS_r <- DS_1 [ calc Me_2:= Me_1 in Countries];
          DS_r2 <- DS_1 [ calc Me_2:= Me_1 in Countries_EU_Sample];
          DS_r3 <- eval(SQL_3(DS_1) language "sqlite" returns dataset {identifier<integer> Id_1, measure<number> Me_1});
          DS_r4 <- eval(SQL_4(DS_1) language "sqlite" returns dataset {identifier<integer> Id_1, measure<number> Me_1});
        """

    data_structures = {
        "datasets": [
            {
                "name": "DS_1",
                "DataStructure": [
                    {"name": "Id_1", "type": "Integer", "role": "Identifier", "nullable": False},
                    {"name": "Id_2", "type": "String", "role": "Identifier", "nullable": False},
                    {"name": "Me_1", "type": "Number", "role": "Measure", "nullable": True},
                ],
            }
        ]
    }

    semantic_result = semantic_analysis(
        script=script,
        data_structures=data_structures,
        value_domains=value_domains,
        external_routines=external_routines,
    )

    reference = {
        "DS_r": Dataset(
            name="DS_r",
            components={
                "Id_1": Component("Id_1", DataTypes.Integer, Role.IDENTIFIER, False),
                "Id_2": Component("Id_2", DataTypes.String, Role.IDENTIFIER, False),
                "Me_1": Component("Me_1", DataTypes.Number, Role.MEASURE, True),
                "Me_2": Component("Me_2", DataTypes.Boolean, Role.MEASURE, True),
            },
            data=None,
        ),
        "DS_r2": Dataset(
            name="DS_r2",
            components={
                "Id_1": Component("Id_1", DataTypes.Integer, Role.IDENTIFIER, False),
                "Id_2": Component("Id_2", DataTypes.String, Role.IDENTIFIER, False),
                "Me_1": Component("Me_1", DataTypes.Number, Role.MEASURE, True),
                "Me_2": Component("Me_2", DataTypes.Boolean, Role.MEASURE, True),
            },
            data=None,
        ),
        "DS_r3": Dataset(
            name="DS_r3",
            components={
                "Id_1": Component("Id_1", DataTypes.Integer, Role.IDENTIFIER, False),
                "Me_1": Component("Me_1", DataTypes.Number, Role.MEASURE, True),
            },
            data=None,
        ),
        "DS_r4": Dataset(
            name="DS_r4",
            components={
                "Id_1": Component("Id_1", DataTypes.Integer, Role.IDENTIFIER, False),
                "Me_1": Component("Me_1", DataTypes.Number, Role.MEASURE, True),
            },
            data=None,
        ),
    }
    assert semantic_result["DS_r"] == reference["DS_r"]
    assert semantic_result["DS_r2"] == reference["DS_r2"]
    assert semantic_result["DS_r3"] == reference["DS_r3"]
    assert semantic_result["DS_r4"] == reference["DS_r4"]


@pytest.mark.parametrize(
    "value_domains_input",
    [
        [
            filepath_ValueDomains / "VD_1.json",
            filepath_ValueDomains / "VD_2.json",
        ]
    ],
)
def test_loading_list_multiple_value_domains(value_domains_input):
    value_domains_loaded = load_value_domains(value_domains_input)
    assert "Countries" in value_domains_loaded
    assert "AnaCreditCountries" in value_domains_loaded


@pytest.mark.parametrize("path_vd, is_valid", params_validate_vd)
def test_validate_vd(path_vd, is_valid):
    with open(path_vd, "r") as f:
        vd_data = json.load(f)
    if is_valid:
        try:
            validate_value_domain(vd_data)
        except Exception:
            with pytest.raises(Exception, match="The given json does not follow the schema."):
                validate_value_domain(vd_data)


@pytest.mark.parametrize("path_sql, is_valid", params_validate_sql)
def test_validate_sql(path_sql, is_valid):
    with open(path_sql, "r") as f:
        ext_routine_data = json.load(f)
    if is_valid:
        try:
            validate_external_routine(ext_routine_data)
        except Exception:
            with pytest.raises(Exception, match="The given json does not follow the schema."):
                validate_external_routine(ext_routine_data)


@pytest.mark.parametrize("ds_input, dp_input, is_valid, message", params_validate_ds)
def test_validate_dataset(ds_input, dp_input, is_valid, message):
    if isinstance(ds_input, list):
        ds_data = []
        for item in ds_input:
            if isinstance(item, Path):
                with open(item, "r", encoding="utf-8") as f:
                    ds_data.append(json.load(f))
            else:
                ds_data.append(item)
    elif isinstance(ds_input, Path):
        with open(ds_input, "r", encoding="utf-8") as f:
            ds_data = json.load(f)
    else:
        ds_data = ds_input
    if is_valid:
        validate_dataset(ds_data, dp_input)
    else:
        with pytest.raises(Exception, match=message):
            validate_dataset(ds_data, dp_input)
>>>>>>> 42370e2b
<|MERGE_RESOLUTION|>--- conflicted
+++ resolved
@@ -41,11 +41,7 @@
     to_vtl_json,
 )
 from vtlengine.DataTypes import Integer, String
-<<<<<<< HEAD
-from vtlengine.Exceptions import DataLoadError, SemanticError
-=======
 from vtlengine.Exceptions import InputValidationException, SemanticError
->>>>>>> 42370e2b
 from vtlengine.Model import Component, Dataset, ExternalRoutine, Role, Scalar, ValueDomain
 
 # Path selection
@@ -79,11 +75,11 @@
 ]
 
 input_vtl_error_params = [
-    (filepath_VTL, "0-1-2-9"),
-    (filepath_csv / "DS_1.csv", "0-1-2-9"),
-    (filepath_VTL / "3.vtl", "0-1-2-6"),
-    ({"DS": "dataset"}, "0-1-2-10"),
-    (2, "0-1-2-10"),
+    (filepath_VTL, "Invalid vtl file. Must have .vtl extension"),
+    (filepath_csv / "DS_1.csv", "Invalid vtl file. Must have .vtl extension"),
+    (filepath_VTL / "3.vtl", "Invalid vtl file. Input does not exist"),
+    ({"DS": "dataset"}, "Invalid vtl file. Input is not a Path object"),
+    (2, "Invalid vtl file. Input is not a Path object"),
 ]
 
 input_vd_OK = [
@@ -92,13 +88,13 @@
 ]
 
 input_vd_error_params = [
-    (filepath_VTL / "VD_1.json", "0-1-2-6"),
-    (filepath_VTL / "1.vtl", "0-1-2-9"),
+    (filepath_VTL / "VD_1.json", "Invalid vd file. Input does not exist"),
+    (filepath_VTL / "1.vtl", "Invalid vd file. Must have .json extension"),
     (
         filepath_json / "DS_1.json",
         "0-1-2-9",
     ),
-    (2, "0-1-2-10"),
+    (2, "Invalid vd file. Input is not a Path object"),
     (
         {"setlist": ["AT", "BE", "CY"], "type": "String"},
         "0-1-2-9",
@@ -145,8 +141,8 @@
 ]
 
 load_datasets_wrong_input_params = [
-    (filepath_json / "VD_1.json", "0-1-2-6"),
-    (filepath_csv / "DS_1.csv", "0-1-2-9"),
+    (filepath_json / "VD_1.json", "Invalid datastructure. Input does not exist"),
+    (filepath_csv / "DS_1.csv", "Invalid datastructure. Must have .json extension"),
 ]
 
 load_datasets_with_data_without_dp_params_OK = [
@@ -319,31 +315,25 @@
     (
         filepath_csv / "DS_1.csv",
         filepath_csv / "DS_1.csv",
-        "0-1-2-9",
+        "Invalid datastructure. Must have .json extension",
     ),
     (
         filepath_json / "DS_1.json",
         filepath_json / "DS_2.json",
-        "0-1-2-6",
-    ),
-    (2, 2, "0-1-2-8"),
+        "Not found dataset DS_2.json",
+    ),
+    (2, 2, "Invalid datastructure. Input must be a dict or Path object"),
 ]
 
 ext_params_OK = [(filepath_sql / "1.json")]
 
 ext_params_wrong = [
-<<<<<<< HEAD
-    (filepath_json / "DS_1.json", "0-1-2-9"),
-    (5, "0-1-2-9"),
-    (filepath_sql / "2.sql", "0-1-2-6"),
-=======
     (
         filepath_json / "DS_1.json",
         "0-1-2-9",
     ),
     (5, "Input invalid. Input must be a json file."),
     (filepath_sql / "6.sql", "Input invalid. Input does not exist"),
->>>>>>> 42370e2b
 ]
 
 params_semantic = [
@@ -374,7 +364,7 @@
 
 params_schema = [(filepath_json / "DS_Schema.json")]
 
-param_id_null = [((filepath_json / "DS_ID_null.json"), "0-1-1-4")]
+param_id_null = [((filepath_json / "DS_ID_null.json"), "Identifier Id_1 cannot be nullable")]
 
 param_wrong_role = [((filepath_json / "DS_Role_wrong.json"), "0-1-1-13")]
 
@@ -619,8 +609,6 @@
 
 params_run_with_scalars = [(filepath_json / "DS_3.json", filepath_csv / "DS_3.csv")]
 
-<<<<<<< HEAD
-=======
 params_validate_vd_sql_schema = [
     (
         filepath_json / "value_domain_schema.json",
@@ -735,7 +723,6 @@
     (filepath_sql / "ext_routine_wrong_query.json", False),
 ]
 
->>>>>>> 42370e2b
 
 @pytest.mark.parametrize("input", ext_params_OK)
 def test_load_external_routine(input):
@@ -756,9 +743,9 @@
     assert result == reference
 
 
-@pytest.mark.parametrize("input, code", ext_params_wrong)
-def test_load_external_routine_with_wrong_params(input, code):
-    with pytest.raises(DataLoadError, match=code):
+@pytest.mark.parametrize("input, error_message", ext_params_wrong)
+def test_load_external_routine_with_wrong_params(input, error_message):
+    with pytest.raises(Exception, match=error_message):
         load_external_routines(input)
 
 
@@ -769,9 +756,9 @@
     assert result == expression
 
 
-@pytest.mark.parametrize("input, code", input_vtl_error_params)
-def test_load_wrong_inputs_vtl(input, code):
-    with pytest.raises(DataLoadError, match=code):
+@pytest.mark.parametrize("input, error_message", input_vtl_error_params)
+def test_load_wrong_inputs_vtl(input, error_message):
+    with pytest.raises(Exception, match=error_message):
         load_vtl(input)
 
 
@@ -783,14 +770,10 @@
     assert result["AnaCreditCountries"] == reference
 
 
-@pytest.mark.parametrize("input, expected", input_vd_error_params)
-def test_load_wrong_inputs_vd(input, expected):
-    if isinstance(expected, str) and expected.count("-") >= 2:
-        with pytest.raises(DataLoadError, match=expected):
-            load_value_domains(input)
-    else:
-        with pytest.raises(Exception, match=expected):
-            load_value_domains(input)
+@pytest.mark.parametrize("input, error_message", input_vd_error_params)
+def test_load_wrong_inputs_vd(input, error_message):
+    with pytest.raises(Exception, match=error_message):
+        load_value_domains(input)
 
 
 @pytest.mark.parametrize("datastructure", load_datasets_input_params_OK)
@@ -825,26 +808,17 @@
         data_type=DataTypes.Integer,
         value=None,
     )
-<<<<<<< HEAD
-=======
 
     assert "DS_1" in datasets
     assert datasets["DS_1"] == reference_dataset
 
     assert "sc_1" in scalars
     assert scalars["sc_1"] == reference_scalar
->>>>>>> 42370e2b
-
-    assert "DS_1" in datasets
-    assert datasets["DS_1"] == reference_dataset
-
-    assert "sc_1" in scalars
-    assert scalars["sc_1"] == reference_scalar
-
-
-@pytest.mark.parametrize("input, code", load_datasets_wrong_input_params)
-def test_load_wrong_inputs_datastructures(input, code):
-    with pytest.raises(DataLoadError, match=code):
+
+
+@pytest.mark.parametrize("input, error_message", load_datasets_wrong_input_params)
+def test_load_wrong_inputs_datastructures(input, error_message):
+    with pytest.raises(Exception, match=error_message):
         load_datasets(input)
 
 
@@ -860,9 +834,9 @@
     assert result == reference
 
 
-@pytest.mark.parametrize("ds_r, dp, code", load_datasets_with_data_and_wrong_inputs)
-def test_load_datasets_with_wrong_inputs(ds_r, dp, code):
-    with pytest.raises(DataLoadError, match=code):
+@pytest.mark.parametrize("ds_r, dp, error_message", load_datasets_with_data_and_wrong_inputs)
+def test_load_datasets_with_wrong_inputs(ds_r, dp, error_message):
+    with pytest.raises(Exception, match=error_message):
         load_datasets_with_data(ds_r, dp)
 
 
@@ -993,8 +967,38 @@
         return_only_persistent=True,
     )
 
-    assert len(result) == 1
-    assert "DS_r2" in result
+    reference = {
+        "DS_r2": Dataset(
+            name="DS_r2",
+            components={
+                "Id_1": Component(
+                    name="Id_1",
+                    data_type=DataTypes.Integer,
+                    role=Role.IDENTIFIER,
+                    nullable=False,
+                ),
+                "Id_2": Component(
+                    name="Id_2",
+                    data_type=DataTypes.String,
+                    role=Role.IDENTIFIER,
+                    nullable=False,
+                ),
+                "Me_1": Component(
+                    name="Me_1",
+                    data_type=DataTypes.Number,
+                    role=Role.MEASURE,
+                    nullable=True,
+                ),
+            },
+            data=pd.DataFrame(
+                columns=["Id_1", "Id_2", "Me_1"],
+                index=[0, 1],
+                data=[(1, "A", 3), (1, "B", 6)],
+            ),
+        ),
+    }
+
+    assert result == reference
     files = list(output_path.iterdir())
     assert len(files) == 1
     assert set(result.keys()) == {"DS_r2"}
@@ -1451,7 +1455,7 @@
 
     datapoints = {"DS_1": data_df}
 
-    with pytest.raises(DataLoadError) as context:
+    with pytest.raises(SemanticError) as context:
         run(script=script, data_structures=data_structures, datapoints=datapoints)
     result = exception_code == str(context.value.args[1])
     if result is False:
@@ -1504,7 +1508,7 @@
 
     datapoints = {"DS_1": data_df}
 
-    with pytest.raises(DataLoadError) as context:
+    with pytest.raises(SemanticError) as context:
         run(script=script, data_structures=data_structures, datapoints=datapoints)
     result = exception_code == str(context.value.args[1])
     if result is False:
@@ -1549,9 +1553,9 @@
     assert datasets["DS_Schema"] == reference
 
 
-@pytest.mark.parametrize("ds_r, code", param_id_null)
-def test_load_data_structure_with_null_id(ds_r, code):
-    with pytest.raises(DataLoadError, match=code):
+@pytest.mark.parametrize("ds_r, error_message", param_id_null)
+def test_load_data_structure_with_null_id(ds_r, error_message):
+    with pytest.raises(ValueError, match=error_message):
         load_datasets(ds_r)
 
 
@@ -1896,11 +1900,7 @@
         ),
         "Sc_r": Scalar(name="Sc_r", data_type=Integer, value=31),
     }
-<<<<<<< HEAD
-    # assert run_result == reference
-=======
     assert run_result == reference
->>>>>>> 42370e2b
     ds_csv = output_folder / "DS_r.csv"
     sc_csv = output_folder / "Sc_r.csv"
     assert ds_csv.exists()
@@ -1934,10 +1934,6 @@
         output_folder=output_folder,
         return_only_persistent=True,
     )
-<<<<<<< HEAD
-    assert run_result["Sc_r"].value is None
-    # assert run_result == reference
-=======
     reference = {
         "DS_r": Dataset(
             name="DS_r",
@@ -1972,7 +1968,6 @@
         "Sc_r": Scalar(name="Sc_r", data_type=Integer, value=None),
     }
     assert run_result == reference
->>>>>>> 42370e2b
     ds_csv = output_folder / "DS_r.csv"
     sc_csv = output_folder / "Sc_r.csv"
     assert ds_csv.exists()
@@ -2021,9 +2016,6 @@
             data_structures=data_structures,
             datapoints=datapoints,
             return_only_persistent=True,
-<<<<<<< HEAD
-        )
-=======
         )
 
 
@@ -2368,5 +2360,4 @@
         validate_dataset(ds_data, dp_input)
     else:
         with pytest.raises(Exception, match=message):
-            validate_dataset(ds_data, dp_input)
->>>>>>> 42370e2b
+            validate_dataset(ds_data, dp_input)