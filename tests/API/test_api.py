--- conflicted
+++ resolved
@@ -271,40 +271,6 @@
             },
             {"sc_1": Scalar(name="sc_1", data_type=Integer, value=None)},
             {"DS_1": filepath_csv / "DS_1.csv", "DS_2": filepath_csv / "DS_2.csv"},
-        ),
-    ),
-    (
-        filepath_json / "DS_1.json",
-        {"DS_1": filepath_csv / "custom_name.csv"},
-        (
-            {
-                "DS_1": Dataset(
-                    name="DS_1",
-                    components={
-                        "Id_1": Component(
-                            name="Id_1",
-                            data_type=DataTypes.Integer,
-                            role=Role.IDENTIFIER,
-                            nullable=False,
-                        ),
-                        "Id_2": Component(
-                            name="Id_2",
-                            data_type=DataTypes.String,
-                            role=Role.IDENTIFIER,
-                            nullable=False,
-                        ),
-                        "Me_1": Component(
-                            name="Me_1",
-                            data_type=DataTypes.Number,
-                            role=Role.MEASURE,
-                            nullable=True,
-                        ),
-                    },
-                    data=None,
-                )
-            },
-            {"sc_1": Scalar(name="sc_1", data_type=Integer, value=None)},
-            {"DS_1": filepath_csv / "custom_name.csv"},
         ),
     ),
 ]
@@ -2237,20 +2203,6 @@
     assert semantic_result["DS_r4"] == reference["DS_r4"]
 
 
-<<<<<<< HEAD
-@pytest.mark.parametrize("ds_input, dp_input, is_valid, message", params_validate_ds)
-def test_validate_dataset(ds_input, dp_input, is_valid, message):
-    if isinstance(ds_input, Path):
-        with open(ds_input, "r", encoding="utf-8") as f:
-            ds_data = json.load(f)
-    else:
-        ds_data = ds_input
-    if is_valid:
-        validate_dataset(ds_data, dp_input)
-    else:
-        with pytest.raises(Exception, match=message):
-            validate_dataset(ds_data, dp_input)
-=======
 @pytest.mark.parametrize(
     "value_domains_input",
     [
@@ -2264,4 +2216,17 @@
     value_domains_loaded = load_value_domains(value_domains_input)
     assert "Countries" in value_domains_loaded
     assert "AnaCreditCountries" in value_domains_loaded
->>>>>>> 760e41e0
+
+
+@pytest.mark.parametrize("ds_input, dp_input, is_valid, message", params_validate_ds)
+def test_validate_dataset(ds_input, dp_input, is_valid, message):
+    if isinstance(ds_input, Path):
+        with open(ds_input, "r", encoding="utf-8") as f:
+            ds_data = json.load(f)
+    else:
+        ds_data = ds_input
+    if is_valid:
+        validate_dataset(ds_data, dp_input)
+    else:
+        with pytest.raises(Exception, match=message):
+            validate_dataset(ds_data, dp_input)