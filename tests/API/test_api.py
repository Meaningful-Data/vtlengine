import csv
import json
import warnings
from pathlib import Path

import pandas as pd
import pytest
from pysdmx.io import get_datasets
from pysdmx.io.pd import PandasDataset
from pysdmx.model import (
    DataflowRef,
    Reference,
    Ruleset,
    Transformation,
    TransformationScheme,
    UserDefinedOperator,
)
from pysdmx.model.dataflow import Dataflow, Schema
from pysdmx.model.vtl import VtlDataflowMapping

import vtlengine.DataTypes as DataTypes
from tests.Helper import TestHelper
from vtlengine.API import (
    generate_sdmx,
    prettify,
    run,
    run_sdmx,
    semantic_analysis,
<<<<<<< HEAD
    validate_dataset,
=======
    validate_external_routine,
    validate_value_domain,
>>>>>>> 856e63d7
)
from vtlengine.API._InternalApi import (
    _check_script,
    _validate_json,
    load_datasets,
    load_datasets_with_data,
    load_external_routines,
    load_value_domains,
    load_vtl,
    to_vtl_json,
)
from vtlengine.DataTypes import Integer, String
from vtlengine.Exceptions import SemanticError
from vtlengine.Model import Component, Dataset, ExternalRoutine, Role, Scalar, ValueDomain

# Path selection
base_path = Path(__file__).parent
filepath_VTL = base_path / "data" / "vtl"
filepath_ValueDomains = base_path / "data" / "ValueDomain"
filepath_sql = base_path / "data" / "sql"
filepath_json = base_path / "data" / "DataStructure" / "input"
filepath_csv = base_path / "data" / "DataSet" / "input"
filepath_out_json = base_path / "data" / "DataStructure" / "output"
filepath_out_csv = base_path / "data" / "DataSet" / "output"
filepath_sdmx_input = base_path / "data" / "SDMX" / "input"
filepath_sdmx_output = base_path / "data" / "SDMX" / "output"


class SDMXTestsOutput(TestHelper):
    filepath_out_json = base_path / "data" / "DataStructure" / "output"
    filepath_out_csv = base_path / "data" / "DataSet" / "output"

    ds_input_prefix = "DS_"

    warnings.filterwarnings("ignore", category=FutureWarning)


input_vtl_params_OK = [
    (filepath_VTL / "2.vtl", "DS_r := DS_1 + DS_2; DS_r2 <- DS_1 + DS_r;"),
    (
        "DS_r := DS_1 + DS_2; DS_r2 <- DS_1 + DS_r;",
        "DS_r := DS_1 + DS_2; DS_r2 <- DS_1 + DS_r;",
    ),
]

input_vtl_error_params = [
    (filepath_VTL, "Invalid vtl file. Must have .vtl extension"),
    (filepath_csv / "DS_1.csv", "Invalid vtl file. Must have .vtl extension"),
    (filepath_VTL / "3.vtl", "Invalid vtl file. Input does not exist"),
    ({"DS": "dataset"}, "Invalid vtl file. Input is not a Path object"),
    (2, "Invalid vtl file. Input is not a Path object"),
]

input_vd_OK = [
    (filepath_ValueDomains / "VD_1.json"),
    ({"name": "AnaCreditCountries", "setlist": ["AT", "BE", "CY"], "type": "String"}),
]

input_vd_error_params = [
    (filepath_VTL / "VD_1.json", "Invalid vd file. Input does not exist"),
    (filepath_VTL / "1.vtl", "Invalid vd file. Must have .json extension"),
    (
        filepath_json / "DS_1.json",
        "The given json does not follow the schema.",
    ),
    (2, "Invalid vd file. Input is not a Path object"),
    (
        {"setlist": ["AT", "BE", "CY"], "type": "String"},
        "The given json does not follow the schema.",
    ),
]

load_datasets_input_params_OK = [
    (filepath_json / "DS_1.json"),
    (
        {
            "datasets": [
                {
                    "name": "DS_1",
                    "DataStructure": [
                        {
                            "name": "Id_1",
                            "role": "Identifier",
                            "type": "Integer",
                            "nullable": False,
                        },
                        {
                            "name": "Id_2",
                            "role": "Identifier",
                            "type": "String",
                            "nullable": False,
                        },
                        {
                            "name": "Me_1",
                            "role": "Measure",
                            "type": "Number",
                            "nullable": True,
                        },
                    ],
                }
            ],
            "scalars": [
                {
                    "name": "sc_1",
                    "type": "Integer",
                },
            ],
        }
    ),
]

load_datasets_wrong_input_params = [
    (filepath_json / "VD_1.json", "Invalid datastructure. Input does not exist"),
    (filepath_csv / "DS_1.csv", "Invalid datastructure. Must have .json extension"),
]

load_datasets_with_data_without_dp_params_OK = [
    (
        filepath_json / "DS_1.json",
        None,
        (
            {
                "DS_1": Dataset(
                    name="DS_1",
                    components={
                        "Id_1": Component(
                            name="Id_1",
                            data_type=DataTypes.Integer,
                            role=Role.IDENTIFIER,
                            nullable=False,
                        ),
                        "Id_2": Component(
                            name="Id_2",
                            data_type=DataTypes.String,
                            role=Role.IDENTIFIER,
                            nullable=False,
                        ),
                        "Me_1": Component(
                            name="Me_1",
                            data_type=DataTypes.Number,
                            role=Role.MEASURE,
                            nullable=True,
                        ),
                    },
                    data=pd.DataFrame(columns=["Id_1", "Id_2", "Me_1"]),
                )
            },
            {"sc_1": Scalar(name="sc_1", data_type=DataTypes.Integer, value=None)},
            None,
        ),
    )
]

load_datasets_with_data_path_params_OK = [
    (
        filepath_json / "DS_1.json",
        filepath_csv / "DS_1.csv",
        (
            {
                "DS_1": Dataset(
                    name="DS_1",
                    components={
                        "Id_1": Component(
                            name="Id_1",
                            data_type=DataTypes.Integer,
                            role=Role.IDENTIFIER,
                            nullable=False,
                        ),
                        "Id_2": Component(
                            name="Id_2",
                            data_type=DataTypes.String,
                            role=Role.IDENTIFIER,
                            nullable=False,
                        ),
                        "Me_1": Component(
                            name="Me_1",
                            data_type=DataTypes.Number,
                            role=Role.MEASURE,
                            nullable=True,
                        ),
                    },
                    data=None,
                )
            },
            {"sc_1": Scalar(name="sc_1", data_type=Integer, value=None)},
            {"DS_1": filepath_csv / "DS_1.csv"},
        ),
    ),
    (
        [filepath_json / "DS_1.json", filepath_json / "DS_2.json"],
        [filepath_csv / "DS_1.csv", filepath_csv / "DS_2.csv"],
        (
            {
                "DS_1": Dataset(
                    name="DS_1",
                    components={
                        "Id_1": Component(
                            name="Id_1",
                            data_type=DataTypes.Integer,
                            role=Role.IDENTIFIER,
                            nullable=False,
                        ),
                        "Id_2": Component(
                            name="Id_2",
                            data_type=DataTypes.String,
                            role=Role.IDENTIFIER,
                            nullable=False,
                        ),
                        "Me_1": Component(
                            name="Me_1",
                            data_type=DataTypes.Number,
                            role=Role.MEASURE,
                            nullable=True,
                        ),
                    },
                    data=None,
                ),
                "DS_2": Dataset(
                    name="DS_2",
                    components={
                        "Id_1": Component(
                            name="Id_1",
                            data_type=DataTypes.Integer,
                            role=Role.IDENTIFIER,
                            nullable=False,
                        ),
                        "Id_2": Component(
                            name="Id_2",
                            data_type=DataTypes.String,
                            role=Role.IDENTIFIER,
                            nullable=False,
                        ),
                        "Me_1": Component(
                            name="Me_1",
                            data_type=DataTypes.Number,
                            role=Role.MEASURE,
                            nullable=True,
                        ),
                    },
                    data=None,
                ),
            },
            {"sc_1": Scalar(name="sc_1", data_type=Integer, value=None)},
            {"DS_1": filepath_csv / "DS_1.csv", "DS_2": filepath_csv / "DS_2.csv"},
        ),
    ),
]

load_datasets_with_data_and_wrong_inputs = [
    (
        filepath_csv / "DS_1.csv",
        filepath_csv / "DS_1.csv",
        "Invalid datastructure. Must have .json extension",
    ),
    (
        filepath_json / "DS_1.json",
        filepath_json / "DS_2.json",
        "Not found dataset DS_2.json",
    ),
    (2, 2, "Invalid datastructure. Input must be a dict or Path object"),
]

ext_params_OK = [(filepath_sql / "1.json")]

ext_params_wrong = [
    (
        filepath_json / "DS_1.json",
        "The given json does not follow the schema.",
    ),
    (5, "Input invalid. Input must be a json file."),
    (filepath_sql / "6.sql", "Input invalid. Input does not exist"),
]

params_semantic = [
    (
        filepath_VTL / "1.vtl",
        [filepath_json / "DS_1.json", filepath_json / "DS_2.json"],
        filepath_ValueDomains / "VD_1.json",
        filepath_sql / "1.json",
    )
]

params_run = [
    (
        filepath_VTL / "2.vtl",
        [filepath_json / "DS_1.json", filepath_json / "DS_2.json"],
        [filepath_csv / "DS_1.csv", filepath_csv / "DS_2.csv"],
        filepath_ValueDomains / "VD_1.json",
        filepath_sql / "1.json",
    )
]

params_schema = [(filepath_json / "DS_Schema.json")]

param_id_null = [((filepath_json / "DS_ID_null.json"), "Identifier Id_1 cannot be nullable")]

param_wrong_role = [((filepath_json / "DS_Role_wrong.json"), "0-1-1-13")]

param_wrong_data_type = [((filepath_json / "DS_wrong_datatype.json"), "0-1-1-13")]

param_viral_attr = [((filepath_json / "DS_Viral_attr.json"), "0-1-1-13")]

params_run_sdmx = [
    (
        (filepath_sdmx_input / "gen_all_minimal.xml"),
        (filepath_sdmx_input / "metadata_minimal.xml"),
    ),
    (
        (filepath_sdmx_input / "str_all_minimal.xml"),
        (filepath_sdmx_input / "metadata_minimal.xml"),
    ),
]

params_run_sdmx_with_mappings = [
    (
        (filepath_sdmx_input / "str_all_minimal_df.xml"),
        (filepath_sdmx_input / "metadata_minimal_df.xml"),
        None,
    ),
    (
        (filepath_sdmx_input / "str_all_minimal_df.xml"),
        (filepath_sdmx_input / "metadata_minimal_df.xml"),
        {"Dataflow=MD:TEST_DF(1.0)": "DS_1"},
    ),
    (
        (filepath_sdmx_input / "str_all_minimal_df.xml"),
        (filepath_sdmx_input / "metadata_minimal_df.xml"),
        VtlDataflowMapping(
            dataflow="urn:sdmx:org.sdmx.infomodel.datastructure.Dataflow=MD:TEST_DF(1.0)",
            dataflow_alias="DS_1",
            id="VTL_MAP_1",
        ),
    ),
    (
        (filepath_sdmx_input / "str_all_minimal_df.xml"),
        (filepath_sdmx_input / "metadata_minimal_df.xml"),
        VtlDataflowMapping(
            dataflow=Reference(
                sdmx_type="Dataflow",
                agency="MD",
                id="TEST_DF",
                version="1.0",
            ),
            dataflow_alias="DS_1",
            id="VTL_MAP_2",
        ),
    ),
    (
        (filepath_sdmx_input / "str_all_minimal_df.xml"),
        (filepath_sdmx_input / "metadata_minimal_df.xml"),
        VtlDataflowMapping(
            dataflow=DataflowRef(
                agency="MD",
                id="TEST_DF",
                version="1.0",
            ),
            dataflow_alias="DS_1",
            id="VTL_MAP_3",
        ),
    ),
    (
        (filepath_sdmx_input / "str_all_minimal_df.xml"),
        (filepath_sdmx_input / "metadata_minimal_df.xml"),
        VtlDataflowMapping(
            dataflow=Dataflow(
                id="TEST_DF",
                agency="MD",
                version="1.0",
            ),
            dataflow_alias="DS_1",
            id="VTL_MAP_4",
        ),
    ),
]

params_run_sdmx_errors = [
    (
        [
            PandasDataset(
                structure=Schema(id="DS1", components=[], agency="BIS", context="datastructure"),
                data=pd.DataFrame(),
            ),
            PandasDataset(
                structure=Schema(id="DS2", components=[], agency="BIS", context="datastructure"),
                data=pd.DataFrame(),
            ),
        ],
        None,
        SemanticError,
        "0-1-3-3",
    ),
    (
        [
            PandasDataset(
                structure=Schema(
                    id="BIS_DER", components=[], agency="BIS", context="datastructure"
                ),
                data=pd.DataFrame(),
            )
        ],
        42,
        TypeError,
        "Expected dict or VtlDataflowMapping type for mappings.",
    ),
    (
        [
            PandasDataset(
                structure=Schema(
                    id="BIS_DER", components=[], agency="BIS", context="datastructure"
                ),
                data=pd.DataFrame(),
            )
        ],
        VtlDataflowMapping(
            dataflow=123,
            dataflow_alias="ALIAS",
            id="Test",
        ),
        TypeError,
        "Expected str, Reference, DataflowRef or Dataflow type for dataflow in VtlDataflowMapping.",
    ),
]
params_to_vtl_json = [
    (
        (filepath_sdmx_input / "str_all_minimal.xml"),
        (filepath_sdmx_input / "metadata_minimal.xml"),
        (filepath_sdmx_output / "vtl_datastructure_str_all.json"),
    )
]

params_2_1_str_sp = [
    (
        "1-1",
        (filepath_sdmx_input / "str_all_minimal.xml"),
        (filepath_sdmx_input / "metadata_minimal.xml"),
    )
]

params_2_1_gen_str = [
    (
        "1-2",
        (filepath_sdmx_input / "str_all_minimal.xml"),
        (filepath_sdmx_input / "metadata_minimal.xml"),
    )
]

params_exception_vtl_to_json = [((filepath_sdmx_input / "str_all_minimal.xml"), "0-1-3-2")]

params_check_script = [
    (
        (
            TransformationScheme(
                id="TS1",
                version="1.0",
                agency="MD",
                vtl_version="2.1",
                items=[
                    Transformation(
                        id="T1",
                        uri=None,
                        urn=None,
                        name=None,
                        description=None,
                        expression="DS_1 + DS_2",
                        is_persistent=False,
                        result="DS_r",
                        annotations=(),
                    ),
                    Transformation(
                        id="T2",
                        uri=None,
                        urn=None,
                        name="simple",
                        description="addition",
                        expression="DS_1 + DS_3",
                        is_persistent=True,
                        result="DS_r2",
                        annotations=(),
                    ),
                    Transformation(
                        id="T3",
                        uri=None,
                        urn="sdmx:org.sdmx.infomodel.datastructure.DataStructure=BIS:BIS_DER(1.0)",
                        name=None,
                        description=None,
                        expression="left_join (securities_static, securities_dynamic using securityId);",
                        is_persistent=False,
                        result="DS_r3",
                        annotations=(),
                    ),
                ],
            ),
            (filepath_VTL / "check_script_reference.vtl"),
        )
    )
]

params_generate_sdmx = [
    ("DS_r := DS_1 + DS_2;", "MD", "1.0"),
    ("DS_r <- DS_1 + 1;", "MD", "1.0"),
    (
        """
    define datapoint ruleset signValidation (variable ACCOUNTING_ENTRY as AE, INT_ACC_ITEM as IAI,
        FUNCTIONAL_CAT as FC, INSTR_ASSET as IA, OBS_VALUE as O) is
        sign1c: when AE = "C" and IAI = "G" then O > 0 errorcode "sign1c" errorlevel 1;
        sign2c: when AE = "C" and IAI = "GA" then O > 0 errorcode "sign2c" errorlevel 1
        end datapoint ruleset;
        DS_r := check_datapoint (BOP, signValidation);
    """,
        "MD",
        "1.0",
    ),
    (
        """
        define hierarchical ruleset accountingEntry (variable rule ACCOUNTING_ENTRY) is
                        B = C - D errorcode "Balance (credit-debit)" errorlevel 4;
                        N = A - L errorcode "Net (assets-liabilities)" errorlevel 4
                    end hierarchical ruleset;

        DS_r := check_hierarchy(BOP, accountingEntry rule ACCOUNTING_ENTRY dataset);
        """,
        "MD",
        "1.0",
    ),
    (
        """
        define operator suma (ds1 dataset, ds2 dataset)
            returns dataset is
            ds1 + ds2
        end operator;
        DS_r := suma(ds1, ds2);
    """,
        "MD",
        "1.0",
    ),
]

params_run_with_scalars = [(filepath_json / "DS_3.json", filepath_csv / "DS_3.csv")]

params_validate_vd_sql_schema = [
    (
        filepath_json / "value_domain_schema.json",
        filepath_json / "external_routines_schema.json",
        filepath_ValueDomains / "VD_1.json",
        filepath_sql / "1.json",
    )
]

params_invalid_vd = [
    pytest.param(
        filepath_json / "value_domain_schema.json",
        filepath_ValueDomains / "VD_wrong_key.json",
        id="wrong_key",
    ),
    pytest.param(
        filepath_json / "value_domain_schema.json",
        filepath_ValueDomains / "VD_wrong_setlist.json",
        id="wrong_setlist",
    ),
    pytest.param(
        filepath_json / "value_domain_schema.json",
        filepath_ValueDomains / "VD_wrong_type.json",
        id="wrong_type",
    ),
    pytest.param(
        filepath_json / "value_domain_schema.json",
        filepath_ValueDomains / "VD_wrong_values.json",
        id="wrong_values",
    ),
]
params_invalid_sql = [
    pytest.param(
        filepath_json / "external_routines_schema.json",
        filepath_sql / "ext_routine_wrong_key.json",
        id="wrong_key",
    ),
    pytest.param(
        filepath_json / "external_routines_schema.json",
        filepath_sql / "ext_routine_wrong_query.json",
        id="wrong_query",
    ),
]


params_validate_ds = [
    (
        filepath_json / "DS_1.json",
        {"DS_1": pd.DataFrame({"Id_1": [1, 2], "Id_2": ["A", "B"], "Me_1": [10, 20]})},
        True,
        None,
    ),
    (
        filepath_json / "DS_1.json",
        {"DS_1": pd.DataFrame({"wrong_col": [1, 2]})},
        False,
        "On Dataset DS_1 loading: Component Id_1 is missing in Datapoints.",
    ),
    (filepath_json / "DS_1.json", None, True, None),
    (
        filepath_json / "DS_1.json",
        {"DS_non_exist": pd.DataFrame({"Id_1": [1], "Me_1": [2]})},
        False,
        "Not found dataset DS_non_exist in datastructures.",
    ),
]


@pytest.mark.parametrize("input", ext_params_OK)
def test_load_external_routine(input):
    result = load_external_routines(input)
    reference = {
        "1": ExternalRoutine(
            dataset_names=["BNFCRS_TRNSFRS", "BNFCRS_TRNSFRS_CMMN_INSTRMNTS_4"],
            query="SELECT date(DT_RFRNC) as DT_RFRNC, PRSPCTV_ID, "
            "INSTRMNT_UNQ_ID, BNFCRS_CNTRPRTY_ID, "
            "TRNSFR_CNTRPRTY_ID, BNFCR_ID, TRNSFR_ID FROM "
            "BNFCRS_TRNSFRS WHERE INSTRMNT_UNQ_ID NOT "
            "IN(SELECT INSTRMNT_UNQ_ID FROM "
            "BNFCRS_TRNSFRS_CMMN_INSTRMNTS_4);",
            name="1",
        )
    }

    assert result == reference


@pytest.mark.parametrize("input, error_message", ext_params_wrong)
def test_load_external_routine_with_wrong_params(input, error_message):
    with pytest.raises(Exception, match=error_message):
        load_external_routines(input)


@pytest.mark.parametrize("input, expression", input_vtl_params_OK)
def test_load_input_vtl(input, expression):
    text = load_vtl(input)
    result = text
    assert result == expression


@pytest.mark.parametrize("input, error_message", input_vtl_error_params)
def test_load_wrong_inputs_vtl(input, error_message):
    with pytest.raises(Exception, match=error_message):
        load_vtl(input)


@pytest.mark.parametrize("input", input_vd_OK)
def test_load_input_vd(input):
    result = load_value_domains(input)
    reference = ValueDomain(name="AnaCreditCountries", setlist=["AT", "BE", "CY"], type=String)
    assert "AnaCreditCountries" in result
    assert result["AnaCreditCountries"] == reference


@pytest.mark.parametrize("input, error_message", input_vd_error_params)
def test_load_wrong_inputs_vd(input, error_message):
    with pytest.raises(Exception, match=error_message):
        load_value_domains(input)


@pytest.mark.parametrize("datastructure", load_datasets_input_params_OK)
def test_load_datastructures(datastructure):
    datasets, scalars = load_datasets(datastructure)
    reference_dataset = Dataset(
        name="DS_1",
        components={
            "Id_1": Component(
                name="Id_1",
                data_type=DataTypes.Integer,
                role=Role.IDENTIFIER,
                nullable=False,
            ),
            "Id_2": Component(
                name="Id_2",
                data_type=DataTypes.String,
                role=Role.IDENTIFIER,
                nullable=False,
            ),
            "Me_1": Component(
                name="Me_1",
                data_type=DataTypes.Number,
                role=Role.MEASURE,
                nullable=True,
            ),
        },
        data=None,
    )
    reference_scalar = Scalar(
        name="sc_1",
        data_type=DataTypes.Integer,
        value=None,
    )

    assert "DS_1" in datasets
    assert datasets["DS_1"] == reference_dataset

    assert "sc_1" in scalars
    assert scalars["sc_1"] == reference_scalar


@pytest.mark.parametrize("input, error_message", load_datasets_wrong_input_params)
def test_load_wrong_inputs_datastructures(input, error_message):
    with pytest.raises(Exception, match=error_message):
        load_datasets(input)


@pytest.mark.parametrize("ds_r, dp, reference", load_datasets_with_data_without_dp_params_OK)
def test_load_datasets_with_data_without_dp(ds_r, dp, reference):
    result = load_datasets_with_data(data_structures=ds_r, datapoints=dp)
    assert result == reference


@pytest.mark.parametrize("ds_r, dp, reference", load_datasets_with_data_path_params_OK)
def test_load_datasets_with_data_path(ds_r, dp, reference):
    result = load_datasets_with_data(data_structures=ds_r, datapoints=dp)
    assert result == reference


@pytest.mark.parametrize("ds_r, dp, error_message", load_datasets_with_data_and_wrong_inputs)
def test_load_datasets_with_wrong_inputs(ds_r, dp, error_message):
    with pytest.raises(Exception, match=error_message):
        load_datasets_with_data(ds_r, dp)


@pytest.mark.parametrize(
    "script, data_structures, value_domains, external_routines", params_semantic
)
def test_semantic(script, data_structures, value_domains, external_routines):
    result = semantic_analysis(script, data_structures, value_domains, external_routines)
    reference = {
        "DS_r": Dataset(
            name="DS_r",
            components={
                "Id_1": Component(
                    name="Id_1",
                    data_type=DataTypes.Integer,
                    role=Role.IDENTIFIER,
                    nullable=False,
                ),
                "Id_2": Component(
                    name="Id_2",
                    data_type=DataTypes.String,
                    role=Role.IDENTIFIER,
                    nullable=False,
                ),
                "Me_1": Component(
                    name="Me_1",
                    data_type=DataTypes.Number,
                    role=Role.MEASURE,
                    nullable=True,
                ),
            },
            data=None,
        )
    }

    assert result == reference


@pytest.mark.parametrize(
    "script, data_structures, datapoints, value_domains, external_routines", params_run
)
def test_run(script, data_structures, datapoints, value_domains, external_routines):
    result = run(
        script,
        data_structures,
        datapoints,
        value_domains,
        external_routines,
        return_only_persistent=False,
    )
    reference = {
        "DS_r": Dataset(
            name="DS_r",
            components={
                "Id_1": Component(
                    name="Id_1",
                    data_type=DataTypes.Integer,
                    role=Role.IDENTIFIER,
                    nullable=False,
                ),
                "Id_2": Component(
                    name="Id_2",
                    data_type=DataTypes.String,
                    role=Role.IDENTIFIER,
                    nullable=False,
                ),
                "Me_1": Component(
                    name="Me_1",
                    data_type=DataTypes.Number,
                    role=Role.MEASURE,
                    nullable=True,
                ),
            },
            data=pd.DataFrame(
                columns=["Id_1", "Id_2", "Me_1"],
                index=[0, 1],
                data=[(1, "A", 2), (1, "B", 4)],
            ),
        ),
        "DS_r2": Dataset(
            name="DS_r2",
            components={
                "Id_1": Component(
                    name="Id_1",
                    data_type=DataTypes.Integer,
                    role=Role.IDENTIFIER,
                    nullable=False,
                ),
                "Id_2": Component(
                    name="Id_2",
                    data_type=DataTypes.String,
                    role=Role.IDENTIFIER,
                    nullable=False,
                ),
                "Me_1": Component(
                    name="Me_1",
                    data_type=DataTypes.Number,
                    role=Role.MEASURE,
                    nullable=True,
                ),
            },
            data=pd.DataFrame(
                columns=["Id_1", "Id_2", "Me_1"],
                index=[0, 1],
                data=[(1, "A", 3), (1, "B", 6)],
            ),
        ),
    }

    assert result == reference


@pytest.mark.parametrize(
    "script, data_structures, datapoints, value_domains, external_routines", params_run
)
def test_run_only_persistent_results(
    script, data_structures, datapoints, value_domains, external_routines, tmp_path
):
    output_path = tmp_path

    result = run(
        script,
        data_structures,
        datapoints,
        value_domains,
        external_routines,
        output_folder=output_path,
        return_only_persistent=True,
    )

    reference = {
        "DS_r2": Dataset(
            name="DS_r2",
            components={
                "Id_1": Component(
                    name="Id_1",
                    data_type=DataTypes.Integer,
                    role=Role.IDENTIFIER,
                    nullable=False,
                ),
                "Id_2": Component(
                    name="Id_2",
                    data_type=DataTypes.String,
                    role=Role.IDENTIFIER,
                    nullable=False,
                ),
                "Me_1": Component(
                    name="Me_1",
                    data_type=DataTypes.Number,
                    role=Role.MEASURE,
                    nullable=True,
                ),
            },
            data=pd.DataFrame(
                columns=["Id_1", "Id_2", "Me_1"],
                index=[0, 1],
                data=[(1, "A", 3), (1, "B", 6)],
            ),
        ),
    }

    assert result == reference
    files = list(output_path.iterdir())
    assert len(files) == 1
    assert set(result.keys()) == {"DS_r2"}
    expected_file = output_path / "DS_r2.csv"
    assert expected_file.exists()
    content = expected_file.read_text(encoding="utf-8").strip()
    assert content


@pytest.mark.parametrize(
    "script, data_structures, datapoints, value_domains, external_routines", params_run
)
def test_run_only_persistent(script, data_structures, datapoints, value_domains, external_routines):
    result = run(
        script,
        data_structures,
        datapoints,
        value_domains,
        external_routines,
        return_only_persistent=True,
    )
    reference = {
        "DS_r2": Dataset(
            name="DS_r2",
            components={
                "Id_1": Component(
                    name="Id_1",
                    data_type=DataTypes.Integer,
                    role=Role.IDENTIFIER,
                    nullable=False,
                ),
                "Id_2": Component(
                    name="Id_2",
                    data_type=DataTypes.String,
                    role=Role.IDENTIFIER,
                    nullable=False,
                ),
                "Me_1": Component(
                    name="Me_1",
                    data_type=DataTypes.Number,
                    role=Role.MEASURE,
                    nullable=True,
                ),
            },
            data=pd.DataFrame(
                columns=["Id_1", "Id_2", "Me_1"],
                index=[0, 1],
                data=[(1, "A", 3), (1, "B", 6)],
            ),
        )
    }

    assert result == reference


def test_readme_example():
    script = """
        DS_A := DS_1 * 10;
    """

    data_structures = {
        "datasets": [
            {
                "name": "DS_1",
                "DataStructure": [
                    {
                        "name": "Id_1",
                        "type": "Integer",
                        "role": "Identifier",
                        "nullable": False,
                    },
                    {
                        "name": "Me_1",
                        "type": "Number",
                        "role": "Measure",
                        "nullable": True,
                    },
                ],
            }
        ]
    }

    data_df = pd.DataFrame({"Id_1": [1, 2, 3], "Me_1": [10, 20, 30]})

    datapoints = {"DS_1": data_df}

    run_result = run(
        script=script,
        data_structures=data_structures,
        datapoints=datapoints,
        return_only_persistent=False,
    )

    assert run_result == {
        "DS_A": Dataset(
            name="DS_A",
            components={
                "Id_1": Component(
                    name="Id_1",
                    data_type=DataTypes.Integer,
                    role=Role.IDENTIFIER,
                    nullable=False,
                ),
                "Me_1": Component(
                    name="Me_1",
                    data_type=DataTypes.Number,
                    role=Role.MEASURE,
                    nullable=True,
                ),
            },
            data=pd.DataFrame(
                columns=["Id_1", "Me_1"],
                index=[0, 1, 2],
                data=[(1, 100), (2, 200), (3, 300)],
            ),
        )
    }


def test_readme_run():
    script = """
        DS_A := DS_1 * 10;
    """

    data_structures = {
        "datasets": [
            {
                "name": "DS_1",
                "DataStructure": [
                    {
                        "name": "Id_1",
                        "type": "Integer",
                        "role": "Identifier",
                        "nullable": False,
                    },
                    {
                        "name": "Me_1",
                        "type": "Number",
                        "role": "Measure",
                        "nullable": True,
                    },
                ],
            }
        ]
    }

    data_df = pd.DataFrame({"Id_1": [1, 2, 3], "Me_1": [10, 20, 30]})

    datapoints = {"DS_1": data_df}

    run_result = run(
        script=script,
        data_structures=data_structures,
        datapoints=datapoints,
        return_only_persistent=False,
    )

    assert run_result == {
        "DS_A": Dataset(
            name="DS_A",
            components={
                "Id_1": Component(
                    name="Id_1",
                    data_type=DataTypes.Integer,
                    role=Role.IDENTIFIER,
                    nullable=False,
                ),
                "Me_1": Component(
                    name="Me_1",
                    data_type=DataTypes.Number,
                    role=Role.MEASURE,
                    nullable=True,
                ),
            },
            data=pd.DataFrame(
                columns=["Id_1", "Me_1"],
                index=[0, 1, 2],
                data=[(1, 100), (2, 200), (3, 300)],
            ),
        )
    }


def test_readme_semantic_error():
    from vtlengine import semantic_analysis

    script = """
        DS_A := DS_1 * 10;
    """

    data_structures = {
        "datasets": [
            {
                "name": "DS_1",
                "DataStructure": [
                    {
                        "name": "Id_1",
                        "type": "Integer",
                        "role": "Identifier",
                        "nullable": False,
                    },
                    {
                        "name": "Me_1",
                        "type": "String",
                        "role": "Measure",
                        "nullable": True,
                    },
                ],
            }
        ]
    }

    # Check error message
    with pytest.raises(SemanticError, match="1-1-1-2"):
        semantic_analysis(script=script, data_structures=data_structures)

    # Check output dataset on error message
    with pytest.raises(SemanticError, match="DS_A"):
        semantic_analysis(script=script, data_structures=data_structures)


def test_non_mandatory_fill_at():
    script = """
        DS_r := DS_1;
    """

    data_structures = {
        "datasets": [
            {
                "name": "DS_1",
                "DataStructure": [
                    {
                        "name": "Id_1",
                        "type": "Integer",
                        "role": "Identifier",
                        "nullable": False,
                    },
                    {
                        "name": "Id_2",
                        "type": "String",
                        "role": "Identifier",
                        "nullable": False,
                    },
                    {
                        "name": "Me_1",
                        "type": "String",
                        "role": "Measure",
                        "nullable": True,
                    },
                    {
                        "name": "At_1",
                        "type": "String",
                        "role": "Attribute",
                        "nullable": True,
                    },
                ],
            }
        ]
    }

    data_df = pd.DataFrame({"Id_1": [1, 1, 2], "Id_2": ["A", "B", "A"], "Me_1": ["N", "N", "O"]})

    datapoints = {"DS_1": data_df}

    run_result = run(
        script=script,
        data_structures=data_structures,
        datapoints=datapoints,
        return_only_persistent=False,
    )

    assert run_result == {
        "DS_r": Dataset(
            name="DS_r",
            components={
                "Id_1": Component(
                    name="Id_1",
                    data_type=DataTypes.Integer,
                    role=Role.IDENTIFIER,
                    nullable=False,
                ),
                "Id_2": Component(
                    name="Id_2",
                    data_type=DataTypes.String,
                    role=Role.IDENTIFIER,
                    nullable=False,
                ),
                "Me_1": Component(
                    name="Me_1",
                    data_type=DataTypes.String,
                    role=Role.MEASURE,
                    nullable=True,
                ),
                "At_1": Component(
                    name="At_1",
                    data_type=DataTypes.String,
                    role=Role.ATTRIBUTE,
                    nullable=True,
                ),
            },
            data=pd.DataFrame(
                columns=["Id_1", "Id_2", "Me_1", "At_1"],
                index=[0, 1, 2],
                data=pd.DataFrame(
                    {
                        "Id_1": [1, 1, 2],
                        "Id_2": ["A", "B", "A"],
                        "Me_1": ["N", "N", "O"],
                        "At_1": [None, None, None],
                    }
                ),
            ),
        )
    }


def test_non_mandatory_fill_me():
    script = """
        DS_r := DS_1;
    """

    data_structures = {
        "datasets": [
            {
                "name": "DS_1",
                "DataStructure": [
                    {
                        "name": "Id_1",
                        "type": "Integer",
                        "role": "Identifier",
                        "nullable": False,
                    },
                    {
                        "name": "Id_2",
                        "type": "String",
                        "role": "Identifier",
                        "nullable": False,
                    },
                    {
                        "name": "Me_1",
                        "type": "String",
                        "role": "Measure",
                        "nullable": True,
                    },
                    {
                        "name": "At_1",
                        "type": "String",
                        "role": "Attribute",
                        "nullable": True,
                    },
                ],
            }
        ]
    }

    data_df = pd.DataFrame({"Id_1": [1, 1, 2], "Id_2": ["A", "B", "A"], "At_1": ["N", "N", "O"]})

    datapoints = {"DS_1": data_df}

    run_result = run(
        script=script,
        data_structures=data_structures,
        datapoints=datapoints,
        return_only_persistent=False,
    )

    assert run_result == {
        "DS_r": Dataset(
            name="DS_r",
            components={
                "Id_1": Component(
                    name="Id_1",
                    data_type=DataTypes.Integer,
                    role=Role.IDENTIFIER,
                    nullable=False,
                ),
                "Id_2": Component(
                    name="Id_2",
                    data_type=DataTypes.String,
                    role=Role.IDENTIFIER,
                    nullable=False,
                ),
                "Me_1": Component(
                    name="Me_1",
                    data_type=DataTypes.String,
                    role=Role.MEASURE,
                    nullable=True,
                ),
                "At_1": Component(
                    name="At_1",
                    data_type=DataTypes.String,
                    role=Role.ATTRIBUTE,
                    nullable=True,
                ),
            },
            data=pd.DataFrame(
                columns=["Id_1", "Id_2", "Me_1", "At_1"],
                index=[0, 1, 2],
                data=pd.DataFrame(
                    {
                        "Id_1": [1, 1, 2],
                        "Id_2": ["A", "B", "A"],
                        "Me_1": [None, None, None],
                        "At_1": ["N", "N", "O"],
                    }
                ),
            ),
        )
    }


def test_mandatory_at_error():
    exception_code = "0-1-1-10"

    script = """
        DS_r := DS_1;
    """

    data_structures = {
        "datasets": [
            {
                "name": "DS_1",
                "DataStructure": [
                    {
                        "name": "Id_1",
                        "type": "Integer",
                        "role": "Identifier",
                        "nullable": False,
                    },
                    {
                        "name": "Id_2",
                        "type": "String",
                        "role": "Identifier",
                        "nullable": False,
                    },
                    {
                        "name": "Me_1",
                        "type": "String",
                        "role": "Measure",
                        "nullable": True,
                    },
                    {
                        "name": "At_1",
                        "type": "String",
                        "role": "Attribute",
                        "nullable": False,
                    },
                ],
            }
        ]
    }

    data_df = pd.DataFrame({"Id_1": [1, 1, 2], "Id_2": ["A", "B", "A"], "Me_1": ["N", "N", "O"]})

    datapoints = {"DS_1": data_df}

    with pytest.raises(SemanticError) as context:
        run(script=script, data_structures=data_structures, datapoints=datapoints)
    result = exception_code == str(context.value.args[1])
    if result is False:
        print(f"\n{exception_code} != {context.value.args[1]}")
    assert result


def test_mandatory_me_error():
    exception_code = "0-1-1-10"

    script = """
        DS_r := DS_1;
    """

    data_structures = {
        "datasets": [
            {
                "name": "DS_1",
                "DataStructure": [
                    {
                        "name": "Id_1",
                        "type": "Integer",
                        "role": "Identifier",
                        "nullable": False,
                    },
                    {
                        "name": "Id_2",
                        "type": "String",
                        "role": "Identifier",
                        "nullable": False,
                    },
                    {
                        "name": "Me_1",
                        "type": "String",
                        "role": "Measure",
                        "nullable": False,
                    },
                    {
                        "name": "At_1",
                        "type": "String",
                        "role": "Attribute",
                        "nullable": True,
                    },
                ],
            }
        ]
    }

    data_df = pd.DataFrame({"Id_1": [1, 1, 2], "Id_2": ["A", "B", "A"], "At_1": ["N", "N", "O"]})

    datapoints = {"DS_1": data_df}

    with pytest.raises(SemanticError) as context:
        run(script=script, data_structures=data_structures, datapoints=datapoints)
    result = exception_code == str(context.value.args[1])
    if result is False:
        print(f"\n{exception_code} != {context.value.args[1]}")
    assert result


@pytest.mark.parametrize("data_structure", params_schema)
def test_load_data_structure_with_new_schema(data_structure):
    datasets, _ = load_datasets(data_structure)
    reference = Dataset(
        name="DS_Schema",
        components={
            "Id_1": Component(
                name="Id_1",
                data_type=DataTypes.String,
                role=Role.IDENTIFIER,
                nullable=False,
            ),
            "Id_2": Component(
                name="Id_2",
                data_type=DataTypes.String,
                role=Role.IDENTIFIER,
                nullable=False,
            ),
            "Me_1": Component(
                name="Me_1",
                data_type=DataTypes.Integer,
                role=Role.MEASURE,
                nullable=True,
            ),
            "At_1": Component(
                name="At_1",
                data_type=DataTypes.String,
                role=Role.ATTRIBUTE,
                nullable=True,
            ),
        },
        data=None,
    )
    assert "DS_Schema" in datasets
    assert datasets["DS_Schema"] == reference


@pytest.mark.parametrize("ds_r, error_message", param_id_null)
def test_load_data_structure_with_null_id(ds_r, error_message):
    with pytest.raises(ValueError, match=error_message):
        load_datasets(ds_r)


@pytest.mark.parametrize("ds_r, error_code", param_wrong_role)
def test_load_data_structure_with_wrong_role(ds_r, error_code):
    with pytest.raises(SemanticError, match=error_code):
        load_datasets(ds_r)


@pytest.mark.parametrize("ds_r, error_code", param_wrong_data_type)
def test_load_data_structure_with_wrong_data_type(ds_r, error_code):
    with pytest.raises(SemanticError, match=error_code):
        load_datasets(ds_r)


@pytest.mark.parametrize("data, structure", params_run_sdmx)
def test_run_sdmx_function(data, structure):
    script = "DS_r := BIS_DER [calc Me_4 := OBS_VALUE];"
    datasets = get_datasets(data, structure)
    result = run_sdmx(script, datasets, return_only_persistent=False)
    assert isinstance(result, dict)
    assert all(isinstance(k, str) and isinstance(v, Dataset) for k, v in result.items())
    assert isinstance(result["DS_r"].data, pd.DataFrame)


@pytest.mark.parametrize("data, structure, mappings", params_run_sdmx_with_mappings)
def test_run_sdmx_function_with_mappings(data, structure, mappings):
    script = "DS_r := DS_1 [calc Me_4 := OBS_VALUE];"
    datasets = get_datasets(data, structure)
    result = run_sdmx(script, datasets, mappings=mappings, return_only_persistent=False)
    assert isinstance(result, dict)
    assert all(isinstance(k, str) and isinstance(v, Dataset) for k, v in result.items())
    assert isinstance(result["DS_r"].data, pd.DataFrame)


@pytest.mark.parametrize("datasets, mappings, expected_exception, match", params_run_sdmx_errors)
def test_run_sdmx_errors_with_mappings(datasets, mappings, expected_exception, match):
    script = "DS_r := BIS_DER [calc Me_4 := OBS_VALUE];"
    with pytest.raises(expected_exception, match=match):
        run_sdmx(script, datasets, mappings=mappings)


@pytest.mark.parametrize("data, structure, path_reference", params_to_vtl_json)
def test_to_vtl_json_function(data, structure, path_reference):
    datasets = get_datasets(data, structure)
    result = to_vtl_json(datasets[0].structure, dataset_name="BIS_DER")
    with open(path_reference, "r") as file:
        reference = json.load(file)
    assert result == reference


@pytest.mark.parametrize("code, data, structure", params_2_1_str_sp)
def test_run_sdmx_2_1_str_sp(code, data, structure):
    datasets = get_datasets(data, structure)
    result = run_sdmx(
        "DS_r := BIS_DER [calc Me_4 := OBS_VALUE];", datasets, return_only_persistent=False
    )
    reference = SDMXTestsOutput.LoadOutputs(code, ["DS_r"])
    assert result == reference


@pytest.mark.parametrize("code, data, structure", params_2_1_gen_str)
def test_run_sdmx_2_1_gen_all(code, data, structure):
    datasets = get_datasets(data, structure)
    result = run_sdmx(
        "DS_r := BIS_DER [calc Me_4 := OBS_VALUE];", datasets, return_only_persistent=False
    )
    reference = SDMXTestsOutput.LoadOutputs(code, ["DS_r"])
    assert result == reference


@pytest.mark.parametrize("data, error_code", params_exception_vtl_to_json)
def test_to_vtl_json_exception(data, error_code):
    datasets = get_datasets(data)
    with pytest.raises(SemanticError, match=error_code):
        run_sdmx("DS_r := BIS_DER [calc Me_4 := OBS_VALUE];", datasets)


def test_ts_without_udo_or_rs():
    script = "DS_r := DS_1 + DS_2;"
    ts = generate_sdmx(script, agency_id="MD", id="TestID")

    assert isinstance(ts, TransformationScheme)
    assert ts.id == "TS1"
    assert ts.agency == "MD"
    assert ts.version == "1.0"
    assert ts.name == "TransformationScheme TestID"
    assert len(ts.items) == 1
    transformation = ts.items[0]
    assert transformation.is_persistent is False


def test_ts_with_udo():
    script = """
    define operator suma (ds1 dataset, ds2 dataset)
            returns dataset is
            ds1 + ds2
    end operator;
    DS_r := suma(ds1, ds2);
    """
    ts = generate_sdmx(script, agency_id="MD", id="TestID")
    assert isinstance(ts, TransformationScheme)
    assert len(ts.items) == 1
    udo_scheme = ts.user_defined_operator_schemes[0]
    assert udo_scheme.id == "UDS1"
    assert udo_scheme.name == "UserDefinedOperatorScheme TestID-UDS"
    assert len(udo_scheme.items) == 1
    udo = udo_scheme.items[0]
    assert isinstance(udo, UserDefinedOperator)
    assert udo.id == "UDO1"


def test_ts_with_dp_ruleset():
    script = """
    define datapoint ruleset signValidation (variable ACCOUNTING_ENTRY as AE, INT_ACC_ITEM as IAI,
        FUNCTIONAL_CAT as FC, INSTR_ASSET as IA, OBS_VALUE as O) is
        sign1c: when AE = "C" and IAI = "G" then O > 0 errorcode "sign1c" errorlevel 1;
        sign2c: when AE = "C" and IAI = "GA" then O > 0 errorcode "sign2c" errorlevel 1
    end datapoint ruleset;
    DS_r := check_datapoint (BOP, signValidation);
    """
    ts = generate_sdmx(script, agency_id="MD", id="TestID")
    assert isinstance(ts, TransformationScheme)
    assert hasattr(ts, "ruleset_schemes")
    rs_scheme = ts.ruleset_schemes[0]
    assert rs_scheme.id == "RS1"
    assert rs_scheme.name == "RulesetScheme TestID-RS"
    assert len(rs_scheme.items) == 1
    ruleset = rs_scheme.items[0]
    assert isinstance(ruleset, Ruleset)
    assert ruleset.id == "R1"
    assert ruleset.ruleset_type == "datapoint"


def test_ts_with_hierarchical_ruleset():
    script = """
        define hierarchical ruleset accountingEntry (variable rule ACCOUNTING_ENTRY) is
                        B = C - D errorcode "Balance (credit-debit)" errorlevel 4;
                        N = A - L errorcode "Net (assets-liabilities)" errorlevel 4
                    end hierarchical ruleset;

        DS_r := check_hierarchy(BOP, accountingEntry rule ACCOUNTING_ENTRY dataset);
        """
    ts = generate_sdmx(script, agency_id="MD", id="TestID")
    assert isinstance(ts, TransformationScheme)
    assert hasattr(ts, "ruleset_schemes")
    rs_scheme = ts.ruleset_schemes[0]
    assert rs_scheme.id == "RS1"
    assert rs_scheme.name == "RulesetScheme TestID-RS"
    assert len(rs_scheme.items) == 1
    ruleset = rs_scheme.items[0]
    assert isinstance(ruleset, Ruleset)
    assert ruleset.id == "R1"
    assert ruleset.ruleset_type == "hierarchical"
    assert ruleset.ruleset_definition == (
        "define hierarchical ruleset accountingEntry (variable rule ACCOUNTING_ENTRY) is "
        'B = C - D errorcode "Balance (credit-debit)" errorlevel 4; N = A - L errorcode "Net (assets-liabilities)" errorlevel 4 end hierarchical ruleset;'
    )


def test_ts_with_2_rulesets():
    script = filepath_VTL / "validations.vtl"
    ts = generate_sdmx(script, agency_id="MD", id="TestID")
    assert isinstance(ts, TransformationScheme)
    rs_scheme = ts.ruleset_schemes[0]
    assert rs_scheme.id == "RS1"
    assert len(rs_scheme.items) == 2
    assert isinstance(rs_scheme.items[0], Ruleset)
    assert rs_scheme.items[0].ruleset_type == "datapoint"


def test_ts_with_ruleset_and_udo():
    script = """
    define operator suma (ds1 dataset, ds2 dataset)
            returns dataset is
            ds1 + ds2
    end operator;
    DS_r := suma(ds1, ds2);

    define hierarchical ruleset accountingEntry (variable rule ACCOUNTING_ENTRY) is
                        B = C - D errorcode "Balance (credit-debit)" errorlevel 4;
                        N = A - L errorcode "Net (assets-liabilities)" errorlevel 4
                    end hierarchical ruleset;

    DS_r2 := check_hierarchy(BOP, accountingEntry rule ACCOUNTING_ENTRY dataset);
    """
    ts = generate_sdmx(script, agency_id="MD", id="TestID")

    # Validate TransformationScheme
    assert isinstance(ts, TransformationScheme)

    # Validate UDO scheme
    assert hasattr(ts, "user_defined_operator_schemes")
    assert len(ts.user_defined_operator_schemes) == 1
    udo_scheme = ts.user_defined_operator_schemes[0]
    assert udo_scheme.id == "UDS1"
    assert len(udo_scheme.items) == 1
    assert isinstance(udo_scheme.items[0], UserDefinedOperator)

    # Validate Ruleset scheme
    assert hasattr(ts, "ruleset_schemes")
    rs_scheme = ts.ruleset_schemes[0]
    assert rs_scheme.id == "RS1"
    assert len(rs_scheme.items) == 1
    assert isinstance(rs_scheme.items[0], Ruleset)
    assert rs_scheme.items[0].ruleset_type == "hierarchical"
    ruleset = rs_scheme.items[0]
    assert isinstance(ruleset, Ruleset)
    assert ruleset.id == "R1"
    assert ruleset.ruleset_type == "hierarchical"
    assert ruleset.ruleset_definition == (
        "define hierarchical ruleset accountingEntry (variable rule ACCOUNTING_ENTRY) is "
        'B = C - D errorcode "Balance (credit-debit)" errorlevel 4; N = A - L errorcode "Net (assets-liabilities)" errorlevel 4 end hierarchical ruleset;'
    )


def test_check_script_with_string_input():
    script = "DS_r := DS_1 + DS_2;"
    result = _check_script(script)
    assert result == script


def test_check_script_invalid_input_type():
    with pytest.raises(
        Exception,
        match="invalid script format type: int. Input must be a string, TransformationScheme or Path object",
    ):
        _check_script(12345)


def test_generate_sdmx_and_check_script():
    script = """
    define hierarchical ruleset accountingEntry (variable rule ACCOUNTING_ENTRY) is
        B = C - D errorcode "Balance (credit-debit)" errorlevel 4;
        N = A - L errorcode "Net (assets-liabilities)" errorlevel 4
    end hierarchical ruleset;
    define operator suma (ds1 dataset, ds2 dataset)
            returns dataset is
            ds1 + ds2
    end operator;
    DS_r := check_hierarchy(BOP, accountingEntry rule ACCOUNTING_ENTRY dataset);
    DS_r2 := suma(ds1, ds2);
    """
    ts = generate_sdmx(script, agency_id="MD", id="TestID")
    assert isinstance(ts, TransformationScheme)
    assert hasattr(ts, "user_defined_operator_schemes")
    assert len(ts.user_defined_operator_schemes) == 1
    udo = ts.user_defined_operator_schemes[0]
    assert isinstance(udo.items[0], UserDefinedOperator)
    assert hasattr(ts, "ruleset_schemes")
    rs = ts.ruleset_schemes[0]
    assert isinstance(rs.items[0], Ruleset)
    assert rs.items[0].ruleset_type == "hierarchical"
    assert rs.items[0].ruleset_scope == "variable"
    regenerated_script = _check_script(ts)
    assert prettify(script) == prettify(regenerated_script)


def test_generate_sdmx_and_check_script_with_valuedomain():
    script = """
    define hierarchical ruleset sectorsHierarchy (valuedomain rule abstract) is
                        B = C - D errorcode "totalComparedToBanks" errorlevel 4;
                        N >  A + L errorcode "totalGeUnal" errorlevel 3
    end hierarchical ruleset;
    define operator suma (ds1 dataset, ds2 dataset)
            returns dataset is
            ds1 + ds2
    end operator;
    sectors_hier_val_unf := check_hierarchy(DS_1, sectorsHierarchy rule Id_2 non_zero);
    DS_r2 := suma(ds1, ds2);
    """
    ts = generate_sdmx(script, agency_id="MD", id="TestID")
    assert isinstance(ts, TransformationScheme)
    assert hasattr(ts, "user_defined_operator_schemes")
    assert len(ts.user_defined_operator_schemes) == 1
    udo = ts.user_defined_operator_schemes[0]
    assert isinstance(udo.items[0], UserDefinedOperator)
    assert hasattr(ts, "ruleset_schemes")
    rs = ts.ruleset_schemes[0]
    assert isinstance(rs.items[0], Ruleset)
    assert rs.items[0].ruleset_type == "hierarchical"
    assert rs.items[0].ruleset_scope == "valuedomain"
    regenerated_script = _check_script(ts)
    assert prettify(script) == prettify(regenerated_script)


@pytest.mark.parametrize("transformation_scheme, result_script", params_check_script)
def test_check_script_with_transformation_scheme(transformation_scheme, result_script):
    result = _check_script(transformation_scheme)
    with open(result_script, "r") as file:
        reference = file.read()
    assert prettify(result) == prettify(reference)


@pytest.mark.parametrize("data_structures, datapoints", params_run_with_scalars)
def test_run_with_scalars(data_structures, datapoints, tmp_path):
    script = """
        DS_r <- DS_3[filter Me_1 = sc_1];
        DS_r2 <- DS_3[sub Id_1 = sc_1];
        Sc_r <- sc_1 + sc_2 + 3 + sc_3;
    """
    scalars = {"sc_1": 20, "sc_2": 5, "sc_3": 3}
    output_folder = tmp_path
    run_result = run(
        script=script,
        data_structures=data_structures,
        datapoints=datapoints,
        scalar_values=scalars,
        output_folder=output_folder,
        return_only_persistent=True,
    )
    reference = {
        "DS_r": Dataset(
            name="DS_r",
            components={
                "Id_1": Component(
                    name="Id_1",
                    data_type=DataTypes.Integer,
                    role=Role.IDENTIFIER,
                    nullable=False,
                ),
                "Me_1": Component(
                    name="Me_1",
                    data_type=DataTypes.Number,
                    role=Role.MEASURE,
                    nullable=True,
                ),
            },
            data=pd.DataFrame({"Id_1": [2], "Me_1": [20]}),
        ),
        "DS_r2": Dataset(
            name="DS_r2",
            components={
                "Me_1": Component(
                    name="Me_1",
                    data_type=DataTypes.Number,
                    role=Role.MEASURE,
                    nullable=True,
                ),
            },
            data=pd.DataFrame({"Me_1": []}),
        ),
        "Sc_r": Scalar(name="Sc_r", data_type=Integer, value=31),
    }
    assert run_result == reference
    ds_csv = output_folder / "DS_r.csv"
    sc_csv = output_folder / "Sc_r.csv"
    assert ds_csv.exists()
    assert sc_csv.exists()
    df = pd.read_csv(ds_csv)
    assert list(df.columns) == ["Id_1", "Me_1"]
    assert df.loc[0, "Id_1"] == 2
    assert df.loc[0, "Me_1"] == 20
    with open(sc_csv, newline="") as f:
        reader = csv.reader(f)
        rows = list(reader)
    assert len(rows) == 1
    assert rows[0][0] == str(reference["Sc_r"].value)
    assert all(isinstance(v, (Dataset, Scalar)) for v in run_result.values())


@pytest.mark.parametrize("data_structures, datapoints", params_run_with_scalars)
def test_run_with_scalar_being_none(data_structures, datapoints, tmp_path):
    script = """
        DS_r <- DS_3[filter Me_1 = sc_1];
        DS_r2 <- DS_3[sub Id_1 = sc_1];
        Sc_r <- sc_1 + sc_2 + 3 + sc_3;
    """
    scalars = {"sc_1": 20, "sc_2": 5, "sc_3": None}
    output_folder = tmp_path
    run_result = run(
        script=script,
        data_structures=data_structures,
        datapoints=datapoints,
        scalar_values=scalars,
        output_folder=output_folder,
        return_only_persistent=True,
    )
    reference = {
        "DS_r": Dataset(
            name="DS_r",
            components={
                "Id_1": Component(
                    name="Id_1",
                    data_type=DataTypes.Integer,
                    role=Role.IDENTIFIER,
                    nullable=False,
                ),
                "Me_1": Component(
                    name="Me_1",
                    data_type=DataTypes.Number,
                    role=Role.MEASURE,
                    nullable=True,
                ),
            },
            data=pd.DataFrame({"Id_1": [2], "Me_1": [20]}),
        ),
        "DS_r2": Dataset(
            name="DS_r2",
            components={
                "Me_1": Component(
                    name="Me_1",
                    data_type=DataTypes.Number,
                    role=Role.MEASURE,
                    nullable=True,
                ),
            },
            data=pd.DataFrame({"Me_1": []}),
        ),
        "Sc_r": Scalar(name="Sc_r", data_type=Integer, value=None),
    }
    assert run_result == reference
    ds_csv = output_folder / "DS_r.csv"
    sc_csv = output_folder / "Sc_r.csv"
    assert ds_csv.exists()
    assert sc_csv.exists()
    df = pd.read_csv(ds_csv)
    assert list(df.columns) == ["Id_1", "Me_1"]
    assert df.loc[0, "Id_1"] == 2
    assert df.loc[0, "Me_1"] == 20
    with open(sc_csv, newline="") as f:
        reader = csv.reader(f)
        rows = list(reader)
    assert len(rows) == 1
    assert rows[0] == [] or rows[0] == [""]


def test_script_with_component_working_as_scalar_and_component():
    script = """
            Me_2 <- 10;
            DS_r <- DS_1[filter Me_1 = Me_2];
        """

    data_structures = {
        "datasets": [
            {
                "name": "DS_1",
                "DataStructure": [
                    {"name": "Id_1", "type": "Integer", "role": "Identifier", "nullable": False},
                    {"name": "Me_1", "type": "Number", "role": "Measure", "nullable": True},
                    {"name": "Me_2", "type": "Number", "role": "Measure", "nullable": True},
                ],
            }
        ],
        "scalars": [
            {
                "name": "Sc_1",
                "type": "Number",
            }
        ],
    }

    data_df = pd.DataFrame({"Id_1": [1, 2, 3], "Me_1": [10, 20, 30]})
    datapoints = {"DS_1": data_df}
    with pytest.raises(SemanticError, match="1-1-6-11"):
        run(
            script=script,
            data_structures=data_structures,
            datapoints=datapoints,
            return_only_persistent=True,
        )


wrong_types_params = [
    ("string", "String"),  # Check lower case
    ("Nuber", "Number"),  # Check missing letter
    ("intger", "Integer"),  # Check lowercase and missing letter
    ("TimePeriod", "Time_Period"),  # Check underscore
    ("bool", ""),  # Has no closest marker
    ("dates", "Date"),  # Check plural form
    ("TimeInterval", "Time"),  # Check TimeInterval to Time
]


@pytest.mark.parametrize("wrong_type, correct_type", wrong_types_params)
def test_wrong_type_in_scalar_definition(wrong_type, correct_type):
    script = """
        sc_r <- sc_1;
    """

    data_structures = {
        "scalars": [
            {
                "name": "sc_1",
                "type": wrong_type,
            }
        ]
    }

    with pytest.raises(SemanticError, match="0-1-1-13") as e:
        run(
            script=script,
            data_structures=data_structures,
            datapoints=[],
        )
    assert wrong_type in e.value.args[0]
    assert correct_type in e.value.args[0]


@pytest.mark.parametrize(
    "path_vd_schema, path_ext_routine_schema, path_vd, path_sql", params_validate_vd_sql_schema
)
def test_validate_json_schema_on_vd_and_external_routine(
    path_vd_schema, path_ext_routine_schema, path_vd, path_sql
):
    with open(path_vd, "r") as f:
        vd_data = json.load(f)
    with open(path_sql, "r") as f:
        ext_routine_data = json.load(f)
    with open(path_vd_schema, "r") as f:
        vd_schema = json.load(f)
    with open(path_ext_routine_schema, "r") as f:
        ext_routine_schema = json.load(f)
    _validate_json(vd_data, vd_schema)
    _validate_json(ext_routine_data, ext_routine_schema)


@pytest.mark.parametrize("path_schema, path_vd", params_invalid_vd)
def test_attempt_to_validate_invalid_vd(path_schema, path_vd):
    with open(path_vd, "r") as f:
        vd_data = json.load(f)
    with open(path_schema, "r") as f:
        vd_schema = json.load(f)
    with pytest.raises(Exception, match="The given json does not follow the schema."):
        _validate_json(vd_data, vd_schema)


@pytest.mark.parametrize("path_schema, path_sql", params_invalid_sql)
def test_attempt_to_validate_invalid_sql(path_schema, path_sql):
    with open(path_sql, "r") as f:
        ext_routine_data = json.load(f)
    with open(path_schema, "r") as f:
        ext_routine_schema = json.load(f)
    try:
        _validate_json(ext_routine_data, ext_routine_schema)
    except Exception:
        with pytest.raises(Exception, match="The given json does not follow the schema."):
            _validate_json(ext_routine_data, ext_routine_schema)
        return
    query = ext_routine_data.get("query")
    name = ext_routine_data.get("name", "test_routine")

    with pytest.raises(Exception, match="Invalid SQL query in external routine"):
        ExternalRoutine.from_sql_query(name, query)


def test_with_multiple_vd_and_ext_routines():
    script = """
      DS_r <- DS_1 [ calc Me_2:= Me_1 in Countries];
      DS_r2 <- DS_1 [ calc Me_2:= Me_1 in Countries_EU_Sample];
      DS_r3 <- eval(SQL_3(DS_1) language "sqlite" returns dataset {identifier<integer> Id_1, measure<number> Me_1});
      DS_r4 <- eval(SQL_4(DS_1) language "sqlite" returns dataset {identifier<integer> Id_1, measure<number> Me_1});
    """

    data_structures = {
        "datasets": [
            {
                "name": "DS_1",
                "DataStructure": [
                    {"name": "Id_1", "type": "Integer", "role": "Identifier", "nullable": False},
                    {"name": "Id_2", "type": "String", "role": "Identifier", "nullable": False},
                    {"name": "Me_1", "type": "Number", "role": "Measure", "nullable": True},
                ],
            }
        ]
    }

    data_df = pd.DataFrame(
        {"Id_1": [2012, 2012, 2012], "Id_2": ["AT", "DE", "FR"], "Me_1": [0, 4, 9]}
    )

    datapoints = {"DS_1": data_df}

    external_routines = [
        {
            "name": "SQL_3",
            "query": "SELECT Id_1, COUNT(*) AS Me_1 FROM DS_1 GROUP BY Id_1;",
        },
        filepath_sql / "SQL_4.json",
    ]

    value_domains = [
        {"name": "Countries_EU_Sample", "setlist": ["DE", "FR", "IT"], "type": "String"},
        filepath_ValueDomains / "VD_2.json",
    ]

    run_result = run(
        script=script,
        data_structures=data_structures,
        datapoints=datapoints,
        value_domains=value_domains,
        external_routines=external_routines,
    )

    reference = {
        "DS_r": Dataset(
            name="DS_r",
            components={
                "Id_1": Component("Id_1", DataTypes.Integer, Role.IDENTIFIER, False),
                "Id_2": Component("Id_2", DataTypes.String, Role.IDENTIFIER, False),
                "Me_1": Component("Me_1", DataTypes.Number, Role.MEASURE, True),
                "Me_2": Component("Me_2", DataTypes.Boolean, Role.MEASURE, True),
            },
            data=pd.DataFrame(
                {
                    "Id_1": [2012, 2012, 2012],
                    "Id_2": ["AT", "DE", "FR"],
                    "Me_1": [0.0, 4.0, 9.0],
                    "Me_2": [False, False, False],
                }
            ),
        ),
        "DS_r2": Dataset(
            name="DS_r2",
            components={
                "Id_1": Component("Id_1", DataTypes.Integer, Role.IDENTIFIER, False),
                "Id_2": Component("Id_2", DataTypes.String, Role.IDENTIFIER, False),
                "Me_1": Component("Me_1", DataTypes.Number, Role.MEASURE, True),
                "Me_2": Component("Me_2", DataTypes.Boolean, Role.MEASURE, True),
            },
            data=pd.DataFrame(
                {
                    "Id_1": [2012, 2012, 2012],
                    "Id_2": ["AT", "DE", "FR"],
                    "Me_1": [0.0, 4.0, 9.0],
                    "Me_2": [False, False, False],
                }
            ),
        ),
        "DS_r3": Dataset(
            name="DS_r3",
            components={
                "Id_1": Component("Id_1", DataTypes.Integer, Role.IDENTIFIER, False),
                "Me_1": Component("Me_1", DataTypes.Number, Role.MEASURE, True),
            },
            data=pd.DataFrame(
                {
                    "Id_1": [2012],
                    "Me_1": [3.0],
                }
            ),
        ),
        "DS_r4": Dataset(
            name="DS_r4",
            components={
                "Id_1": Component("Id_1", DataTypes.Integer, Role.IDENTIFIER, False),
                "Me_1": Component("Me_1", DataTypes.Number, Role.MEASURE, True),
            },
            data=pd.DataFrame(
                {
                    "Id_1": [2012, 2012, 2012],
                    "Me_1": [0.0, 4.0, 9.0],
                }
            ),
        ),
    }
    assert run_result["DS_r"] == reference["DS_r"]
    assert run_result["DS_r2"] == reference["DS_r2"]
    assert run_result["DS_r3"] == reference["DS_r3"]
    assert run_result["DS_r4"] == reference["DS_r4"]


def test_semantic_analysis_list_vd_ext_routines():
    external_routines = [
        {
            "name": "SQL_3",
            "query": "SELECT Id_1, COUNT(*) AS Me_1 FROM DS_1 GROUP BY Id_1;",
        },
        filepath_sql / "SQL_4.json",
    ]

    value_domains = [
        {"name": "Countries_EU_Sample", "setlist": ["DE", "FR", "IT"], "type": "String"},
        filepath_ValueDomains / "VD_2.json",
    ]
    script = """
          DS_r <- DS_1 [ calc Me_2:= Me_1 in Countries];
          DS_r2 <- DS_1 [ calc Me_2:= Me_1 in Countries_EU_Sample];
          DS_r3 <- eval(SQL_3(DS_1) language "sqlite" returns dataset {identifier<integer> Id_1, measure<number> Me_1});
          DS_r4 <- eval(SQL_4(DS_1) language "sqlite" returns dataset {identifier<integer> Id_1, measure<number> Me_1});
        """

    data_structures = {
        "datasets": [
            {
                "name": "DS_1",
                "DataStructure": [
                    {"name": "Id_1", "type": "Integer", "role": "Identifier", "nullable": False},
                    {"name": "Id_2", "type": "String", "role": "Identifier", "nullable": False},
                    {"name": "Me_1", "type": "Number", "role": "Measure", "nullable": True},
                ],
            }
        ]
    }

    semantic_result = semantic_analysis(
        script=script,
        data_structures=data_structures,
        value_domains=value_domains,
        external_routines=external_routines,
    )

    reference = {
        "DS_r": Dataset(
            name="DS_r",
            components={
                "Id_1": Component("Id_1", DataTypes.Integer, Role.IDENTIFIER, False),
                "Id_2": Component("Id_2", DataTypes.String, Role.IDENTIFIER, False),
                "Me_1": Component("Me_1", DataTypes.Number, Role.MEASURE, True),
                "Me_2": Component("Me_2", DataTypes.Boolean, Role.MEASURE, True),
            },
            data=None,
        ),
        "DS_r2": Dataset(
            name="DS_r2",
            components={
                "Id_1": Component("Id_1", DataTypes.Integer, Role.IDENTIFIER, False),
                "Id_2": Component("Id_2", DataTypes.String, Role.IDENTIFIER, False),
                "Me_1": Component("Me_1", DataTypes.Number, Role.MEASURE, True),
                "Me_2": Component("Me_2", DataTypes.Boolean, Role.MEASURE, True),
            },
            data=None,
        ),
        "DS_r3": Dataset(
            name="DS_r3",
            components={
                "Id_1": Component("Id_1", DataTypes.Integer, Role.IDENTIFIER, False),
                "Me_1": Component("Me_1", DataTypes.Number, Role.MEASURE, True),
            },
            data=None,
        ),
        "DS_r4": Dataset(
            name="DS_r4",
            components={
                "Id_1": Component("Id_1", DataTypes.Integer, Role.IDENTIFIER, False),
                "Me_1": Component("Me_1", DataTypes.Number, Role.MEASURE, True),
            },
            data=None,
        ),
    }
    assert semantic_result["DS_r"] == reference["DS_r"]
    assert semantic_result["DS_r2"] == reference["DS_r2"]
    assert semantic_result["DS_r3"] == reference["DS_r3"]
    assert semantic_result["DS_r4"] == reference["DS_r4"]


@pytest.mark.parametrize(
    "value_domains_input",
    [
        [
            filepath_ValueDomains / "VD_1.json",
            filepath_ValueDomains / "VD_2.json",
        ]
    ],
)
def test_loading_list_multiple_value_domains(value_domains_input):
    value_domains_loaded = load_value_domains(value_domains_input)
    assert "Countries" in value_domains_loaded
    assert "AnaCreditCountries" in value_domains_loaded


<<<<<<< HEAD
@pytest.mark.parametrize("ds_input, dp_input, is_valid, message", params_validate_ds)
def test_validate_dataset(ds_input, dp_input, is_valid, message):
    if isinstance(ds_input, Path):
        with open(ds_input, "r", encoding="utf-8") as f:
            ds_data = json.load(f)
    else:
        ds_data = ds_input
    if is_valid:
        validate_dataset(ds_data, dp_input)
    else:
        with pytest.raises(Exception, match=message):
            validate_dataset(ds_data, dp_input)
=======
params_validate_vd = [
    (filepath_ValueDomains / "VD_1.json", True),
    (filepath_ValueDomains / "VD_wrong_key.json", False),
]

params_validate_sql = [
    (filepath_sql / "1.json", True),
    (filepath_sql / "ext_routine_wrong_key.json", False),
    (filepath_sql / "ext_routine_wrong_query.json", False),
]


@pytest.mark.parametrize("path_vd, is_valid", params_validate_vd)
def test_validate_vd(path_vd, is_valid):
    with open(path_vd, "r") as f:
        vd_data = json.load(f)
    if is_valid:
        try:
            validate_value_domain(vd_data)
        except Exception:
            with pytest.raises(Exception, match="The given json does not follow the schema."):
                validate_value_domain(vd_data)


@pytest.mark.parametrize("path_sql, is_valid", params_validate_sql)
def test_validate_sql(path_sql, is_valid):
    with open(path_sql, "r") as f:
        ext_routine_data = json.load(f)
    if is_valid:
        try:
            validate_external_routine(ext_routine_data)
        except Exception:
            with pytest.raises(Exception, match="The given json does not follow the schema."):
                validate_external_routine(ext_routine_data)
>>>>>>> 856e63d7
<|MERGE_RESOLUTION|>--- conflicted
+++ resolved
@@ -26,12 +26,16 @@
     run,
     run_sdmx,
     semantic_analysis,
-<<<<<<< HEAD
     validate_dataset,
-=======
+)
+from vtlengine.API import (
+    generate_sdmx,
+    prettify,
+    run,
+    run_sdmx,
+    semantic_analysis,
     validate_external_routine,
     validate_value_domain,
->>>>>>> 856e63d7
 )
 from vtlengine.API._InternalApi import (
     _check_script,
@@ -2232,7 +2236,42 @@
     assert "AnaCreditCountries" in value_domains_loaded
 
 
-<<<<<<< HEAD
+params_validate_vd = [
+    (filepath_ValueDomains / "VD_1.json", True),
+    (filepath_ValueDomains / "VD_wrong_key.json", False),
+]
+
+params_validate_sql = [
+    (filepath_sql / "1.json", True),
+    (filepath_sql / "ext_routine_wrong_key.json", False),
+    (filepath_sql / "ext_routine_wrong_query.json", False),
+]
+
+
+@pytest.mark.parametrize("path_vd, is_valid", params_validate_vd)
+def test_validate_vd(path_vd, is_valid):
+    with open(path_vd, "r") as f:
+        vd_data = json.load(f)
+    if is_valid:
+        try:
+            validate_value_domain(vd_data)
+        except Exception:
+            with pytest.raises(Exception, match="The given json does not follow the schema."):
+                validate_value_domain(vd_data)
+
+
+@pytest.mark.parametrize("path_sql, is_valid", params_validate_sql)
+def test_validate_sql(path_sql, is_valid):
+    with open(path_sql, "r") as f:
+        ext_routine_data = json.load(f)
+    if is_valid:
+        try:
+            validate_external_routine(ext_routine_data)
+        except Exception:
+            with pytest.raises(Exception, match="The given json does not follow the schema."):
+                validate_external_routine(ext_routine_data)
+
+
 @pytest.mark.parametrize("ds_input, dp_input, is_valid, message", params_validate_ds)
 def test_validate_dataset(ds_input, dp_input, is_valid, message):
     if isinstance(ds_input, Path):
@@ -2244,40 +2283,4 @@
         validate_dataset(ds_data, dp_input)
     else:
         with pytest.raises(Exception, match=message):
-            validate_dataset(ds_data, dp_input)
-=======
-params_validate_vd = [
-    (filepath_ValueDomains / "VD_1.json", True),
-    (filepath_ValueDomains / "VD_wrong_key.json", False),
-]
-
-params_validate_sql = [
-    (filepath_sql / "1.json", True),
-    (filepath_sql / "ext_routine_wrong_key.json", False),
-    (filepath_sql / "ext_routine_wrong_query.json", False),
-]
-
-
-@pytest.mark.parametrize("path_vd, is_valid", params_validate_vd)
-def test_validate_vd(path_vd, is_valid):
-    with open(path_vd, "r") as f:
-        vd_data = json.load(f)
-    if is_valid:
-        try:
-            validate_value_domain(vd_data)
-        except Exception:
-            with pytest.raises(Exception, match="The given json does not follow the schema."):
-                validate_value_domain(vd_data)
-
-
-@pytest.mark.parametrize("path_sql, is_valid", params_validate_sql)
-def test_validate_sql(path_sql, is_valid):
-    with open(path_sql, "r") as f:
-        ext_routine_data = json.load(f)
-    if is_valid:
-        try:
-            validate_external_routine(ext_routine_data)
-        except Exception:
-            with pytest.raises(Exception, match="The given json does not follow the schema."):
-                validate_external_routine(ext_routine_data)
->>>>>>> 856e63d7
+            validate_dataset(ds_data, dp_input)