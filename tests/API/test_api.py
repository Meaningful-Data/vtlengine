--- conflicted
+++ resolved
@@ -798,39 +798,8 @@
         return_only_persistent=True,
     )
 
-<<<<<<< HEAD
-    reference = {
-        "DS_r2": Dataset(
-            name="DS_r2",
-            components={
-                "Id_1": Component(
-                    name="Id_1",
-                    data_type=DataTypes.Integer,
-                    role=Role.IDENTIFIER,
-                    nullable=False,
-                ),
-                "Id_2": Component(
-                    name="Id_2",
-                    data_type=DataTypes.String,
-                    role=Role.IDENTIFIER,
-                    nullable=False,
-                ),
-                "Me_1": Component(
-                    name="Me_1",
-                    data_type=DataTypes.Number,
-                    role=Role.MEASURE,
-                    nullable=True,
-                ),
-            },
-            data=None
-        ),
-    }
-
-    assert result == reference
-=======
     assert len(result) == 1
     assert "DS_r2" in result
->>>>>>> d05051c5
     files = list(output_path.iterdir())
     assert len(files) == 1
     assert set(result.keys()) == {"DS_r2"}
