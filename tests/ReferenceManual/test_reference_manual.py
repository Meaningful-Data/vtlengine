import itertools
import json
import os
from pathlib import Path

# if os.environ.get("SPARK", False):
#     import sys
#
#     virtualenv_path = sys.prefix
#     sys.path.append(virtualenv_path)
#     # os.environ['PYTHONPATH'] = f'{virtualenv_path}'
#     os.environ['PYSPARK_PYTHON'] = f'{virtualenv_path}/bin/python'
#     # os.environ['PYSPARK_PYTHON'] = f'{virtualenv_path}\\Scripts\\python'
#     # os.environ['VIRTUAL_ENV'] = os.environ.get('PYTHONPATH', f'{virtualenv_path}')
#
#     from pyspark import SparkConf, SparkContext
#
#     conf = SparkConf()
#     conf.set('spark.driver.cores', '2')
#     conf.set('spark.executor.cores', '2')
#     conf.set('spark.driver.memory', '2g')
#     conf.set('spark.executor.memory', '2g')
#     # conf.set('spark.sql.execution.arrow.pyspark.enabled', 'true')
#     conf.set('spark.pyspark.virtualenv.enabled', 'true')
#     conf.set('spark.pyspark.virtualenv.type', 'native')
#     conf.set('spark.pyspark.virtualenv.requirements', 'requirements.txt')
#     # conf.set('spark.pyspark.virtualenv.bin.path', f'{virtualenv_path}/Scripts/python')
#     # Pandas API on Spark automatically uses this Spark context with the configurations set.
#     SparkContext(conf=conf)
#
#     import pyspark.pandas as pd
#
#     pd.set_option('compute.ops_on_diff_frames', True)
#     os.environ["PYSPARK_SUBMIT_ARGS"] = "--conf spark.network.timeout=600s pyspark-shell"
# else:
import pandas as pd
import pytest

from vtlengine.API import create_ast
from vtlengine.DataTypes import SCALAR_TYPES
from vtlengine.Interpreter import InterpreterAnalyzer
from vtlengine.Model import Component, Role, Dataset, ValueDomain
from vtlengine.files.parser import load_datapoints

import warnings

base_path = Path(__file__).parent
input_dp_dir = base_path / "data/DataSet/input"
reference_dp_dir = base_path / "data/DataSet/output"
input_ds_dir = base_path / "data/DataStructure/input"
reference_ds_dir = base_path / "data/DataStructure/output"
vtl_dir = base_path / "data/vtl"
vtl_def_operators_dir = base_path / "data/vtl_defined_operators"
value_domain_dir = base_path / "data/ValueDomain"

general_operators = list(range(1, 6))
join_operators = list(range(6, 13))
string_operators = list(range(13, 32))
numeric_operators = list(range(32, 73))
comparison_operators = list(range(73, 91))
boolean_operators = list(range(91, 99))
time_operators = list(range(99, 126))
set_operators = list(range(126, 132))
hierarchy_operators = list(range(132, 135))
aggregation_operators = list(range(135, 151))
analytic_operators = list(range(151, 157))
validation_operators = list(range(157, 161))
conditional_operators = list(range(161, 163))
clause_operators = list(range(163, 177))

# Remove tests because Reference Manual is wrong (Pivot)
clause_operators.remove(172)

# TODO: check if test 107 is correct
# remove test until re-evaluation
time_operators.remove(107)

# Remove tests because Time Interval with Periods
time_operators.remove(101)
time_operators.remove(102)
time_operators.remove(109)
time_operators.remove(113)
time_operators.remove(117)

# Remove tests because missing test files
time_operators.remove(121)
time_operators.remove(122)
time_operators.remove(123)
time_operators.remove(124)
time_operators.remove(125)

# Remove tests due to wrong implicit cast (Duration to String)
time_operators.remove(100)

# Multimeasures on specific operators that must raise errors
exceptions_tests = [27, 31]

params = itertools.chain(
    general_operators,
    join_operators,
    string_operators,
    numeric_operators,
    comparison_operators,
    boolean_operators,
    time_operators,
    set_operators,
    hierarchy_operators,
    aggregation_operators,
    analytic_operators,
    validation_operators,
    conditional_operators,
    clause_operators,
)

params = [x for x in list(params) if x not in exceptions_tests]


@pytest.fixture
def ast(input_datasets, param):
    with open(os.path.join(vtl_dir, f"RM{param:03d}.vtl"), "r") as f:
        vtl = f.read()
    return create_ast(vtl)


@pytest.fixture
def ast_defined_operators(input_datasets, param):
    with open(os.path.join(vtl_def_operators_dir, f"RM{param:03d}.vtl"), "r") as f:
        vtl = f.read()
    return create_ast(vtl)


@pytest.fixture
def value_domains():
    vds = {}
    for f in os.listdir(value_domain_dir):
        with open(os.path.join(value_domain_dir, f), "r") as file:
            value_domain = ValueDomain.from_json(file.read())
            vds[value_domain.name] = value_domain
    return vds


@pytest.fixture
def input_datasets(param):
    prefix = f"{param}-"
    suffix_csv = ".csv"
    datapoints = [
        f.removeprefix(prefix).removesuffix(suffix_csv)
        for f in os.listdir(input_dp_dir)
        if f.lower().startswith(prefix)
    ]
    datastructures = [
        f"{input_ds_dir}/{f}" for f in os.listdir(input_ds_dir) if f.lower().startswith(prefix)
    ]
    return datapoints, datastructures


@pytest.fixture
def reference_datasets(param):
    prefix = f"{param}-"
    suffix_csv = ".csv"
    datapoints = [
        f.removeprefix(prefix).removesuffix(suffix_csv)
        for f in os.listdir(reference_dp_dir)
        if f.lower().startswith(prefix)
    ]
    datastructures = [
        f"{reference_ds_dir}/{f}"
        for f in os.listdir(reference_ds_dir)
        if f.lower().startswith(prefix)
    ]
    return datapoints, datastructures


def load_dataset(dataPoints, dataStructures, dp_dir, param):
    datasets = {}
    for f in dataStructures:
        with open(f, "r") as file:
            structures = json.load(file)

        for dataset_json in structures["datasets"]:
            dataset_name = dataset_json["name"]
            components = {
                component["name"]: Component(
                    name=component["name"],
                    data_type=SCALAR_TYPES[component["type"]],
                    role=Role(component["role"]),
                    nullable=component["nullable"],
                )
                for component in dataset_json["DataStructure"]
            }
            if dataset_name not in dataPoints:
                data = pd.DataFrame(columns=components.keys())
            else:
                data = load_datapoints(
                    components=components,
                    dataset_name=dataset_name,
                    csv_path=Path(f"{dp_dir}/{param}-{dataset_name}.csv"),
                )

            datasets[dataset_name] = Dataset(name=dataset_name, components=components, data=data)
    if len(datasets) == 0:
        raise FileNotFoundError("No datasets found")
    return datasets


@pytest.mark.parametrize("param", params)
def test_reference(input_datasets, reference_datasets, ast, param, value_domains):
    # try:
    warnings.filterwarnings("ignore", category=FutureWarning)
    input_datasets = load_dataset(*input_datasets, dp_dir=input_dp_dir, param=param)
    reference_datasets = load_dataset(*reference_datasets, dp_dir=reference_dp_dir, param=param)
    interpreter = InterpreterAnalyzer(input_datasets, value_domains=value_domains)
    result = interpreter.visit(ast)
    assert result == reference_datasets
    # except NotImplementedError:
    #     pass


<<<<<<< HEAD
@pytest.mark.parametrize("param", params)
def test_reference_defined_operators(
    input_datasets, reference_datasets, ast_defined_operators, param, value_domains
):
=======
@pytest.mark.parametrize('param', params)
def test_reference_defined_operators(input_datasets, reference_datasets,
                                     ast_defined_operators, param, value_domains):
    warnings.filterwarnings("ignore", category=FutureWarning)
>>>>>>> 9f9e716b
    input_datasets = load_dataset(*input_datasets, dp_dir=input_dp_dir, param=param)
    reference_datasets = load_dataset(*reference_datasets, dp_dir=reference_dp_dir, param=param)
    interpreter = InterpreterAnalyzer(input_datasets, value_domains=value_domains)
    result = interpreter.visit(ast_defined_operators)
    assert result == reference_datasets


@pytest.mark.parametrize("param", exceptions_tests)
def test_reference_exceptions(input_datasets, reference_datasets, ast, param):
    # try:
    warnings.filterwarnings("ignore", category=FutureWarning)
    input_datasets = load_dataset(*input_datasets, dp_dir=input_dp_dir, param=param)
    interpreter = InterpreterAnalyzer(input_datasets)
    with pytest.raises(Exception, match="Operation not allowed for multimeasure datasets"):
        # result = interpreter.visit(ast) # to match with F841
        interpreter.visit(ast)<|MERGE_RESOLUTION|>--- conflicted
+++ resolved
@@ -216,17 +216,11 @@
     #     pass
 
 
-<<<<<<< HEAD
 @pytest.mark.parametrize("param", params)
 def test_reference_defined_operators(
     input_datasets, reference_datasets, ast_defined_operators, param, value_domains
 ):
-=======
-@pytest.mark.parametrize('param', params)
-def test_reference_defined_operators(input_datasets, reference_datasets,
-                                     ast_defined_operators, param, value_domains):
     warnings.filterwarnings("ignore", category=FutureWarning)
->>>>>>> 9f9e716b
     input_datasets = load_dataset(*input_datasets, dp_dir=input_dp_dir, param=param)
     reference_datasets = load_dataset(*reference_datasets, dp_dir=reference_dp_dir, param=param)
     interpreter = InterpreterAnalyzer(input_datasets, value_domains=value_domains)
