from pathlib import Path
from unittest.mock import patch

import pandas as pd

from vtlengine import run
from vtlengine.DataTypes import Integer, Number
from vtlengine.Model import Component, DataComponent, Dataset, Role, Scalar
from vtlengine.Operators import Unary
from vtlengine.Operators.Analytic import Analytic
from vtlengine.Operators.Conditional import Nvl
from vtlengine.Utils.__Virtual_Assets import VirtualCounter

base_path = Path(__file__).parent
filepath_VTL = base_path / "data" / "vtl"
filepath_json = base_path / "data" / "DataStructure" / "input"
filepath_csv = base_path / "data" / "Dataset" / "input"


def test_analytic_generates_virtual_dataset_name():
    VirtualCounter.reset()
    ds = Dataset(
        name="DS_1",
        components={
            "Id_1": Component(name="Id_1", data_type=Integer, role=Role.IDENTIFIER, nullable=False),
            "Me_1": Component(name="Me_1", data_type=Number, role=Role.MEASURE, nullable=True),
        },
        data=None,
    )
    result = Analytic.validate(
        operand=ds, partitioning=[], ordering=None, window=None, params=None, component_name=None
    )
    assert result.name == "__VDS_1__"
    assert result.name.startswith("__VDS_")


def test_analytic_generates_virtual_dataset_name_2_ds():
    VirtualCounter.reset()
    ds_1 = Dataset(
        name="DS_1",
        components={
            "Id_1": Component(name="Id_1", data_type=Integer, role=Role.IDENTIFIER, nullable=False),
            "Me_1": Component(name="Me_1", data_type=Number, role=Role.MEASURE, nullable=True),
        },
        data=None,
    )
    ds_2 = Dataset(
        name="DS_2",
        components={
            "Id_2": Component(name="Id_2", data_type=Integer, role=Role.IDENTIFIER, nullable=False),
            "Me_2": Component(name="Me_2", data_type=Number, role=Role.MEASURE, nullable=True),
        },
        data=None,
    )
    result_1 = Analytic.validate(
        operand=ds_1, partitioning=[], ordering=None, window=None, params=None, component_name=None
    )
    result_2 = Analytic.validate(
        operand=ds_2, partitioning=[], ordering=None, window=None, params=None, component_name=None
    )
    assert result_1.name == "__VDS_1__"
    assert result_2.name == "__VDS_2__"
    assert result_1.name.startswith("__VDS_")
    vc = VirtualCounter
    assert vc.dataset_count == 2


def test_binary_generates_virtual_dataset_name():
    VirtualCounter.reset()
    ds_left = Dataset(
        name="DS_1",
        components={
            "Id_1": Component("Id_1", data_type=Integer, role=Role.IDENTIFIER, nullable=False),
            "Me_1": Component("Me_1", data_type=Number, role=Role.MEASURE, nullable=True),
            "Me_2": Component("Me_2", data_type=Number, role=Role.MEASURE, nullable=True),
        },
        data=None,
    )
    scalar_right = Scalar(name="test", value=0, data_type=Number)

    result = Nvl.validate(ds_left, scalar_right)
    assert result.name == "__VDS_1__"
    assert result.name.startswith("__VDS_")
    assert VirtualCounter.dataset_count == 1
    assert VirtualCounter.component_count == 1


def test_binary_generates_virtual_component_name():
    VirtualCounter.reset()
    left_comp = DataComponent(
        name="Me_1",
        data=None,
        data_type=Number,
        role=Role.MEASURE,
        nullable=True,
    )
    right_scalar = Scalar(name="test", value=0, data_type=Number)

    result = Nvl.validate(left_comp, right_scalar)
    assert result.name == "__VDC_1__"
    assert result.role == Role.MEASURE
    assert VirtualCounter.dataset_count == 1
    assert VirtualCounter.component_count == 1


def test_unary_generates_virtual_dataset_name():
    VirtualCounter.reset()
    ds_left = Dataset(
        name="DS_1",
        components={
            "Id_1": Component("Id_1", data_type=Integer, role=Role.IDENTIFIER, nullable=False),
            "Me_1": Component("Me_1", data_type=Number, role=Role.MEASURE, nullable=True),
            "Me_2": Component("Me_2", data_type=Number, role=Role.MEASURE, nullable=True),
        },
        data=None,
    )

    result = Unary.validate(ds_left)

    assert result.name == "__VDS_1__"
    assert result.name.startswith("__VDS_")
    assert VirtualCounter.dataset_count == 1
    assert VirtualCounter.component_count == 0


def test_unary_generates_virtual_component_name():
    VirtualCounter.reset()

    left_comp = DataComponent(
        name="Me_1",
        data=None,
        data_type=Number,
        role=Role.MEASURE,
        nullable=True,
    )
    result = Unary.validate(left_comp)

    assert result.name == "__VDC_1__"
    assert result.role == Role.MEASURE
    assert VirtualCounter.dataset_count == 0
    assert VirtualCounter.component_count == 1


def test_components_generates_virtual_component():
    VirtualCounter.reset()
    assert VirtualCounter.component_count == 0
    operand = DataComponent(
        name="Me_1",
        data_type=Integer,
        data=None,
        role=Role.MEASURE,
        nullable=True,
    )
    result = Analytic.component_validation(operand)
    assert result.name == "__VDC_1__"
    assert VirtualCounter.component_count == 1


def test_multiple_components_increments_counter():
    VirtualCounter.reset()
    assert VirtualCounter.component_count == 0
    operand = DataComponent(
        name="Me_1",
        data_type=Integer,
        data=None,
        role=Role.MEASURE,
        nullable=True,
    )
    results = []
    expected_names = []

    for i in range(1, 6):
        result = Analytic.component_validation(operand)
        results.append(result)
        expected_names.append(f"__VDC_{i}__")
        assert result.name == f"__VDC_{i}__"
    all_names = [comp.name for comp in results]
    assert all_names == expected_names
    assert VirtualCounter.component_count == 5


def test_virtual_counter_with_run():
    VirtualCounter.reset()
    script = """
           DS_r1 := DS_1 * 10;
           DS_r2 := DS_1 [ calc Me_1:= Me_1 * 2 ];
           DS_r3 := inner_join ( DS_1  filter Id_2="B" calc Me_2:=Me_1);
           DS_r4 := DS_1[calc Me_3 := daytomonth(Me_2)];
       """

    data_structures = {
        "datasets": [
            {
                "name": "DS_1",
                "DataStructure": [
                    {"name": "Id_1", "type": "Integer", "role": "Identifier", "nullable": False},
                    {"name": "Me_1", "type": "Number", "role": "Measure", "nullable": True},
                    {"name": "Id_2", "type": "String", "role": "Identifier", "nullable": False},
                    {"name": "Me_2", "type": "Number", "role": "Measure", "nullable": True},
                ],
            }
        ]
    }

    data_df = pd.DataFrame({"Id_1": [1, 2, 3], "Id_2": ["A", "B", "C"], "Me_1": [10, 20, 30]})

    datapoints = {"DS_1": data_df}
    call_vds = []
    call_vdc = []

    def mock_new_ds_name():
<<<<<<< HEAD
        ds = f"__VDS_{len(call_vds) + 1}"
=======
        ds = f"__VDS_{len(call_vds) + 1}__"
>>>>>>> 24c41830
        call_vds.append(ds)
        return ds

    def mock_new_dc_name():
<<<<<<< HEAD
        dc = f"__VDC_{len(call_vdc) + 1}"
=======
        dc = f"__VDC_{len(call_vdc) + 1}__"
>>>>>>> 24c41830
        call_vdc.append(dc)
        return dc

    with patch(
        "vtlengine.Utils.__Virtual_Assets.VirtualCounter._new_ds_name", side_effect=mock_new_ds_name
    ):
        run(script=script, data_structures=data_structures, datapoints=datapoints)
    with patch(
        "vtlengine.Utils.__Virtual_Assets.VirtualCounter._new_dc_name", side_effect=mock_new_dc_name
    ):
        run(script=script, data_structures=data_structures, datapoints=datapoints)
    assert len(call_vds) == 6
    assert len(call_vdc) == 1
    assert VirtualCounter.dataset_count == 0
    assert VirtualCounter.component_count == 0


def test_virtual_counter_aggregate():
    VirtualCounter.reset()
    script = """
        DS_r := DS_1[aggr Me_2 := sum(Me_1) group by Id_2];
    """

    data_structures = {
        "datasets": [
            {
                "name": "DS_1",
                "DataStructure": [
                    {"name": "Id_1", "type": "Integer", "role": "Identifier", "nullable": False},
                    {"name": "Me_1", "type": "Number", "role": "Measure", "nullable": True},
                    {"name": "Id_2", "type": "String", "role": "Identifier", "nullable": False},
                    {"name": "Me_2", "type": "Number", "role": "Measure", "nullable": True},
                ],
            }
        ]
    }

    data_df = pd.DataFrame({"Id_1": [1, 2, 3], "Id_2": ["A", "B", "C"], "Me_1": [10, 20, 30]})

    datapoints = {"DS_1": data_df}
    call_vds = []

    def mock_new_ds_name():
        ds = f"__VDS_{len(call_vds) + 1}__"
        call_vds.append(ds)
        return ds

    with patch(
        "vtlengine.Utils.__Virtual_Assets.VirtualCounter._new_ds_name", side_effect=mock_new_ds_name
    ):
        run(script=script, data_structures=data_structures, datapoints=datapoints)
    assert len(call_vds) == 1
    assert set(call_vds) == {"__VDS_1__"}
    assert VirtualCounter.dataset_count == 0
    assert VirtualCounter.component_count == 0


def test_virtual_counter_analytic():
    VirtualCounter.reset()
    script = """
        DS_r := first_value ( DS_1 over ( partition by Id_1, Id_2));
    """

    data_structures = {
        "datasets": [
            {
                "name": "DS_1",
                "DataStructure": [
                    {"name": "Id_1", "type": "Integer", "role": "Identifier", "nullable": False},
                    {"name": "Me_1", "type": "Number", "role": "Measure", "nullable": True},
                    {"name": "Id_2", "type": "String", "role": "Identifier", "nullable": False},
                    {"name": "Me_2", "type": "Number", "role": "Measure", "nullable": True},
                ],
            }
        ]
    }

    data_df = pd.DataFrame({"Id_1": [1, 2, 3], "Id_2": ["A", "B", "C"], "Me_1": [10, 20, 30]})

    datapoints = {"DS_1": data_df}
    call_vds = []

    def mock_new_ds_name():
        ds = f"__VDS_{len(call_vds) + 1}__"
        call_vds.append(ds)
        return ds

    with patch(
        "vtlengine.Utils.__Virtual_Assets.VirtualCounter._new_ds_name", side_effect=mock_new_ds_name
    ):
        run(script=script, data_structures=data_structures, datapoints=datapoints)
    assert len(call_vds) == 1
    assert VirtualCounter.dataset_count == 0
    assert VirtualCounter.component_count == 0


def test_virtual_counter_run_with_udo():
    VirtualCounter.reset()
    script = filepath_VTL / "UDO.vtl"
    data_structures = [filepath_json / "DS_1.json", filepath_json / "DS_2.json"]
    datapoints = {
        "DS_1": pd.read_csv(filepath_csv / "DS_1.csv"),
        "DS_2": pd.read_csv(filepath_csv / "DS_2.csv"),
    }
    call_vds = []
    call_vdc = []

    def mock_new_ds_name():
        ds = f"__VDS_{len(call_vds) + 1}__"
        call_vds.append(ds)
        return ds

    def mock_new_dc_name():
        dc = f"__VDC_{len(call_vdc) + 1}__"
        call_vdc.append(dc)
        return dc

    with patch(
        "vtlengine.Utils.__Virtual_Assets.VirtualCounter._new_ds_name", side_effect=mock_new_ds_name
    ):
        run(script=script, data_structures=data_structures, datapoints=datapoints)
    with patch(
        "vtlengine.Utils.__Virtual_Assets.VirtualCounter._new_dc_name", side_effect=mock_new_dc_name
    ):
        run(script=script, data_structures=data_structures, datapoints=datapoints)

    assert len(call_vds) == 2
    assert len(call_vdc) == 0
    assert VirtualCounter.dataset_count == 0
    assert VirtualCounter.component_count == 0<|MERGE_RESOLUTION|>--- conflicted
+++ resolved
@@ -209,20 +209,12 @@
     call_vdc = []
 
     def mock_new_ds_name():
-<<<<<<< HEAD
-        ds = f"__VDS_{len(call_vds) + 1}"
-=======
         ds = f"__VDS_{len(call_vds) + 1}__"
->>>>>>> 24c41830
         call_vds.append(ds)
         return ds
 
     def mock_new_dc_name():
-<<<<<<< HEAD
-        dc = f"__VDC_{len(call_vdc) + 1}"
-=======
         dc = f"__VDC_{len(call_vdc) + 1}__"
->>>>>>> 24c41830
         call_vdc.append(dc)
         return dc
 
