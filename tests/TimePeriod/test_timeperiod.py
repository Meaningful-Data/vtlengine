import warnings
from pathlib import Path

<<<<<<< HEAD
from tests.Helper import TestHelper


class TimePeriodHelper(TestHelper):
    base_path = Path(__file__).parent
    filepath_VTL = base_path / "data" / "vtl"
    filepath_valueDomain = base_path / "data" / "ValueDomain"
    filepath_json = base_path / "data" / "DataStructure" / "input"
    filepath_csv = base_path / "data" / "DataSet" / "input"
    filepath_out_json = base_path / "data" / "DataStructure" / "output"
    filepath_out_csv = base_path / "data" / "DataSet" / "output"
    filepath_sql = base_path / "data" / "sql"


class TimePeriodTest(TimePeriodHelper):
    """
    Group 1
    """

    classTest = "timePeriodtests.TimePeriodTest"

    def test_GL_416(self):
        """
        test2_1 := BE2_DF_NICP[filter FREQ = "M" and TIME_PERIOD = cast("2020-01", time_period)];
        """
        code = "GL_416"
        number_inputs = 1
        references_names = ["1"]

        self.BaseTest(code=code, number_inputs=number_inputs, references_names=references_names)

    def test_GL_418(self):
        """ """
        code = "GL_418"
        number_inputs = 1
        references_names = ["1", "2", "3"]

        self.BaseTest(code=code, number_inputs=number_inputs, references_names=references_names)

    def test_GL_417_1(self):
        """
        Test := avg (BE2_DF_NICP group all time_agg ("Q", "M", TIME_PERIOD));
        """
        code = "GL_417_1"
        number_inputs = 1
        references_names = ["1"]

        self.BaseTest(code=code, number_inputs=number_inputs, references_names=references_names)

    def test_GL_417_2(self):
        """
        Test := avg (BE2_DF_NICP group all time_agg ("A", "M", TIME_PERIOD));
        """
        code = "GL_417_2"
        number_inputs = 1
        references_names = ["1"]

        self.BaseTest(code=code, number_inputs=number_inputs, references_names=references_names)

    def test_GL_417_3(self):
        """ """
        code = "GL_417_3"
        number_inputs = 1
        error_code = "1-1-19-4"

        self.NewSemanticExceptionTest(
            code=code, number_inputs=number_inputs, exception_code=error_code
        )

    def test_GL_417_4(
        self,
    ):  # TODO: Check periodIndFrom is not the same as in data, in data is "M", should we allow this?
        """
        Test := avg (BE2_DF_NICP group all time_agg ("A", "Q", TIME_PERIOD));
        """
        code = "GL_417_4"
        number_inputs = 1
        references_names = ["1"]

        self.BaseTest(code=code, number_inputs=number_inputs, references_names=references_names)

    def test_GL_421_1(self):
        """
        test2_1 := BE2_DF_NICP
            [calc FREQ_2 := TIME_PERIOD in {cast("2020-01", time_period), cast("2021-01", time_period)}];
        """
        code = "GL_421_1"
        number_inputs = 1
        references_names = ["1"]

        self.BaseTest(code=code, number_inputs=number_inputs, references_names=references_names)

    def test_GL_421_2(self):
        """ """
        # code = "GL_421_2"
        # number_inputs = 1
        # error_code = "1-3-10"

        # Deactivated test due to Set declaration (need more information)

        # self.NewSemanticExceptionTest(code=code, number_inputs=number_inputs, exception_code=error_code)

    def test_GL_440_1(self):
        """
        DS_r := DS_1 ;
        """
        code = "GL_440_1"
        number_inputs = 1
        references_names = ["1"]

        self.BaseTest(code=code, number_inputs=number_inputs, references_names=references_names)

    def test_GL_440_2(self):
        """ """
        code = "GL_440_2"
        number_inputs = 1
        message = "0-1-1-12"

        self.DataLoadExceptionTest(code=code, number_inputs=number_inputs, exception_code=message)

    #############
    # Tests for the sdmx external representation
    def test_GL_462_1(self):
        """
        DS_r := DS_1 ;
        """
        code = "GL_462_1"
        number_inputs = 1
        references_names = ["1"]

        self.BaseTest(code=code, number_inputs=number_inputs, references_names=references_names)

    def test_GL_462_2(self):
        """ """
        code = "GL_462_2"
        number_inputs = 2
        references_names = ["1", "2"]

        self.BaseTest(code=code, number_inputs=number_inputs, references_names=references_names)

    def test_GL_462_3(self):
        """
        Status: OK
        Description: Over scalardataset
        Goal: Check Result.
        """
        code = "GL_462_3"
        number_inputs = 1
        references_names = ["1"]

        self.BaseTest(code=code, number_inputs=number_inputs, references_names=references_names)

    def test_GL_462_4(self):
        """
        Test for null value
        """
        code = "GL_462_4"
        number_inputs = 1
        references_names = ["1"]

        self.BaseTest(code=code, number_inputs=number_inputs, references_names=references_names)
=======
import pytest
from pytest import mark

from vtlengine.API import create_ast
from vtlengine.Interpreter import InterpreterAnalyzer

pytestmark = mark.input_path(Path(__file__).parent / "data")


ds_param = [
    ("1", 'DS_r := DSD_EXR[filter TIME_PERIOD = cast("2002M1", time_period)];'),
    ("2", 'DS_r := DSD_EXR[filter TIME_PERIOD <> cast("2002Q1", time_period)];'),
    ("3", 'DS_r := DSD_EXR[filter TIME_PERIOD < cast("2002S2", time_period)];'),
    ("4", 'DS_r := DSD_EXR[filter TIME_PERIOD > cast("2002M1", time_period)];'),
    ("5", 'DS_r := DSD_EXR[filter TIME_PERIOD <= cast("2002Q3", time_period)];'),
    ("6", 'DS_r := DSD_EXR[filter TIME_PERIOD >= cast("2002W26", time_period)];'),
    (
        "GL_416",
        'test2_1 := BE2_DF_NICP[filter FREQ = "M" and TIME_PERIOD = cast("2020-01", time_period)];',
    ),
    ("GL_417_1", 'test := avg (BE2_DF_NICP group all time_agg ("Q", "M", TIME_PERIOD));'),
    ("GL_417_2", 'test := avg (BE2_DF_NICP group all time_agg ("A", "M", TIME_PERIOD));'),
    ("GL_417_4", 'test := avg (BE2_DF_NICP group all time_agg ("A", "Q", TIME_PERIOD));'),
    (
        "GL_418",
        'test2_1 := BE2_DF_NICP[sub DERIVATION = "INDICES"][filter FREQ = "M"][keep OBS_VALUE]; \
                test2_2 := timeshift(test2_1,-12); \
                test2_result <- inner_join(test2_1[rename OBS_VALUE to CURRENT] as C, test2_2 \
                    [rename OBS_VALUE to PREVIOUS] as P calc GROWTH :=(CURRENT - PREVIOUS) / PREVIOUS * 100, \
                    identifier DERIVATION := "GROWTH_RATE");',
    ),
    (
        "GL_421_1",
        'test2_1 := BE2_DF_NICP[calc FREQ_2 := TIME_PERIOD in {cast("2020-01", time_period), cast("2021-01", time_period)}];',
    ),
    # ("GL_421_2", 'test := avg (BE2_DF_NICP group all time_agg ("A", "M", TIME_PERIOD));'),
    ("GL_440_1", "DS_r := DS_1;"),
    ("GL_462_1", "added := demo_data_structure;"),
    ("GL_462_2", "added := demo_data_structure; DS_r := added+ ds_2;"),
    ("GL_462_3", "sc_result := sc_1;"),
    ("GL_462_4", "DS_r := ds_2;"),
]

error_param = [
    ("GL_440_2", "DS_r := DS_1;", "0-1-1-12"),
]


@pytest.mark.parametrize("code, expression", ds_param)
def test_case_ds(load_input, load_reference, code, expression):
    warnings.filterwarnings("ignore", category=FutureWarning)
    ast = create_ast(expression)
    interpreter = InterpreterAnalyzer(load_input)
    result = interpreter.visit(ast)
    assert result == load_reference


@pytest.mark.parametrize("code, expression, error_code", error_param)
def test_errors(load_error, code, expression, error_code):
    warnings.filterwarnings("ignore", category=FutureWarning)
    result = error_code == load_error
    if result is False:
        print(f"\n{error_code} != {load_error}")
    assert result
>>>>>>> 699c2c3d
<|MERGE_RESOLUTION|>--- conflicted
+++ resolved
@@ -1,169 +1,6 @@
 import warnings
 from pathlib import Path
 
-<<<<<<< HEAD
-from tests.Helper import TestHelper
-
-
-class TimePeriodHelper(TestHelper):
-    base_path = Path(__file__).parent
-    filepath_VTL = base_path / "data" / "vtl"
-    filepath_valueDomain = base_path / "data" / "ValueDomain"
-    filepath_json = base_path / "data" / "DataStructure" / "input"
-    filepath_csv = base_path / "data" / "DataSet" / "input"
-    filepath_out_json = base_path / "data" / "DataStructure" / "output"
-    filepath_out_csv = base_path / "data" / "DataSet" / "output"
-    filepath_sql = base_path / "data" / "sql"
-
-
-class TimePeriodTest(TimePeriodHelper):
-    """
-    Group 1
-    """
-
-    classTest = "timePeriodtests.TimePeriodTest"
-
-    def test_GL_416(self):
-        """
-        test2_1 := BE2_DF_NICP[filter FREQ = "M" and TIME_PERIOD = cast("2020-01", time_period)];
-        """
-        code = "GL_416"
-        number_inputs = 1
-        references_names = ["1"]
-
-        self.BaseTest(code=code, number_inputs=number_inputs, references_names=references_names)
-
-    def test_GL_418(self):
-        """ """
-        code = "GL_418"
-        number_inputs = 1
-        references_names = ["1", "2", "3"]
-
-        self.BaseTest(code=code, number_inputs=number_inputs, references_names=references_names)
-
-    def test_GL_417_1(self):
-        """
-        Test := avg (BE2_DF_NICP group all time_agg ("Q", "M", TIME_PERIOD));
-        """
-        code = "GL_417_1"
-        number_inputs = 1
-        references_names = ["1"]
-
-        self.BaseTest(code=code, number_inputs=number_inputs, references_names=references_names)
-
-    def test_GL_417_2(self):
-        """
-        Test := avg (BE2_DF_NICP group all time_agg ("A", "M", TIME_PERIOD));
-        """
-        code = "GL_417_2"
-        number_inputs = 1
-        references_names = ["1"]
-
-        self.BaseTest(code=code, number_inputs=number_inputs, references_names=references_names)
-
-    def test_GL_417_3(self):
-        """ """
-        code = "GL_417_3"
-        number_inputs = 1
-        error_code = "1-1-19-4"
-
-        self.NewSemanticExceptionTest(
-            code=code, number_inputs=number_inputs, exception_code=error_code
-        )
-
-    def test_GL_417_4(
-        self,
-    ):  # TODO: Check periodIndFrom is not the same as in data, in data is "M", should we allow this?
-        """
-        Test := avg (BE2_DF_NICP group all time_agg ("A", "Q", TIME_PERIOD));
-        """
-        code = "GL_417_4"
-        number_inputs = 1
-        references_names = ["1"]
-
-        self.BaseTest(code=code, number_inputs=number_inputs, references_names=references_names)
-
-    def test_GL_421_1(self):
-        """
-        test2_1 := BE2_DF_NICP
-            [calc FREQ_2 := TIME_PERIOD in {cast("2020-01", time_period), cast("2021-01", time_period)}];
-        """
-        code = "GL_421_1"
-        number_inputs = 1
-        references_names = ["1"]
-
-        self.BaseTest(code=code, number_inputs=number_inputs, references_names=references_names)
-
-    def test_GL_421_2(self):
-        """ """
-        # code = "GL_421_2"
-        # number_inputs = 1
-        # error_code = "1-3-10"
-
-        # Deactivated test due to Set declaration (need more information)
-
-        # self.NewSemanticExceptionTest(code=code, number_inputs=number_inputs, exception_code=error_code)
-
-    def test_GL_440_1(self):
-        """
-        DS_r := DS_1 ;
-        """
-        code = "GL_440_1"
-        number_inputs = 1
-        references_names = ["1"]
-
-        self.BaseTest(code=code, number_inputs=number_inputs, references_names=references_names)
-
-    def test_GL_440_2(self):
-        """ """
-        code = "GL_440_2"
-        number_inputs = 1
-        message = "0-1-1-12"
-
-        self.DataLoadExceptionTest(code=code, number_inputs=number_inputs, exception_code=message)
-
-    #############
-    # Tests for the sdmx external representation
-    def test_GL_462_1(self):
-        """
-        DS_r := DS_1 ;
-        """
-        code = "GL_462_1"
-        number_inputs = 1
-        references_names = ["1"]
-
-        self.BaseTest(code=code, number_inputs=number_inputs, references_names=references_names)
-
-    def test_GL_462_2(self):
-        """ """
-        code = "GL_462_2"
-        number_inputs = 2
-        references_names = ["1", "2"]
-
-        self.BaseTest(code=code, number_inputs=number_inputs, references_names=references_names)
-
-    def test_GL_462_3(self):
-        """
-        Status: OK
-        Description: Over scalardataset
-        Goal: Check Result.
-        """
-        code = "GL_462_3"
-        number_inputs = 1
-        references_names = ["1"]
-
-        self.BaseTest(code=code, number_inputs=number_inputs, references_names=references_names)
-
-    def test_GL_462_4(self):
-        """
-        Test for null value
-        """
-        code = "GL_462_4"
-        number_inputs = 1
-        references_names = ["1"]
-
-        self.BaseTest(code=code, number_inputs=number_inputs, references_names=references_names)
-=======
 import pytest
 from pytest import mark
 
@@ -227,5 +64,4 @@
     result = error_code == load_error
     if result is False:
         print(f"\n{error_code} != {load_error}")
-    assert result
->>>>>>> 699c2c3d
+    assert result