--- conflicted
+++ resolved
@@ -62,13 +62,8 @@
     def evaluate(cls, operand: ALLOWED_MODEL_TYPES, data_size: int = 0):
         if isinstance(operand, Scalar):
             if operand.value is None:
-<<<<<<< HEAD
                 raise SemanticError("1-1-1-16")
-        return cls.validate(operand)
-=======
-                raise Exception("An Identifier cannot be nullable")
         return super().evaluate(operand, data_size)
->>>>>>> 3cda9c1b
 
 
 class Attribute(RoleSetter):
