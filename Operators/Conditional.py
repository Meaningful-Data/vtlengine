import os
from copy import copy

from Exceptions import SemanticError
import DataTypes
from DataTypes import Boolean, COMP_NAME_MAPPING, binary_implicit_promotion
from Model import Scalar, DataComponent, Dataset, Role
from Operators import Operator, Binary

if os.environ.get("SPARK", False):
    import pyspark.pandas as pd
else:
    import pandas as pd


class If(Operator):

    @classmethod
    def evaluate(cls, condition, true_branch, false_branch):
        result = cls.validate(condition, true_branch, false_branch)
        if isinstance(condition, DataComponent):
            result.data = cls.component_level_evaluation(condition, true_branch, false_branch)
        if isinstance(condition, Dataset):
            result = cls.dataset_level_evaluation(result, condition, true_branch, false_branch)
        return result

    @classmethod
    def component_level_evaluation(cls, condition, true_branch, false_branch):
        data = []
        for i, row in enumerate(condition.data):
            if row == True:
                if isinstance(true_branch, Scalar):
                    data.append(true_branch.value)
                elif i in true_branch.data.index:
                    data.append(true_branch.data[i])
                else:
                    data.append(None)
            else:
                if isinstance(false_branch, Scalar):
                    data.append(false_branch.value)
                elif i in false_branch.data.index:
                    data.append(false_branch.data[i])
                else:
                    data.append(None)
        return pd.Series(data, dtype=object).dropna()

    @classmethod
    def dataset_level_evaluation(cls, result, condition, true_branch, false_branch):
        ids = condition.get_identifiers_names()
        condition_measure = condition.get_measures_names()[0]
<<<<<<< HEAD

        # true_data = condition.data[condition.data[condition_measure] == True]
        # false_data = condition.data[condition.data[condition_measure] != True]
=======
>>>>>>> 3cda9c1b
        true_data = condition.data[condition.data[condition_measure] == True]
        false_data = condition.data[condition.data[condition_measure] != True].fillna(False)

        if isinstance(true_branch, Dataset):
            if len(true_data) > 0:
                true_data = pd.merge(true_data, true_branch.data, on=ids, how='right', suffixes=('_condition', ''))
            else:
                true_data = pd.DataFrame(columns=true_branch.get_components_names())
        else:
            true_data[condition_measure] = true_data[condition_measure].apply(lambda x: true_branch.value)
        if isinstance(false_branch, Dataset):
            if len(false_data) > 0:
                false_data = pd.merge(false_data, false_branch.data, on=ids, how='right', suffixes=('_condition', ''))
            else:
                false_data = pd.DataFrame(columns=false_branch.get_components_names())
        else:
            false_data[condition_measure] = false_data[condition_measure].apply(lambda x: false_branch.value)

        result.data = pd.concat([true_data, false_data], ignore_index=True).drop_duplicates().sort_values(by=ids)
        if isinstance(result, Dataset):
            drop_columns = [column for column in result.data.columns if column not in result.components.keys()]
            result.data = result.data.dropna(subset=drop_columns).drop(columns=drop_columns)
        if isinstance(true_branch, Scalar) and isinstance(false_branch, Scalar):
            result.get_measures()[0].data_type = true_branch.data_type
            result.get_measures()[0].name = COMP_NAME_MAPPING[true_branch.data_type]
            result.data = result.data.rename(columns={condition_measure: result.get_measures()[0].name})
        return result

    @classmethod
    def validate(cls, condition, true_branch, false_branch) -> Scalar | DataComponent | Dataset:
        nullable = False
        left = true_branch
        right = false_branch
        if true_branch.__class__ != false_branch.__class__:
            if (isinstance(true_branch, DataComponent) and isinstance(false_branch, Dataset)) or \
                    (isinstance(true_branch, Dataset) and isinstance(false_branch, DataComponent)):
                raise ValueError("If then and else operands cannot be dataset and component respectively")
            if isinstance(true_branch, Scalar):
                left = false_branch
                right = true_branch

        # Datacomponent
        if isinstance(condition, DataComponent):
            if not condition.data_type == Boolean:
                raise SemanticError("1-1-9-11", op=cls.op, type=DataTypes.SCALAR_TYPES_CLASS_REVERSE[condition.data_type])
            if not isinstance(left, Scalar) or not isinstance(right, Scalar):
                nullable = condition.nullable
            else:
                if isinstance(left, Scalar) and left.data_type == DataTypes.Null:
                    nullable = True
                if isinstance(right, Scalar) and right.data_type == DataTypes.Null:
                    nullable = True
            if isinstance(left, DataComponent):
                nullable |= left.nullable
            if isinstance(right, DataComponent):
                nullable |= right.nullable
            return DataComponent(name='result', data=None,
                                 data_type=binary_implicit_promotion(left.data_type, right.data_type),
                                 role=Role.MEASURE, nullable=nullable)

        # Dataset
        if isinstance(left, DataComponent):
            raise SemanticError("1-1-9-12", op=cls.op, then_symbol=left.name, else_symbol=right.name)
        if isinstance(left, Scalar):
            left.data_type = right.data_type = binary_implicit_promotion(left.data_type, right.data_type)
            return Dataset(name='result', components=copy(condition.components), data=None)
        if left.get_identifiers() != condition.get_identifiers():
            raise SemanticError("1-1-9-10", op=cls.op, clause=left.name)
        if isinstance(right, Scalar):
            for component in left.get_measures():
                if component.data_type != right.data_type:
                    component.data_type = binary_implicit_promotion(component.data_type, right.data_type)
        if isinstance(right, Dataset):
            if left.get_identifiers() != condition.get_identifiers():
                raise SemanticError("1-1-9-10", op=cls.op, clause=right.name)
            if left.get_components_names() != right.get_components_names():
                raise SemanticError("1-1-9-13", op=cls.op, then=left.name, else_clause=right.name)
            for component in left.get_measures():
                if component.data_type != right.components[component.name].data_type:
                    component.data_type = right.components[component.name].data_type = \
                        binary_implicit_promotion(component.data_type, right.components[component.name].data_type)
        if isinstance(condition, Dataset):
            if len(condition.get_measures()) != 1:
                raise SemanticError("1-1-9-4", op=cls.op, name=condition.name)
            if condition.get_measures()[0].data_type != Boolean:
                raise SemanticError("1-1-9-5", op=cls.op, type=DataTypes.SCALAR_TYPES_CLASS_REVERSE[condition.get_measures()[0].data_type])
            if left.get_identifiers() != condition.get_identifiers():
                raise SemanticError("1-1-9-6", op=cls.op)
        result_components = {comp_name: copy(comp) for comp_name, comp in left.components.items()}
        return Dataset(name='result', components=result_components, data=None)


class Nvl(Binary):

    @classmethod
    def evaluate(cls, left, right):
        result = cls.validate(left, right)

        if isinstance(left, Scalar):
            if pd.isnull(left):
                result.value = right.value
            else:
                result.value = left.value
            return result
        if isinstance(right, Scalar):
            result.data = left.data.fillna(right.value)
        if isinstance(right, Dataset) or isinstance(right, DataComponent):
            result.data = left.data.fillna(right.data)
        if isinstance(result, Dataset):
            result.data = result.data[result.get_components_names()]
        return result

    @classmethod
    def validate(cls, left, right) -> Scalar | DataComponent | Dataset:
        if isinstance(left, Scalar):
            if not isinstance(right, Scalar):
                raise ValueError("Nvl operation at scalar level must have scalar types on right (applicable) side")
            cls.type_validation(left.data_type, right.data_type)
            return Scalar(name='result', value=None, data_type=left.data_type)
        if isinstance(left, DataComponent):
            if isinstance(right, Dataset):
                raise ValueError("Nvl operation at component level cannot have dataset type on right (applicable) side")
            cls.type_validation(left.data_type, right.data_type)
            return DataComponent(name='result', data=pd.Series(), data_type=left.data_type,
                                 role=Role.MEASURE, nullable=False)
        if isinstance(left, Dataset):
            if isinstance(right, DataComponent):
                raise ValueError("Nvl operation at dataset level cannot have component type on right (applicable) side")
            if isinstance(right, Scalar):
                for component in left.get_measures():
                    cls.type_validation(component.data_type, right.data_type)
            if isinstance(right, Dataset):
                for component in left.get_measures():
                    cls.type_validation(component.data_type, right.components[component.name].data_type)
            result_components = {comp_name: copy(comp) for comp_name, comp in left.components.items()
                                 if comp.role != Role.ATTRIBUTE}
            for comp in result_components.values():
                comp.nullable = False
            return Dataset(name='result', components=result_components, data=None)<|MERGE_RESOLUTION|>--- conflicted
+++ resolved
@@ -48,12 +48,6 @@
     def dataset_level_evaluation(cls, result, condition, true_branch, false_branch):
         ids = condition.get_identifiers_names()
         condition_measure = condition.get_measures_names()[0]
-<<<<<<< HEAD
-
-        # true_data = condition.data[condition.data[condition_measure] == True]
-        # false_data = condition.data[condition.data[condition_measure] != True]
-=======
->>>>>>> 3cda9c1b
         true_data = condition.data[condition.data[condition_measure] == True]
         false_data = condition.data[condition.data[condition_measure] != True].fillna(False)
 
