--- conflicted
+++ resolved
@@ -2,9 +2,10 @@
 from copy import copy
 from typing import Any, Union
 
-from AST.Grammar.tokens import AND, OR, XOR, NOT, CAST, CEIL, FLOOR, ROUND, TRUNC
-from DataTypes import COMP_NAME_MAPPING, TYPE_MAPPING_POSITION, TYPE_PROMOTION_MATRIX, ScalarType, IMPLICIT_TYPE_PROMOTION_MAPPING\
-    ,binary_implicit_promotion, check_binary_implicit_promotion, check_unary_implicit_promotion, unary_implicit_promotion
+from AST.Grammar.tokens import CEIL, FLOOR
+from DataTypes import COMP_NAME_MAPPING, ScalarType, \
+    binary_implicit_promotion, check_binary_implicit_promotion, check_unary_implicit_promotion, \
+    unary_implicit_promotion
 
 if os.environ.get("SPARK", False):
     import pyspark.pandas as pd
@@ -14,7 +15,11 @@
 from Model import Component, Dataset, Role, Scalar, DataComponent, ScalarSet
 
 ALL_MODEL_DATA_TYPES = Union[Dataset, Scalar, DataComponent]
-MONOMEASURE_CHANGED_ALLOWED = [CEIL, FLOOR]  # TODO: Check if there are more operators that allow this
+
+# This allows changing the data type of the Measure in the result Data Set
+# when the operator is applied to mono-measure Data Sets.
+# TODO: Check if there are more operators that allow this
+MONOMEASURE_CHANGED_ALLOWED = [CEIL, FLOOR]
 
 
 class Operator:
@@ -26,17 +31,9 @@
     return_type = None
 
     @classmethod
-    def validate_component_type(cls, component: DataComponent) -> None:
-        raise Exception("Method should be implemented by inheritors")
-
-    @classmethod
-    def validate_scalar_type(cls, scalar: Scalar) -> None:
-        raise Exception("Method should be implemented by inheritors")
-    
-    @classmethod
     def modify_measure_column(cls, result: Dataset) -> None:
         """
-        If an Operator change the data type of the Variable it is applied to (e.g., from string to number), 
+        If an Operator change the data type of the Variable it is applied to (e.g., from string to number),
         the result Data Set cannot maintain this Variable as it happens in the previous cases,
         because a Variable cannot have different data types in different Data Sets.
         As a consequence, the converted variable cannot follow the same rules described in the sections above and must be replaced,
@@ -53,35 +50,36 @@
             for column in columns:
                 if column not in set(components):
                     result.data[measure_name] = result.data[column]
-                    del  result.data[column]
-
-    # @classmethod
-    # def validate_dataset_type(cls, dataset: Dataset) -> None:
-    #     if cls.type_to_check is not None:
-    #         for measure in dataset.get_measures():
-    #             if not cls.validate_type_compatibility(measure.data_type):
-    #                 raise Exception(
-    #                     f"{measure.role.value} {measure.name} "
-    #                     f"is not a {cls.type_to_check.__name__}")
-
-    
-        
-    @classmethod
-    def validate(cls, operand: ALL_MODEL_DATA_TYPES):
-        raise Exception("Method should be implemented by inheritors")
-    
-    @classmethod
-    def dataset_validation(cls, dataset: Dataset) -> None:
-        raise Exception("Method should be implemented by inheritors")
-    
-    @classmethod
-    def scalar_validation(cls, scalar: Scalar) -> None:
-        raise Exception("Method should be implemented by inheritors")
-
-    @classmethod
-    def component_validation(cls, component: DataComponent) -> None:
-        raise Exception("Method should be implemented by inheritors")
-    
+                    del result.data[column]
+
+    @classmethod
+    def validate_dataset_type(cls, dataset: Dataset) -> None:
+        raise Exception("Method should be implemented by inheritors")
+
+    @classmethod
+    def validate_component_type(cls, component: DataComponent) -> None:
+        raise Exception("Method should be implemented by inheritors")
+
+    @classmethod
+    def validate_scalar_type(cls, scalar: Scalar) -> None:
+        raise Exception("Method should be implemented by inheritors")
+
+    @classmethod
+    def validate(cls, *args):
+        raise Exception("Method should be implemented by inheritors")
+
+    @classmethod
+    def dataset_validation(cls, *args) -> None:
+        raise Exception("Method should be implemented by inheritors")
+
+    @classmethod
+    def scalar_validation(cls, *args) -> None:
+        raise Exception("Method should be implemented by inheritors")
+
+    @classmethod
+    def component_validation(cls, *args) -> None:
+        raise Exception("Method should be implemented by inheritors")
+
     @classmethod
     def validate_type_compatibility(cls, *args) -> bool:
         if len(args) == 1:
@@ -91,9 +89,9 @@
             left, right = args
             return check_binary_implicit_promotion(left, right, cls.type_to_check, cls.return_type)
         raise Exception("Method should be implemented by inheritors")
-    
-    @classmethod
-    def type_validation(cls, *args) -> bool:
+
+    @classmethod
+    def type_validation(cls, *args) -> ScalarType:
         if len(args) == 1:
             operand = args[0]
             return unary_implicit_promotion(operand, cls.type_to_check, cls.return_type)
@@ -101,14 +99,13 @@
             left, right = args
             return binary_implicit_promotion(left, right, cls.type_to_check, cls.return_type)
         raise Exception("Method should be implemented by inheritors")
-    
-
-    @classmethod
-    def apply_return_type_dataset(cls, result_dataset: Dataset, operand: Dataset) -> None:
-        raise Exception("Method should be implemented by inheritors")
-
-    @classmethod
-    def apply_return_type(cls, result: Union[DataComponent, Scalar]):
+
+    @classmethod
+    def apply_return_type_dataset(cls, *args) -> None:
+        raise Exception("Method should be implemented by inheritors")
+
+    @classmethod
+    def apply_return_type(cls, *args):
         raise Exception("Method should be implemented by inheritors")
 
 
@@ -141,9 +138,9 @@
             return series.map(lambda x: cls.py_op(scalar, x), na_action='ignore')
 
     @classmethod
-    def validate(cls, left_operand, right_operand):
-        """
-        The main function for validate, applies the implicit promotion (or check it), and 
+    def validate(cls, left_operand: ALL_MODEL_DATA_TYPES, right_operand: ALL_MODEL_DATA_TYPES):
+        """
+        The main function for validate, applies the implicit promotion (or check it), and
         can do a semantic check too.
         Returns an operand.
         """
@@ -172,7 +169,7 @@
 
         if isinstance(left_operand, Scalar) and isinstance(right_operand, ScalarSet):
             return cls.scalar_set_validation(left_operand, right_operand)
-        
+
         if isinstance(left_operand, DataComponent) and isinstance(right_operand, ScalarSet):
             return cls.component_set_validation(left_operand, right_operand)
 
@@ -185,27 +182,20 @@
 
         left_measures = sorted(left_operand.get_measures(), key=lambda x: x.name)
         right_measures = sorted(right_operand.get_measures(), key=lambda x: x.name)
-<<<<<<< HEAD
         left_measures_names = [measure.name for measure in left_measures]
         right_measures_names = [measure.name for measure in right_measures]
 
-=======
-        left_measures_names = sorted(left_operand.get_measures_names())
-        right_measures_names = sorted(right_operand.get_measures_names())
-
-        # TODO: Use measure names instead of measure objects
-        # This can happen when a measure (ex me_1 is Integer in a dataset a Number in the other)
-        # It's weird but happens, check if we have to change this
->>>>>>> 4721fbb5
         if left_measures_names != right_measures_names:
             raise Exception("Measures do not match")
 
         for left_measure, right_measure in zip(left_measures, right_measures):
             if not cls.validate_type_compatibility(left_measure.data_type, right_measure.data_type):
                 raise Exception(
-                f"{left_operand.name} with type {left_operand.data_type} "
-                f"and {right_operand.name} with type {right_operand.data_type} is not compatible with {cls.op}"
-            )
+                    f"{left_measure.name} with type {left_measure.data_type} "
+                    f"and {right_measure.name} with type {right_measure.data_type} "
+                    f"is not compatible with {cls.op} on datasets "
+                    f"{left_operand.name} and {right_operand.name}"
+                )
 
         # We do not need anymore these variables
         del left_measures
@@ -243,11 +233,13 @@
             )
 
         return Scalar(name="result",
-                      data_type=cls.type_validation(left_operand.data_type, right_operand.data_type),
+                      data_type=cls.type_validation(left_operand.data_type,
+                                                    right_operand.data_type),
                       value=None)
 
     @classmethod
-    def component_validation(cls, left_operand: DataComponent, right_operand: DataComponent) -> DataComponent:
+    def component_validation(cls, left_operand: DataComponent,
+                             right_operand: DataComponent) -> DataComponent:
         """
         Validates the compatibility between the types of the components and the operator
         :param left_operand: The left component
@@ -282,12 +274,12 @@
                                data_type=cls.type_validation(component.data_type, scalar.data_type),
                                data=None, role=component.role,
                                nullable=component.nullable or scalar is None)
-        
+
         return result
 
     @classmethod
     def dataset_set_validation(cls, dataset: Dataset, scalar_set: ScalarSet) -> Dataset:
-        
+
         for measure in dataset.get_measures():
             if not cls.validate_type_compatibility(measure.data_type, scalar_set.data_type):
                 raise Exception(
@@ -301,15 +293,17 @@
         return result_dataset
 
     @classmethod
-    def component_set_validation(cls, component: DataComponent, scalar_set: ScalarSet) -> DataComponent:
-        
+    def component_set_validation(cls, component: DataComponent,
+                                 scalar_set: ScalarSet) -> DataComponent:
+
         if not cls.validate_type_compatibility(component.data_type, scalar_set.data_type):
             raise Exception(
                 f"{component.name} with type {component.data_type} "
                 f"and scalar_set with type {scalar_set.data_type} is not compatible with {cls.op}"
             )
 
-        result = DataComponent(name="result", data_type=cls.type_validation(component.data_type, scalar_set.data_type),
+        result = DataComponent(name="result", data_type=cls.type_validation(component.data_type,
+                                                                            scalar_set.data_type),
                                data=None,
                                role=Role.MEASURE, nullable=component.nullable)
 
@@ -322,87 +316,44 @@
                 f"{scalar.name} with type {scalar.data_type} "
                 f"and scalar_set with type {scalar_set.data_type} is not compatible with {cls.op}"
             )
-        return Scalar(name="result", data_type=cls.type_validation(scalar.data_type, scalar_set.data_type), value=None)
-    
+        return Scalar(name="result",
+                      data_type=cls.type_validation(scalar.data_type, scalar_set.data_type),
+                      value=None)
+
     # The following class method implements the type promotion
     @classmethod
-<<<<<<< HEAD
-    def type_validation(cls, left_type: ScalarType, right_type: ScalarType) -> DataTypes:
-        if cls.return_type is not None:
-            return cls.return_type
-
-        if left_type is None or right_type is None:
-            return None
-
-        left_position = TYPE_MAPPING_POSITION[left_type]
-        right_position = TYPE_MAPPING_POSITION[right_type]
-        conversion = TYPE_PROMOTION_MATRIX[left_position][right_position]
-        if conversion == 'N':
-            raise Exception(f"Cannot convert {left_type} to {right_type}")
-        if conversion == 'E':
-            if cls.op == CAST:
-                return right_type
-            conversion = TYPE_PROMOTION_MATRIX[right_position][left_position]
-            if conversion == 'I':
-                return left_type
-            raise Exception(f"Cannot convert {left_type} to {right_type} without explicit cast")
-        if conversion == 'I':
-            return right_type
-        return left_type
-
-    @classmethod
-    def validate(cls, left_operand, right_operand):
-        if isinstance(left_operand, Dataset) and isinstance(right_operand, Dataset):
-            return cls.dataset_validation(left_operand, right_operand)
-        if isinstance(left_operand, Dataset) and isinstance(right_operand, Scalar):
-            return cls.dataset_scalar_validation(left_operand, right_operand)
-        if isinstance(left_operand, Scalar) and isinstance(right_operand, Dataset):
-            return cls.dataset_scalar_validation(right_operand, left_operand)
-        if isinstance(left_operand, Scalar) and isinstance(right_operand, Scalar):
-            return cls.scalar_validation(left_operand, right_operand)
-        if isinstance(left_operand, DataComponent) and isinstance(right_operand, DataComponent):
-            return cls.component_validation(left_operand, right_operand)
-        if isinstance(left_operand, DataComponent) and isinstance(right_operand, Scalar):
-            return cls.component_scalar_validation(left_operand, right_operand)
-        if isinstance(left_operand, Scalar) and isinstance(right_operand, DataComponent):
-            return cls.component_scalar_validation(right_operand, left_operand)
-
-        # In operator
-
-        if isinstance(left_operand, Dataset) and isinstance(right_operand, ScalarSet):
-            return cls.dataset_set_validation(left_operand, right_operand)
-=======
     def type_validation(cls, left_type: ScalarType, right_type: ScalarType) -> ScalarType:
         """
         Validates the compatibility between the types of the operands and the operator
         and give us the result ScalarType of the promotion
         (implicit type promotion : binary_implicit_type_promotion)
+
+        :param left_type: The left operand data type
+        :param right_type: The right operand data type
+
+        :return: result ScalarType or exception
+        """
+        return binary_implicit_promotion(left_type, right_type, cls.type_to_check, cls.return_type)
+
+    # The following class method checks the type promotion
+    @classmethod
+    def validate_type_compatibility(cls, left: ScalarType, right: ScalarType) -> bool:
+        """
+        Validates the compatibility between the types of the operands and the operator
+        (implicit type promotion : check_binary_implicit_type_promotion)
+
         :param left: The left operand
         :param right: The right operand
-        :return: result ScalarType or exception
-        """
-        return binary_implicit_promotion(left_type, right_type, cls.type_to_check, cls.return_type)
-    
-    # The following class method checks the type promotion
-    @classmethod
-    def validate_type_compatibility(cls, left: ScalarType, right: ScalarType) -> bool:
-        """
-        Validates the compatibility between the types of the operands and the operator
-        (implicit type promotion : check_binary_implicit_type_promotion)
-        :param left: The left operand
-        :param right: The right operand
+
         :return: True if the types are compatible, False otherwise
         """
-        if not check_binary_implicit_promotion(left, right, cls.type_to_check, cls.return_type):
-            # raise Exception(f"Implicit promotion not allowed between {left} and {right} in this op {cls}")
-            return False
-        return True
->>>>>>> 4721fbb5
+        return check_binary_implicit_promotion(left, right, cls.type_to_check, cls.return_type)
 
     @classmethod
     def apply_return_type_dataset(
-            cls, result_dataset: Dataset, left_operand: Dataset, right_operand: Union[Dataset, Scalar, ScalarSet]
-        ) -> None:
+            cls, result_dataset: Dataset, left_operand: Dataset,
+            right_operand: Union[Dataset, Scalar, ScalarSet]
+    ) -> None:
         """
         Used in dataset's validation.
         Changes the result dataset and give us his final form (#TODO: write this explanation in a better way)
@@ -415,7 +366,7 @@
                 right_type = right_operand.data_type
             else:
                 right_type = right_operand.get_component(measure.name).data_type
-            
+
             result_data_type = cls.type_validation(left_type, right_type)
             if is_mono_measure and left_type.promotion_changed_type(result_data_type):
                 component = Component(
@@ -428,18 +379,17 @@
                 result_dataset.add_component(component)
                 if result_dataset.data is not None:
                     result_dataset.data.rename(columns={measure.name: component.name}, inplace=True)
-            elif changed_allowed is False and is_mono_measure is False and left_type.promotion_changed_type(result_data_type):
-                raise Exception("Operation not allowed for multimeasure datsets")
+            elif (changed_allowed is False and
+                  is_mono_measure is False and
+                  left_type.promotion_changed_type(result_data_type)
+            ):
+                raise Exception("Operation not allowed for multimeasure datasets")
             else:
                 measure.data_type = result_data_type
 
     @classmethod
     def dataset_evaluation(cls, left_operand: Dataset, right_operand: Dataset):
-        result_dataset:Dataset = cls.validate(left_operand, right_operand)
-        # TODO: Here we have to use cls.validate instead of cls.dataset_validation
-        # because operators like power, that only implements validate
-        # otherwise we would have to implement these methods in that operators
-        # result_dataset = cls.dataset_validation(left_operand, right_operand)
+        result_dataset = cls.dataset_validation(left_operand, right_operand)
 
         join_keys = result_dataset.get_identifiers_names()
         measure_names = left_operand.get_measures_names()
@@ -471,17 +421,14 @@
 
     @classmethod
     def scalar_evaluation(cls, left_operand: Scalar, right_operand: Scalar) -> Scalar:
-        # result_scalar = cls.scalar_validation(left_operand, right_operand)
-        # Used cls.validate instead of cls.scalar_validation for the reason above
-        result_scalar = cls.validate(left_operand, right_operand)
+        result_scalar = cls.scalar_validation(left_operand, right_operand)
         result_scalar.value = cls.op_func(left_operand.value, right_operand.value)
         return result_scalar
 
     @classmethod
     def dataset_scalar_evaluation(cls, dataset: Dataset, scalar: Scalar,
                                   dataset_left=True) -> Dataset:
-        # result_dataset = cls.dataset_scalar_validation(dataset, scalar)
-        result_dataset = cls.validate(dataset, scalar)
+        result_dataset = cls.dataset_scalar_validation(dataset, scalar)
         result_data = dataset.data.copy()
         result_dataset.data = result_data
 
@@ -489,7 +436,6 @@
             result_dataset.data[measure_name] = cls.apply_operation_series_scalar(
                 result_data[measure_name], scalar.value, dataset_left)
 
-
         result_dataset.data = result_data
         cls.modify_measure_column(result_dataset)
         return result_dataset
@@ -497,8 +443,7 @@
     @classmethod
     def component_evaluation(cls, left_operand: DataComponent,
                              right_operand: DataComponent) -> DataComponent:
-        # result_component = cls.component_validation(left_operand, right_operand)
-        result_component = cls.validate(left_operand, right_operand)
+        result_component = cls.component_validation(left_operand, right_operand)
         result_component.data = cls.apply_operation_two_series(left_operand.data.copy(),
                                                                right_operand.data.copy())
         return result_component
@@ -506,48 +451,36 @@
     @classmethod
     def component_scalar_evaluation(cls, component: DataComponent, scalar: Scalar,
                                     component_left: bool) -> DataComponent:
-        # result_component = cls.component_scalar_validation(component, scalar)
-        result_component = cls.validate(component, scalar)
+        result_component = cls.component_scalar_validation(component, scalar)
         result_component.data = cls.apply_operation_series_scalar(component.data.copy(),
                                                                   scalar.value, component_left)
         return result_component
 
     @classmethod
     def dataset_set_evaluation(cls, dataset: Dataset, scalar_set: ScalarSet) -> Dataset:
-        # result_dataset = cls.dataset_set_validation(dataset, scalar_set)
-        result_dataset = cls.validate(dataset, scalar_set)
+        result_dataset = cls.dataset_set_validation(dataset, scalar_set)
         result_data = dataset.data.copy()
-        result_dataset.data = result_data
 
         for measure_name in dataset.get_measures_names():
             result_data[measure_name] = cls.apply_operation_two_series(dataset.data[measure_name],
                                                                        scalar_set.values)
-<<<<<<< HEAD
-            if cls.return_type and len(result_dataset.get_measures()) == 1:
-                result_data[COMP_NAME_MAPPING[cls.return_type]] = result_data[measure_name]
-                result_dataset.data = result_data.drop(columns=[measure_name], axis=1)
-
-=======
 
         result_dataset.data = result_data
         cls.modify_measure_column(result_dataset)
-        
->>>>>>> 4721fbb5
+
         return result_dataset
 
     @classmethod
     def component_set_evaluation(cls, component: DataComponent,
                                  scalar_set: ScalarSet) -> DataComponent:
-        # result_component = cls.component_set_validation(component, scalar_set)
-        result_component = cls.validate(component, scalar_set)
+        result_component = cls.component_set_validation(component, scalar_set)
         result_component.data = cls.apply_operation_two_series(component.data.copy(),
                                                                scalar_set.values)
         return result_component
 
     @classmethod
     def scalar_set_evaluation(cls, scalar: Scalar, scalar_set: ScalarSet) -> Scalar:
-        # result_scalar = cls.scalar_set_validation(scalar, scalar_set)
-        result_scalar = cls.validate(scalar, scalar_set)
+        result_scalar = cls.scalar_set_validation(scalar, scalar_set)
         result_scalar.value = cls.op_func(scalar.value, scalar_set.values)
         return result_scalar
 
@@ -600,24 +533,20 @@
     def apply_operation_component(cls, series: Any) -> Any:
         """Applies the operation to a component"""
         return series.map(cls.op_func, na_action='ignore')
-    
-    #TODO: This function should be called validate, but we can't implement correctly
+
     @classmethod
     def validate(cls, operand: ALL_MODEL_DATA_TYPES):
         """
-        The main function for validate, applies the implicit promotion (or check it), and 
+        The main function for validate, applies the implicit promotion (or check it), and
         can do a semantic check too.
         Returns an operand.
         """
-        match operand:
-            case Dataset():
-                return cls.dataset_validation(operand)
-            case Scalar():
-                return cls.scalar_validation(operand)
-            case DataComponent():
-                return cls.component_validation(operand)
-            case _:
-                raise Exception(f"{operand} can't be validated in this operator {cls}")
+        if isinstance(operand, Dataset):
+            return cls.dataset_validation(operand)
+        elif isinstance(operand, DataComponent):
+            return cls.component_validation(operand)
+        elif isinstance(operand, Scalar):
+            return cls.scalar_validation(operand)
 
     @classmethod
     def dataset_validation(cls, operand: Dataset) -> Dataset:
@@ -628,35 +557,32 @@
         return result_dataset
 
     @classmethod
-    def scalar_validation(cls, operand: Scalar):
+    def scalar_validation(cls, operand: Scalar) -> Scalar:
         if not cls.validate_type_compatibility(operand.data_type):
-            raise Exception(f"{operand.name} with type {operand.data_type} is not compatible with {cls.op}")
+            raise Exception(
+                f"{operand.name} with type {operand.data_type} is not compatible with {cls.op}")
         result_type = cls.type_validation(operand.data_type)
         result = Scalar(name="result", data_type=result_type, value=None)
         return result
 
     @classmethod
-    def component_validation(cls, operand: DataComponent):
-        
+    def component_validation(cls, operand: DataComponent) -> DataComponent:
         cls.validate_type_compatibility(operand.data_type)
         result_type = cls.type_validation(operand.data_type)
         result = DataComponent(name="result", data_type=result_type, data=None,
                                role=operand.role, nullable=operand.nullable)
         return result
-    
+
     # The following class method implements the type promotion
     @classmethod
     def type_validation(cls, operand: ScalarType) -> ScalarType:
         return unary_implicit_promotion(operand, cls.type_to_check, cls.return_type)
-    
+
     # The following class method checks the type promotion
     @classmethod
     def validate_type_compatibility(cls, operand: ScalarType) -> bool:
-        if not check_unary_implicit_promotion(operand, cls.type_to_check, cls.return_type):
-            # raise Exception(f"Implicit promotion not allowed for {operand} in this op {cls}")
-            return False
-        return True
-    
+        return check_unary_implicit_promotion(operand, cls.type_to_check, cls.return_type)
+
     @classmethod
     def validate_dataset_type(cls, dataset: Dataset) -> None:
         if cls.type_to_check is not None:
@@ -665,19 +591,20 @@
                     raise Exception(
                         f"{measure.role.value} {measure.name} can't be promoted to {cls.type_to_check}"
                     )
-    
+
     @classmethod
     def validate_scalar_type(cls, scalar: Scalar) -> None:
-        if (cls.type_to_check is not None and not cls.validate_type_compatibility(scalar.data_type)):
+        if (cls.type_to_check is not None and not cls.validate_type_compatibility(
+                scalar.data_type)):
             raise Exception(f"{scalar.name} can't be promoted to {cls.type_to_check}")
-                
+
     @classmethod
     def apply_return_type_dataset(cls, result_dataset: Dataset, operand: Dataset) -> None:
         changed_allowed = cls.op in MONOMEASURE_CHANGED_ALLOWED
         is_mono_measure = len(operand.get_measures()) == 1
         for measure in result_dataset.get_measures():
             operand_type = operand.get_component(measure.name).data_type
-             
+
             result_data_type = cls.type_validation(operand_type)
             if is_mono_measure and operand_type.promotion_changed_type(result_data_type):
                 component = Component(
@@ -690,7 +617,8 @@
                 result_dataset.add_component(component)
                 if result_dataset.data is not None:
                     result_dataset.data.rename(columns={measure.name: component.name}, inplace=True)
-            elif changed_allowed is False and is_mono_measure is False and operand_type.promotion_changed_type(result_data_type):
+            elif changed_allowed is False and is_mono_measure is False and operand_type.promotion_changed_type(
+                    result_data_type):
                 raise Exception("Operation not allowed for multimeasure datsets")
             else:
                 measure.data_type = result_data_type
@@ -706,7 +634,7 @@
             return cls.component_evaluation(operand)
 
     @classmethod
-    def dataset_evaluation(cls, operand: Dataset):
+    def dataset_evaluation(cls, operand: Dataset) -> Dataset:
         result_dataset = cls.dataset_validation(operand)
         result_data = operand.data.copy()
         for measure_name in operand.get_measures_names():
@@ -717,13 +645,13 @@
         return result_dataset
 
     @classmethod
-    def scalar_evaluation(cls, operand: Scalar):
+    def scalar_evaluation(cls, operand: Scalar) -> Scalar:
         result_scalar = cls.scalar_validation(operand)
         result_scalar.value = cls.op_func(operand.value)
         return result_scalar
 
     @classmethod
-    def component_evaluation(cls, operand: DataComponent):
+    def component_evaluation(cls, operand: DataComponent) -> DataComponent:
         result_component = cls.component_validation(operand)
         result_component.data = cls.apply_operation_component(operand.data.copy())
         return result_component