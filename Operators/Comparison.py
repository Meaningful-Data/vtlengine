--- conflicted
+++ resolved
@@ -1,19 +1,13 @@
 import operator
-<<<<<<< HEAD
-=======
 import os
 import re
 from typing import Any, Optional, Union
->>>>>>> 4b810ca3
 
 from Model import Component, DataComponent, Dataset, Role, Scalar
 
-<<<<<<< HEAD
-# class IsNull(Unary):
-#     op = ISNULL
-#     py_op = operator.truth
-#     return_type = Boolean
-=======
+from AST.Grammar.tokens import EQ, GT, GTE, LT, LTE, NEQ
+from Operators import Binary
+
 if os.environ.get("SPARK"):
     import pyspark.pandas as pd
 else:
@@ -57,7 +51,6 @@
 class Binary(Operator.Binary):
     return_type = Boolean
 
->>>>>>> 4b810ca3
 
 class Equal(Binary):
     op = EQ
