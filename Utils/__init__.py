from AST.Grammar.tokens import *
from Operators.Comparison import Equal, Greater, GreaterEqual, Less, LessEqual, NotEqual
from Operators.General import Membership
<<<<<<< HEAD
from Operators.Numeric import AbsoluteValue, BinMinus, BinPlus, Div, Exponential, Logarithm, Mult, \
    NaturalLogarithm, SquareRoot, UnMinus, UnPlus
from Operators.RegularAggregation import Calc
from Operators.RoleSetter import Attribute, Identifier, Measure
from Operators.Set import Intersection, Setdiff, Symdiff, Union
=======
from Operators.Comparison import Equal, In, IsNull, NotEqual, Greater, GreaterEqual, Less, LessEqual
from Operators.Numeric import Ceil, Floor, Modulo, Power, UnPlus, UnMinus, AbsoluteValue, Exponential, \
    NaturalLogarithm, \
    SquareRoot, BinPlus, BinMinus, Mult, Div, Logarithm

from Operators.Clause import Calc, Drop, Filter, Keep, Pivot, Rename, Sub, Unpivot
from Operators.RoleSetter import Identifier, Attribute, Measure
>>>>>>> 12eb771a

BINARY_MAPPING = {
    # General
    MEMBERSHIP: Membership,
    # Comparison
    EQ: Equal,
    NEQ: NotEqual,
    GT: Greater,
    GTE: GreaterEqual,
    LT: Less,
    LTE: LessEqual,
    IN: In,
    # Numeric
    PLUS: BinPlus,
    MINUS: BinMinus,
    MULT: Mult,
    DIV: Div,
    LOG: Logarithm,
    MOD: Modulo,
    POWER: Power
}

UNARY_MAPPING = {
    # Comparison
    # ISNULL: IsNull,
    # Numeric
    PLUS: UnPlus,
    MINUS: UnMinus,
    ABS: AbsoluteValue,
    EXP: Exponential,
    LN: NaturalLogarithm,
    SQRT: SquareRoot,
    CEIL: Ceil,
    FLOOR: Floor,
    ISNULL: IsNull,
}

ROLE_SETTER_MAPPING = {
    IDENTIFIER: Identifier,
    ATTRIBUTE: Attribute,
    MEASURE: Measure
}

REGULAR_AGGREGATION_MAPPING = {
<<<<<<< HEAD
    CALC: Calc
}

SET_MAPPING = {
    UNION: Union,
    INTERSECT: Intersection,
    SYMDIFF: Symdiff,
    SETDIFF: Setdiff
=======
    CALC: Calc,
    FILTER: Filter,
    KEEP: Keep,
    DROP: Drop,
    RENAME: Rename,
    PIVOT: Pivot,
    UNPIVOT: Unpivot,
    SUBSPACE: Sub
>>>>>>> 12eb771a
}<|MERGE_RESOLUTION|>--- conflicted
+++ resolved
@@ -1,21 +1,13 @@
+from Operators.Clause import Drop, Filter, Keep, Pivot, Rename, Sub, Unpivot
+
 from AST.Grammar.tokens import *
-from Operators.Comparison import Equal, Greater, GreaterEqual, Less, LessEqual, NotEqual
+from Operators.Comparison import Equal, Greater, GreaterEqual, In, IsNull, Less, LessEqual, NotEqual
 from Operators.General import Membership
-<<<<<<< HEAD
-from Operators.Numeric import AbsoluteValue, BinMinus, BinPlus, Div, Exponential, Logarithm, Mult, \
-    NaturalLogarithm, SquareRoot, UnMinus, UnPlus
+from Operators.Numeric import AbsoluteValue, BinMinus, BinPlus, Ceil, Div, Exponential, Floor, \
+    Logarithm, Modulo, Mult, NaturalLogarithm, Power, SquareRoot, UnMinus, UnPlus
 from Operators.RegularAggregation import Calc
 from Operators.RoleSetter import Attribute, Identifier, Measure
 from Operators.Set import Intersection, Setdiff, Symdiff, Union
-=======
-from Operators.Comparison import Equal, In, IsNull, NotEqual, Greater, GreaterEqual, Less, LessEqual
-from Operators.Numeric import Ceil, Floor, Modulo, Power, UnPlus, UnMinus, AbsoluteValue, Exponential, \
-    NaturalLogarithm, \
-    SquareRoot, BinPlus, BinMinus, Mult, Div, Logarithm
-
-from Operators.Clause import Calc, Drop, Filter, Keep, Pivot, Rename, Sub, Unpivot
-from Operators.RoleSetter import Identifier, Attribute, Measure
->>>>>>> 12eb771a
 
 BINARY_MAPPING = {
     # General
@@ -60,16 +52,6 @@
 }
 
 REGULAR_AGGREGATION_MAPPING = {
-<<<<<<< HEAD
-    CALC: Calc
-}
-
-SET_MAPPING = {
-    UNION: Union,
-    INTERSECT: Intersection,
-    SYMDIFF: Symdiff,
-    SETDIFF: Setdiff
-=======
     CALC: Calc,
     FILTER: Filter,
     KEEP: Keep,
@@ -78,5 +60,11 @@
     PIVOT: Pivot,
     UNPIVOT: Unpivot,
     SUBSPACE: Sub
->>>>>>> 12eb771a
+}
+
+SET_MAPPING = {
+    UNION: Union,
+    INTERSECT: Intersection,
+    SYMDIFF: Symdiff,
+    SETDIFF: Setdiff
 }