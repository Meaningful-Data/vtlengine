--- conflicted
+++ resolved
@@ -146,16 +146,13 @@
     RANK: Rank
 }
 
-<<<<<<< HEAD
+THEN_ELSE = {
+        'then': 'T',
+        'else': 'E'
+    }
 JOIN_MAPPING = {
     INNER_JOIN: InnerJoin,
     LEFT_JOIN: LeftJoin,
     FULL_JOIN: FullJoin,
     CROSS_JOIN: CrossJoin
-}
-=======
-THEN_ELSE = {
-        'then': 'T',
-        'else': 'E'
-    }
->>>>>>> 673d5d4c
+}