--- conflicted
+++ resolved
@@ -8,13 +8,8 @@
 from DataTypes import Date, TimePeriod, TimeInterval, Integer, Number, Boolean, Duration, \
     SCALAR_TYPES_CLASS_REVERSE
 from DataTypes.TimeHandling import DURATION_MAPPING
-<<<<<<< HEAD
 from Exceptions import InputValidationException, SemanticError
-from Model import Component, Role
-=======
-from Exceptions import InputValidationException
 from Model import Component, Role, Dataset
->>>>>>> 3cda9c1b
 from files.parser._rfc_dialect import register_rfc
 from files.parser._time_checking import check_date, check_time_period, check_time
 
