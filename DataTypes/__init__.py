from typing import Type

DTYPE_MAPPING = {
    'String': 'string',
    'Number': 'Float64',
    'Integer': 'Int64',
    'Time': 'string',
    'TimeInterval': 'string',
    'Date': 'string',
    'TimePeriod': 'string',
    'Duration': 'string',
    'Boolean': 'boolean',
}

CAST_MAPPING = {
    'String': str,
    'Number': float,
    'Integer': int,
    'Time': str,
    'TimeInterval': str,
    'Date': str,
    'TimePeriod': str,
    'Duration': str,
    'Boolean': bool,
}


class ScalarType:
    """
    """

    default = None

    def __repr__(self) -> str:
        return f"{self.__class__.__name__}"

    def strictly_same_class(self, obj) -> bool:
        if not isinstance(obj, ScalarType):
            raise Exception("Not use strictly_same_class")
        return self.__class__ == obj.__class__

    def __eq__(self, other):
        return self.__class__.__name__ == other.__class__.__name__

    def __ne__(self, other):
        return not self.__eq__(other)

    def instance_is_included(self, set_: set) -> bool:
        return self.__class__ in set_

    @classmethod
    def is_included(cls, set_: set) -> bool:
        return cls in set_

    @classmethod
    def promotion_changed_type(cls, promoted: Type['ScalarType']) -> bool:
        return not issubclass(cls, promoted)

    def is_subtype(self, obj) -> bool:
        if not isinstance(obj, ScalarType):
            raise Exception("Not use is_subtype")
        return issubclass(self.__class__, obj.__class__)

    def is_null_type(self) -> bool:
        return False

    def check_type(self, value):
        if isinstance(value, CAST_MAPPING[self.__class__.__name__]):
            return True

        raise Exception(f"Value {value} is not a {self.__class__.__name__}")

    def cast(self, value):
        return CAST_MAPPING[self.__class__.__name__](value)

    def dtype(self):
        return DTYPE_MAPPING[self.__class__.__name__]

    __str__ = __repr__


class String(ScalarType):
    """

    """
    default = ""


class Number(ScalarType):
    """
    """

    def __eq__(self, other):
        return (self.__class__.__name__ == other.__class__.__name__ or
                other.__class__.__name__ == Integer.__name__)

    def __ne__(self, other):
        return not self.__eq__(other)


class Integer(Number):
    """
    """

    def __eq__(self, other):
        return (self.__class__.__name__ == other.__class__.__name__ or
                other.__class__.__name__ == Number.__name__)

    def __ne__(self, other):
        return not self.__eq__(other)

class Time(ScalarType):
    """

    """
    default = None

class Time_Interval(ScalarType):
    """

    """
    default = None


class Date(Time_Interval):
    """

    """
    default = None


class Time_Period(Time_Interval):
    """

    """
    default = None


class Duration(ScalarType):
    pass


class Boolean(ScalarType):
    """
    """
    default = None

    def cast(self, value):
        if isinstance(value, str):
            if value.lower() == "true":
                return True
            elif value.lower() == "false":
                return False
            elif value.lower() == "1":
                return True
            elif value.lower() == "0":
                return False
            else:
                return None
        if isinstance(value, int):
            if value != 0:
                return True
            else:
                return False
        if isinstance(value, float):
            if value != 0.0:
                return True
            else:
                return False
        if isinstance(value, bool):
            return value
        return value


class Null(ScalarType):
    """
    """

    def is_null_type(self) -> bool:
        return True

    def check_type(self, value):
        return True

    def cast(self, value):
        return None

    def dtype(self):
        return 'string'


SCALAR_TYPES = {
    'String': String,
    'Number': Number,
    'Integer': Integer,
<<<<<<< HEAD
    'Time': Time,
    'Time_Interval': Time_Interval,
    'Date': Date,
    'Time_Period': Time_Period,
=======
    'Time': TimeInterval,
    'Date': Date,
    'Time_Period': TimePeriod,
>>>>>>> 870c1e19
    'Duration': Duration,
    'Boolean': Boolean,
}

BASIC_TYPES = {
    str: String,
    int: Integer,
    float: Number,
    bool: Boolean,
    type(None): Null
}

COMP_NAME_MAPPING = {
    String: 'str_var',
    Number: 'num_var',
    Integer: 'int_var',
    Time: 'time_var',
    Time_Period: 'time_period_var',
    Date: 'date_var',
    Duration: 'duration_var',
    Boolean: 'bool_var'
}

IMPLICIT_TYPE_PROMOTION_MAPPING = {
    String: {String},
    Number: {String, Number, Integer},
    Integer: {String, Number, Integer},
    Time_Interval: {String, Time_Interval},
    Date: {String, Time_Interval, Date},
    Time_Period: {String, Time_Interval, Time_Period},
    Duration: {String, Duration},
    Boolean: {String, Boolean},
    Null: {String, Number, Integer, Time, Date, Time_Period, Duration, Boolean, Null}
}


def binary_implicit_promotion(left_type: ScalarType,
                              right_type: ScalarType,
                              type_to_check: ScalarType = None,
                              return_type: ScalarType = None
                              ) -> ScalarType:
    """
    Validates the compatibility between the types of the operands and the operator
    (implicit type promotion : check_binary_implicit_type_promotion)
    :param left: The left operand
    :param right: The right operand
    :return: The resulting type of the operation, after the implicit type promotion
    """
    left_implicities = IMPLICIT_TYPE_PROMOTION_MAPPING[left_type]
    right_implicities = IMPLICIT_TYPE_PROMOTION_MAPPING[right_type]
    if type_to_check is not None:
        if type_to_check.is_included(left_implicities.intersection(right_implicities)):
            if return_type is not None:
                return return_type
            if left_type.is_included(right_implicities):
                return left_type
            if right_type.is_included(left_implicities):
                return right_type
            return type_to_check
        raise Exception("Implicit cast not allowed")

    if return_type and (left_type.is_included(
            right_implicities) or right_type.is_included(left_implicities)):
        return return_type
    if left_type.is_included(right_implicities):
        return left_type
    if right_type.is_included(left_implicities):
        return right_type

    raise Exception("Implicit cast not allowed")


def check_binary_implicit_promotion(
        left: ScalarType, right: ScalarType,
        type_to_check: ScalarType = None, return_type: ScalarType = None
) -> bool:
    """
    Validates the compatibility between the types of the operands and the operator
    (implicit type promotion : check_binary_implicit_type_promotion)
    :param left: The left operand
    :param right: The right operand
    :param type_to_check: The type of the operator (from the operator if any)
    :param return_type: The type of the result (from the operator if any)
    :return: True if the types are compatible, False otherwise
    """
    left_implicities = IMPLICIT_TYPE_PROMOTION_MAPPING[left]
    right_implicities = IMPLICIT_TYPE_PROMOTION_MAPPING[right]
    if type_to_check:
        return type_to_check.is_included(set_=left_implicities.intersection(right_implicities))

    return left.is_included(right_implicities) or right.is_included(left_implicities)


def unary_implicit_promotion(
        operand_type: ScalarType, type_to_check: ScalarType = None, return_type: ScalarType = None
) -> ScalarType:
    """
    Validates the compatibility between the type of the operand and the operator
    param operand: The operand
    param type_to_check: The type of the operator (from the operator if any)
    param return_type: The type of the result (from the operator if any)
    return: The resulting type of the operation, after the implicit type promotion
    """
    operand_implicities = IMPLICIT_TYPE_PROMOTION_MAPPING[operand_type]
    if type_to_check:
        if not type_to_check.is_included(operand_implicities):
            raise Exception("Implicit cast not allowed")

    if return_type:
        return return_type
    if type_to_check and not issubclass(operand_type, type_to_check):
        return type_to_check
    return operand_type


def check_unary_implicit_promotion(
        operand_type: ScalarType, type_to_check: ScalarType = None, return_type: ScalarType = None
) -> bool:
    """
    Validates the compatibility between the type of the operand and the operator
    :param operand: The operand
    :param type_to_check: The type of the operator (from the operator if any)
    :param return_type: The type of the result (from the operator if any)
    :return: True if the types are compatible, False otherwise
    """
    operand_implicities = IMPLICIT_TYPE_PROMOTION_MAPPING[operand_type]
    return not (type_to_check and not type_to_check.is_included(operand_implicities))<|MERGE_RESOLUTION|>--- conflicted
+++ resolved
@@ -4,7 +4,6 @@
     'String': 'string',
     'Number': 'Float64',
     'Integer': 'Int64',
-    'Time': 'string',
     'TimeInterval': 'string',
     'Date': 'string',
     'TimePeriod': 'string',
@@ -16,7 +15,6 @@
     'String': str,
     'Number': float,
     'Integer': int,
-    'Time': str,
     'TimeInterval': str,
     'Date': str,
     'TimePeriod': str,
@@ -109,27 +107,22 @@
     def __ne__(self, other):
         return not self.__eq__(other)
 
-class Time(ScalarType):
-    """
-
-    """
-    default = None
-
-class Time_Interval(ScalarType):
-    """
-
-    """
-    default = None
-
-
-class Date(Time_Interval):
-    """
-
-    """
-    default = None
-
-
-class Time_Period(Time_Interval):
+
+class TimeInterval(ScalarType):
+    """
+
+    """
+    default = None
+
+
+class Date(TimeInterval):
+    """
+
+    """
+    default = None
+
+
+class TimePeriod(TimeInterval):
     """
 
     """
@@ -193,16 +186,9 @@
     'String': String,
     'Number': Number,
     'Integer': Integer,
-<<<<<<< HEAD
-    'Time': Time,
-    'Time_Interval': Time_Interval,
-    'Date': Date,
-    'Time_Period': Time_Period,
-=======
     'Time': TimeInterval,
     'Date': Date,
     'Time_Period': TimePeriod,
->>>>>>> 870c1e19
     'Duration': Duration,
     'Boolean': Boolean,
 }
@@ -219,8 +205,8 @@
     String: 'str_var',
     Number: 'num_var',
     Integer: 'int_var',
-    Time: 'time_var',
-    Time_Period: 'time_period_var',
+    TimeInterval: 'time_var',
+    TimePeriod: 'time_period_var',
     Date: 'date_var',
     Duration: 'duration_var',
     Boolean: 'bool_var'
@@ -230,12 +216,12 @@
     String: {String},
     Number: {String, Number, Integer},
     Integer: {String, Number, Integer},
-    Time_Interval: {String, Time_Interval},
-    Date: {String, Time_Interval, Date},
-    Time_Period: {String, Time_Interval, Time_Period},
+    TimeInterval: {String, TimeInterval},
+    Date: {String, TimeInterval, Date},
+    TimePeriod: {String, TimeInterval, TimePeriod},
     Duration: {String, Duration},
     Boolean: {String, Boolean},
-    Null: {String, Number, Integer, Time, Date, Time_Period, Duration, Boolean, Null}
+    Null: {String, Number, Integer, TimeInterval, Date, TimePeriod, Duration, Boolean, Null}
 }
 
 
