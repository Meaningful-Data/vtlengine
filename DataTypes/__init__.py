--- conflicted
+++ resolved
@@ -219,36 +219,6 @@
     Boolean: 'bool_var'
 }
 
-<<<<<<< HEAD
-CONVERSION_VALIDATOR = {
-    '-': 'same',
-    'I': 'implicit',
-    'E': 'explicit',
-    'N': 'no'
-}
-
-TYPE_MAPPING_POSITION = {
-    Integer: 0,
-    Number: 1,
-    Boolean: 2,
-    Time_Interval: 3,
-    Date: 4,
-    Time_Period: 5,
-    String: 6,
-    Duration: 7
-}
-
-TYPE_PROMOTION_MATRIX = [['-', 'I', 'E', 'N', 'E', 'E', 'I', 'E'],
-                         ['E', '-', 'E', 'N', 'N', 'N', 'I', 'N'],
-                         ['E', 'E', '-', 'N', 'N', 'N', 'I', 'N'],
-                         ['N', 'N', 'N', '-', 'N', 'N', 'E', 'N'],
-                         ['N', 'N', 'N', 'I', '-', 'E', 'E', 'N'],
-                         ['N', 'N', 'N', 'I', 'N', '-', 'E', 'N'],
-                         ['E', 'E', 'N', 'E', 'E', 'E', '-', 'E'],
-                         ['N', 'N', 'N', 'N', 'N', 'N', 'E', '-']]
-
-=======
->>>>>>> 16259c87
 IMPLICIT_TYPE_PROMOTION_MAPPING = {
     String: {String},
     Number: {String, Number},
