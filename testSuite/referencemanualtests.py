import itertools
import json
import os

from Interpreter import InterpreterAnalyzer

if os.environ.get("SPARK", False):
    import sys

    virtualenv_path = sys.prefix
    sys.path.append(virtualenv_path)
    # os.environ['PYTHONPATH'] = f'{virtualenv_path}'
    os.environ['PYSPARK_PYTHON'] = f'{virtualenv_path}/bin/python'
    # os.environ['PYSPARK_PYTHON'] = f'{virtualenv_path}\\Scripts\\python'
    # os.environ['VIRTUAL_ENV'] = os.environ.get('PYTHONPATH', f'{virtualenv_path}')

    from pyspark import SparkConf, SparkContext

    conf = SparkConf()
    conf.set('spark.driver.cores', '2')
    conf.set('spark.executor.cores', '2')
    conf.set('spark.driver.memory', '2g')
    conf.set('spark.executor.memory', '2g')
    # conf.set('spark.sql.execution.arrow.pyspark.enabled', 'true')
    conf.set('spark.pyspark.virtualenv.enabled', 'true')
    conf.set('spark.pyspark.virtualenv.type', 'native')
    conf.set('spark.pyspark.virtualenv.requirements', 'requirements.txt')
    # conf.set('spark.pyspark.virtualenv.bin.path', f'{virtualenv_path}/Scripts/python')
    # Pandas API on Spark automatically uses this Spark context with the configurations set.
    SparkContext(conf=conf)

    import pyspark.pandas as pd

    pd.set_option('compute.ops_on_diff_frames', True)
    os.environ["PYSPARK_SUBMIT_ARGS"] = "--conf spark.network.timeout=600s pyspark-shell"
else:
    import pandas as pd

import pytest

from API import create_ast
from DataTypes import SCALAR_TYPES
from Model import Component, Role, Dataset

input_dp_dir = 'data/DataSet/input'
reference_dp_dir = 'data/DataSet/output'
input_ds_dir = 'data/DataStructure/input'
reference_ds_dir = 'data/DataStructure/output'
vtl_dir = 'data/vtl'

general_operators = list(range(1, 6))
join_operators = list(range(6, 13))
string_operators = list(range(13, 32))
numeric_operators = list(range(32, 73))
comparison_operators = list(range(73, 91))
boolean_operators = list(range(91, 99))
time_operators = list(range(99, 126))
set_operators = list(range(126, 132))
hierarchy_operators = list(range(132, 135))
aggregation_operators = list(range(135, 151))
analytic_operators = list(range(151, 157))
validation_operators = list(range(157, 161))
conditional_operators = list(range(161, 163))
clause_operators = list(range(163, 177))

# Remove tests not implemented (Value Domains)
comparison_operators.remove(84)

# Remove tests because Reference Manual is wrong (Pivot)
clause_operators.remove(172)

<<<<<<< HEAD
# TODO: Median test 144 inconsistent result on odd number of elements on pyspark
aggregation_operators.remove(144)

=======
>>>>>>> 8b7a0968
comparison_operators.remove(85)

analytic_operators.remove(155)

params = itertools.chain(
<<<<<<< HEAD
    general_operators,
    # join_operators,
    string_operators,
    numeric_operators,
    comparison_operators,
    boolean_operators,
    # time_operators,
    set_operators,
    # hierarchy_operators,
    aggregation_operators,
    analytic_operators,
    # validation_operators,
    # conditional_operators,
    clause_operators
=======
    # general_operators,
    join_operators,
    # string_operators,
    # numeric_operators,
    # comparison_operators,
    # boolean_operators,
    # time_operators,
    # set_operators,
    # hierarchy_operators,
    # aggregation_operators,
    # analytic_operators,
    # validation_operators,
    # conditional_operators,
    # clause_operators
>>>>>>> 8b7a0968
)


@pytest.fixture
def ast(input_datasets, param):
    with open(os.path.join(vtl_dir, f'RM{param:03d}.vtl'), 'r') as f:
        vtl = f.read()
    return create_ast(vtl)


@pytest.fixture
def input_datasets(param):
    prefix = f'{param}-'
    suffix_csv = '.csv'
    datapoints = [f.removeprefix(prefix).removesuffix(suffix_csv) for f in os.listdir(input_dp_dir)
                  if f.lower().startswith(prefix)]
    datastructures = [f'{input_ds_dir}/{f}' for f in os.listdir(input_ds_dir)
                      if f.lower().startswith(prefix)]
    return datapoints, datastructures


@pytest.fixture
def reference_datasets(param):
    prefix = f'{param}-'
    suffix_csv = '.csv'
    datapoints = [f.removeprefix(prefix).removesuffix(suffix_csv) for f in
                  os.listdir(reference_dp_dir)
                  if f.lower().startswith(prefix)]
    datastructures = [f'{reference_ds_dir}/{f}' for f in os.listdir(reference_ds_dir)
                      if f.lower().startswith(prefix)]
    return datapoints, datastructures


def load_dataset(dataPoints, dataStructures, dp_dir, param):
    datasets = {}
    for f in dataStructures:
        with open(f, 'r') as file:
            structures = json.load(file)

        for dataset_json in structures['datasets']:
            dataset_name = dataset_json['name']
            components = {
                component['name']: Component(name=component['name'],
                                             data_type=SCALAR_TYPES[component['type']],
                                             role=Role(component['role']),
                                             nullable=component['nullable'])
                for component in dataset_json['DataStructure']}
            if dataset_name not in dataPoints:
                data = pd.DataFrame(columns=components.keys())
            else:
                data = pd.read_csv(os.path.join(dp_dir, f'{param}-{dataset_name}.csv'), sep=',')

            datasets[dataset_name] = Dataset(name=dataset_name, components=components, data=data)
    if len(datasets) == 0:
        raise FileNotFoundError("No datasets found")
    return datasets

# params = [131]
# params = [144]

# params = [12]

@pytest.mark.parametrize('param', params)
def test_reference(input_datasets, reference_datasets, ast, param):
    # try:
    input_datasets = load_dataset(*input_datasets, dp_dir=input_dp_dir, param=param)
    reference_datasets = load_dataset(*reference_datasets, dp_dir=reference_dp_dir, param=param)
    interpreter = InterpreterAnalyzer(input_datasets)
    result = interpreter.visit(ast)
    assert result == reference_datasets
    # except NotImplementedError:
    #     pass<|MERGE_RESOLUTION|>--- conflicted
+++ resolved
@@ -69,35 +69,16 @@
 # Remove tests because Reference Manual is wrong (Pivot)
 clause_operators.remove(172)
 
-<<<<<<< HEAD
-# TODO: Median test 144 inconsistent result on odd number of elements on pyspark
-aggregation_operators.remove(144)
-
-=======
->>>>>>> 8b7a0968
 comparison_operators.remove(85)
 
 analytic_operators.remove(155)
 
+# TODO: Median test 144 inconsistent result on odd number of elements on pyspark
+aggregation_operators.remove(144)
+
 params = itertools.chain(
-<<<<<<< HEAD
-    general_operators,
+    # general_operators,
     # join_operators,
-    string_operators,
-    numeric_operators,
-    comparison_operators,
-    boolean_operators,
-    # time_operators,
-    set_operators,
-    # hierarchy_operators,
-    aggregation_operators,
-    analytic_operators,
-    # validation_operators,
-    # conditional_operators,
-    clause_operators
-=======
-    # general_operators,
-    join_operators,
     # string_operators,
     # numeric_operators,
     # comparison_operators,
@@ -110,7 +91,6 @@
     # validation_operators,
     # conditional_operators,
     # clause_operators
->>>>>>> 8b7a0968
 )
 
 
