<<<<<<< HEAD
import json
import os
=======
>>>>>>> 5c379b1d
from pathlib import Path

from testSuite.Helper import TestHelper


class BIRDHelper(TestHelper):
    base_path = Path(__file__).parent
    filepath_VTL = base_path / "data" / "vtl"
    filepath_valueDomain = base_path / "data" / "ValueDomain"
    filepath_json = base_path / "data" / "DataStructure" / "input"
    filepath_csv = base_path / "data" / "DataSet" / "input"
    filepath_out_json = base_path / "data" / "DataStructure" / "output"
    filepath_out_csv = base_path / "data" / "DataSet" / "output"
<<<<<<< HEAD
    # File extensions.--------------------------------------------------------------
    JSON = '.json'
    CSV = '.csv'
    VTL = '.vtl'

    @classmethod
    def LoadDataset(cls, ds_path, dp_path):
        with open(ds_path, 'r') as file:
            structures = json.load(file)

        for dataset_json in structures['datasets']:
            dataset_name = dataset_json['name']
            components = {
                component['name']: Component(name=component['name'],
                                             data_type=SCALAR_TYPES[component['type']],
                                             role=Role(component['role']),
                                             nullable=component['nullable'])
                for component in dataset_json['DataStructure']}
            if not os.path.exists(dp_path):
                data = pd.DataFrame(columns=list(components.keys()))
            else:
                data = pd.read_csv(dp_path, sep=',')

            return Dataset(name=dataset_name, components=components, data=data)

    @classmethod
    def LoadInputs(cls, code: str, number_inputs: int) -> Dict[str, Dataset]:
        '''

        '''
        datasets = {}
        for i in range(number_inputs):
            json_file_name = str(cls.filepath_json / f"{code}-{str(i + 1)}{cls.JSON}")
            csv_file_name = str(cls.filepath_csv / f"{code}-{str(i + 1)}{cls.CSV}")
            dataset = cls.LoadDataset(json_file_name, csv_file_name)
            datasets[dataset.name] = dataset

        return datasets

    @classmethod
    def LoadOutputs(cls, code: str, references_names: List[str]) -> Dict[str, Dataset]:
        """

        """
        datasets = {}
        for name in references_names:
            json_file_name = str(cls.filepath_out_json / f"{code}-{name}{cls.JSON}")
            csv_file_name = str(cls.filepath_out_csv / f"{code}-{name}{cls.CSV}")
            dataset = cls.LoadDataset(json_file_name, csv_file_name)
            datasets[dataset.name] = dataset

        return datasets

    @classmethod
    def LoadVTL(cls, code: str) -> str:
        """

        """
        vtl_file_name = str(cls.filepath_vtl / f"{code}{cls.VTL}")
        with open(vtl_file_name, 'r') as file:
            return file.read()

    @classmethod
    def BaseTest(cls, text: Any, code: str, number_inputs: int, references_names: List[str]):
        '''

        '''
        if text is None:
            text = cls.LoadVTL(code)
        ast = create_ast(text)
        input_datasets = cls.LoadInputs(code, number_inputs)
        reference_datasets = cls.LoadOutputs(code, references_names)
        interpreter = InterpreterAnalyzer(input_datasets)
        result = interpreter.visit(ast)
        assert result == reference_datasets

    @classmethod
    def NewSemanticExceptionTest(cls, text: Any, code: str, number_inputs: int, references_names: List[str]):
        '''

        '''
        assert True
=======
    filepath_sql = base_path / "data" / "sql"
>>>>>>> 5c379b1d


class SemanticBIRD(BIRDHelper):
    """

    """

    classTest = 'BIRD_BIRD.SemanticBIRD'

    def test_D_ENTRPRS_SZ_CLCLTD_1(self):
        '''

        '''
        code = 'D_ENTRPRS_SZ_CLCLTD_1'
        number_inputs = 6
        references_names = []

        self.BaseTest(code=code, number_inputs=number_inputs, references_names=references_names)

    def test_INPUT_LAYER_TO_ENRICHED_INPUT_LAYER(self):
        '''

        '''
        code = 'INPUT_LAYER_TO_ENRICHED_INPUT_LAYER'
        number_inputs = 62
        # references_names = []
        references_names = ['ADVNCS_NT_LNS_E', 'INSTRMNTS_BNFCRS_E', 'INSTRMNTS_CRDTRS_E', 'INSTRMNTS_CSTMRS_E',
                            'INSTRMNTS_ORGNTRS_E', 'INSTRMNTS_PRTCTNS_E', 'INSTRMNTS_SRVCRS_E', 'INVSTMNT_PRPRTY_E',
                            'JNT_CNTRPRTS_E_', 'LNS_E', 'MSTR_NTTNG_AGRMNT_E', 'NN_FNNCL_ASSTS_E', 'NN_FNNCL_LBLTS_E',
                            'OTHR_ASSTS_E', 'OTHR_FNNCL_LBLTS_NT_FNNCL_GRNTS_LN_CMMTMNTS_GVN_E', 'OTHR_INTNGBL_ASSTS_E',
                            'OWND_SCRTS_E', 'P_ADVNCS_NT_LNS_E_1.ADVNCS_NT_LNS_E',
                            'P_CMMTMNTS_GVN_E_1.CMMTMNTS_GVN_UNN',
                            'P_CNTRPRTS_E_1.CNTRPRTS_E_JN', 'P_DPSTS_LBLTS_E_1.DPSTS_LBLTS_E', 'P_DRVTV_E_1.DRVTV_E',
                            'P_EQTY_SCRTS_E_1.EQTY_SCRTS_E', 'P_IMPLCT_CRDT_CRD_DBT_1.CRDT_CRD_DBT_E',
                            'P_IMPLCT_CRDT_DRVTV_1.CRDT_DRVTV_E', 'P_IMPLCT_CRDT_FCLTS_GVN_1.CRDT_FCLTS_E',
                            'P_IMPLCT_CRRNT_ACCNT_ASSTS_1.CRRNT_ACCNT_ASSTS_E',
                            'P_IMPLCT_CRRNT_ACCNT_LBLTS_1.CRRNT_ACCNT_LBLTS_E',
                            'P_IMPLCT_FCTRNG_1.FCTRNG_E', 'P_IMPLCT_FNNCL_GRNTS_GVN_1.FNNCL_GRNTS_GVN_E',
                            'P_IMPLCT_FNNCL_LSS_1.FNNCL_LSS_E',
                            'P_IMPLCT_FNNCL_OPTN_1.FNNCL_OPTN_E', 'P_IMPLCT_OTHR_CMMTMNTS_GVN_1.OTHR_CMMTMNTS_GVN_E',
                            'P_IMPLCT_OTHR_DPSTS_1.OTHR_DPSTS_E', 'P_IMPLCT_OTHR_FNNCL_DRVTV_1.OTHR_FNNCL_DRVTV_E',
                            'P_IMPLCT_OTHR_LNS_1.OTHR_LNS_E', 'P_IMPLCT_OTHR_TRD_RCVBLS_1.OTHR_TRD_RCVBLS_E',
                            'P_IMPLCT_RPRCHS_AGRMNT_1.RPRCHS_AGRMNT_E', 'P_IMPLCT_RVRS_RPRCHS_LNS_1.RVRS_RPRCHS_LNS_E',
                            'P_INSTRMNTS_SRVCRS_E_1.INSTRMNTS_SRVCRS_ADDTNL', 'P_LNS_E_1.LNS_E_FNL',
                            'P_LNS_E_1.LNS_E_PRMTR',
                            'P_LNS_E_1.LNS_E_UNN', 'P_OTHR_FNNCL_PRTCTN_E_1.OTHR_FNNCL_PRTCTN_E',
                            'P_OTHR_PHYSCL_PRTCTN_E_1.OTHR_PHYSCL_PRTCTN_E',
                            'P_OWND_SCRTS_E_1.OWND_SCRTS_E_P_CRRYNG_AMNT', 'P_OWND_SCRTS_E_1.OWND_SCRTS_JN',
                            'P_PL_ITM_E_1.PL_ITM_E',
                            'PRMTR.CNSTNT_IS_CRRYNG_AMNT_DRVD', 'PRPRTY_PLNT_EQPMNT_E', 'PRTCTNS_NT_RL_ESTT_E',
                            'PRTCTNS_PRTCTN_PRVDRS_E',
                            'PRVSN_FLWS_NT_FNNCL_GRNTS_CMMTMNTS_GVN_E', 'P_SCRTS_ISSD_E_1.SCRTS_ISSD_E',
                            'P_SCRTS_PRTCTN_E_1.SCRTS_PRTCTN_E',
                            'P_SCRTS_PRTCTN_E_1.SCRTS_PRTCTN_JN', 'RPRCHS_AGRMNT_LNS_E', 'RPRCHS_AGRMNT_SCRTS_E',
                            'SCRTSTNS_ORGNTRS_E',
                            'SCRTSTNS_OTHR_CRDT_TRNSFRS_E', 'SCRTSTNS_SRVCRS_E', 'SHRT_PSTNS_E',
                            'TRNSCTN_CNTRPRTS_SPLT.CMMTMNTS_RCVD_CSTMRS_RLTNSHP',
                            'TRNSCTN_CNTRPRTS_SPLT.CMMTMNTS_RCVD_CSTMRS_RLTNSHP_FNNCL_GRTS',
                            'TRNSCTN_CNTRPRTS_SPLT.INSTRMNTS_SRVCRS',
                            'TRNSCTN_CNTRPRTS_SPLT.PRTCTNS_PRTCTN_PRVDRS_E_1',
                            'TRNSCTN_CNTRPRTS_SPLT.PRTCTNS_PRTCTN_PRVDRS_E_2',
                            'CMMTMNT_RCVD_E', 'CMMTMNTS_GVN_CSTMRS_RLTNSHP_E', 'CMMTMNTS_GVN_E',
                            'CMMTMNTS_GVN_PRTCTNS_E',
                            'CMMTMNTS_RCVD_CSTMRS_RLTNSHP_E', 'CNTRPRTS_E', 'CNTRY_E', 'CRDT_FCLTS_E',
                            'CRDT_FCLTS_INSTRMNTS_E',
                            'CRRNT_ACCNT_SPLT.CRRNT_ACCNT_ASSTS', 'CRRNT_ACCNT_SPLT.CRRNT_ACCNT_LBLTS', 'CSH_ON_HND_E',
                            'DBT_SCRTS_E', 'D_CRRYNG_AMNT_SCRTS_1.D_CRRYNG_AMNT_SCRTS',
                            'D_CRRYNG_AMNT_SCRTS_1.OWND_SCRTS_PRMTR',
                            'D_ENTRPRS_SZ_CLCLTD_1.ALL0', 'D_ENTRPRS_SZ_CLCLTD_1.ALL1', 'D_ENTRPRS_SZ_CLCLTD_1.ALL2',
                            'D_ENTRPRS_SZ_CLCLTD_1.CNTRPRTS_ATNMS', 'D_ENTRPRS_SZ_CLCLTD_1.CNTRPRTS_ATNMS0',
                            'D_ENTRPRS_SZ_CLCLTD_1.CNTRPRTS_INPT0', 'D_ENTRPRS_SZ_CLCLTD_1.CNTRPRTS_INPT1',
                            'D_ENTRPRS_SZ_CLCLTD_1.CNTRPRTS_OBJCTV', 'D_ENTRPRS_SZ_CLCLTD_1.CNTRPRTS_PRVS',
                            'D_ENTRPRS_SZ_CLCLTD_1.D_ENTRPRS_SZ_CLCLTD', 'D_ENTRPRS_SZ_CLCLTD_1.D_ENTRPRS_SZ_CLCLTD0',
                            'D_ENTRPRS_SZ_CLCLTD_1.D_ENTRPRS_SZ_CLCLTD1', 'D_ENTRPRS_SZ_CLCLTD_1.FNL_STTNG',
                            'D_ENTRPRS_SZ_CLCLTD_1.FNL_STTNG2', 'D_ENTRPRS_SZ_CLCLTD_1.FNL_STTNG3',
                            'D_ENTRPRS_SZ_CLCLTD_1.GRP_ENTRPRSS_AGG',
                            'D_ENTRPRS_SZ_CLCLTD_1.GRP_ENTRPRSS_AGG0', 'D_ENTRPRS_SZ_CLCLTD_1.GRP_ENTRPRSS_AGG1',
                            'D_ENTRPRS_SZ_CLCLTD_1.PRLMNRY_STTNG', 'D_ENTRPRS_SZ_CLCLTD_1.PRTNR_ENTRPRSS_AGG',
                            'D_ENTRPRS_SZ_CLCLTD_1.TTL_AGG',
                            'D_ENTRPRS_SZ_CLCLTD_1.TTL_AGG0', 'D_ENTRPRS_SZ_CLCLTD_1.TTL_AGG1',
                            'D_ENTRPRS_SZ_CLCLTD_1.TTL_AGG2',
                            'D_ENTRPRS_SZ_CLCLTD_1.TTL_AGG3', 'D_ENTRPRS_SZ_CLCLTD_1.TTL_AGG4',
                            'D_ENTRPRS_SZ_CLCLTD_1.TTL_AGG5',
                            'D_ENTRPRS_SZ_CLCLTD_1.TTL_AGG6', 'DPSTS_THT_LBLTS_E', 'DRVTVS_CSTMRS_RLTSHP_E',
                            'EQTY_INSTRMNTS_NT_SCRTS_E',
                            'FCTRNG_AXLRY_E', 'GDWLL_E', 'GRP_E']

        self.BaseTest(code=code, number_inputs=number_inputs, references_names=references_names)<|MERGE_RESOLUTION|>--- conflicted
+++ resolved
@@ -1,8 +1,5 @@
-<<<<<<< HEAD
 import json
 import os
-=======
->>>>>>> 5c379b1d
 from pathlib import Path
 
 from testSuite.Helper import TestHelper
@@ -16,92 +13,7 @@
     filepath_csv = base_path / "data" / "DataSet" / "input"
     filepath_out_json = base_path / "data" / "DataStructure" / "output"
     filepath_out_csv = base_path / "data" / "DataSet" / "output"
-<<<<<<< HEAD
-    # File extensions.--------------------------------------------------------------
-    JSON = '.json'
-    CSV = '.csv'
-    VTL = '.vtl'
-
-    @classmethod
-    def LoadDataset(cls, ds_path, dp_path):
-        with open(ds_path, 'r') as file:
-            structures = json.load(file)
-
-        for dataset_json in structures['datasets']:
-            dataset_name = dataset_json['name']
-            components = {
-                component['name']: Component(name=component['name'],
-                                             data_type=SCALAR_TYPES[component['type']],
-                                             role=Role(component['role']),
-                                             nullable=component['nullable'])
-                for component in dataset_json['DataStructure']}
-            if not os.path.exists(dp_path):
-                data = pd.DataFrame(columns=list(components.keys()))
-            else:
-                data = pd.read_csv(dp_path, sep=',')
-
-            return Dataset(name=dataset_name, components=components, data=data)
-
-    @classmethod
-    def LoadInputs(cls, code: str, number_inputs: int) -> Dict[str, Dataset]:
-        '''
-
-        '''
-        datasets = {}
-        for i in range(number_inputs):
-            json_file_name = str(cls.filepath_json / f"{code}-{str(i + 1)}{cls.JSON}")
-            csv_file_name = str(cls.filepath_csv / f"{code}-{str(i + 1)}{cls.CSV}")
-            dataset = cls.LoadDataset(json_file_name, csv_file_name)
-            datasets[dataset.name] = dataset
-
-        return datasets
-
-    @classmethod
-    def LoadOutputs(cls, code: str, references_names: List[str]) -> Dict[str, Dataset]:
-        """
-
-        """
-        datasets = {}
-        for name in references_names:
-            json_file_name = str(cls.filepath_out_json / f"{code}-{name}{cls.JSON}")
-            csv_file_name = str(cls.filepath_out_csv / f"{code}-{name}{cls.CSV}")
-            dataset = cls.LoadDataset(json_file_name, csv_file_name)
-            datasets[dataset.name] = dataset
-
-        return datasets
-
-    @classmethod
-    def LoadVTL(cls, code: str) -> str:
-        """
-
-        """
-        vtl_file_name = str(cls.filepath_vtl / f"{code}{cls.VTL}")
-        with open(vtl_file_name, 'r') as file:
-            return file.read()
-
-    @classmethod
-    def BaseTest(cls, text: Any, code: str, number_inputs: int, references_names: List[str]):
-        '''
-
-        '''
-        if text is None:
-            text = cls.LoadVTL(code)
-        ast = create_ast(text)
-        input_datasets = cls.LoadInputs(code, number_inputs)
-        reference_datasets = cls.LoadOutputs(code, references_names)
-        interpreter = InterpreterAnalyzer(input_datasets)
-        result = interpreter.visit(ast)
-        assert result == reference_datasets
-
-    @classmethod
-    def NewSemanticExceptionTest(cls, text: Any, code: str, number_inputs: int, references_names: List[str]):
-        '''
-
-        '''
-        assert True
-=======
     filepath_sql = base_path / "data" / "sql"
->>>>>>> 5c379b1d
 
 
 class SemanticBIRD(BIRDHelper):
