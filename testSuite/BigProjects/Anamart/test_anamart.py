from pathlib import Path

from testSuite.Helper import TestHelper


class AnamartHelper(TestHelper):
    base_path = Path(__file__).parent
    filepath_VTL = base_path / "data" / "vtl"
    filepath_valueDomain = base_path / "data" / "ValueDomain"
    filepath_json = base_path / "data" / "DataStructure" / "input"
    filepath_csv = base_path / "data" / "DataSet" / "input"
    filepath_out_json = base_path / "data" / "DataStructure" / "output"
    filepath_out_csv = base_path / "data" / "DataSet" / "output"
    filepath_sql = base_path / "data" / "sql"


class ASeries(AnamartHelper):
    """

    """

    classTest = 'Anamart.ASeries'

    def test_2(self):
        '''

        '''
        code = 'A02'
        number_inputs = 2
        references_names = ["NLE", "LE", "LE2", "LE_3", "LE_FLL", "LE_JN", "NLE2", "DBTR", "ANAMART_ENTTY_LE"]

        self.BaseTest(code=code, number_inputs=number_inputs, references_names=references_names)

    def test_3(self):
        '''

        '''
        code = 'A03'
        number_inputs = 1
        references_names = ["DBTR_FCT_NN_PRFRMNG", "DBTR_FCT_TTL_NN_PFRMNG", "DBTR_FCT", "DBTR_FCT_TTL", "DBTR_FCT_JN",
                            "ANAMART_ENTTY_PRFRMNG_P", "ANAMART_ENTTY_PRFRMNG"]

        self.BaseTest(code=code, number_inputs=number_inputs, references_names=references_names)

    def test_6(self):
        '''

        '''
        code = 'A06'
        number_inputs = 1
        references_names = ["DBTR_GGRPHCL", "DBTR_GGRPHCL_T", "ANAMART_ENTTY_GGRPHCL_P", "ANAMART_ENTTY_GGRPHCL"]

        self.BaseTest(code=code, number_inputs=number_inputs, references_names=references_names)


class BSeries(AnamartHelper):
    """

    """

    classTest = 'Anamart.BSeries'

    def test_3(self):
        '''

        '''
        code = 'B03'
        number_inputs = 3
        references_names = ["INSTRMNT_FCT_CRDTR_NLL", "INSTRMNT_FCT_CRDTR", "INSTRMNT_FCT_CRDTR_NOA",
                            "NMBR_CRDTRS_NT_OA_P", "NMBR_CRDTRS_NT_OA_D", "NMBR_CRDTRS_PR_INSTRMNT_P",
                            "NMBR_CRDTRS_PR_INSTRMNT", "INSTRMNT_FCT_TRNSFRRD_AMNT", "ANAMART_INSTRMNT_SHR_ONA_CRDTR"]

        self.BaseTest(code=code, number_inputs=number_inputs, references_names=references_names)

    def test_4(self):
        '''

        '''
        code = 'B04'
        number_inputs = 7
        references_names = ["INSTRMNT_FCT_CV_1", "INSTRMNT_PRTCTN_TTL_INSTRMNT", "INSTRMNT_FCT_CV_2", "ANAMART_CV",
                            "ANAMART_DV", "ANAMART_CV_DV"]

        self.BaseTest(code=code, number_inputs=number_inputs, references_names=references_names)

    def test_5(self):
        '''

        '''
        code = 'B05'
        number_inputs = 3
        references_names = ["INSTRMNT_PRTCTN_RCVD_K", "INSTRMT_PRTCN_3PTPC_P", "INSTRMT_PRTCN_3PTPC",
                            "INSTRMT_PRTCN_3PSPC_P", "INSTRMT_PRTCN_3PSPC", "INSTRMNT_PRTCTN_3PPC",
                            "INSTRMNT_PRTCTN_3PPC_K", "INSTRMNT_PRTCTN_3PPC_INSTR", "INSTRMNT_3PPC"]

        self.BaseTest(code=code, number_inputs=number_inputs, references_names=references_names)

    def test_6(self):
        '''

        '''
        code = 'B06'
        number_inputs = 2
        references_names = []

        # TODO Generate data for this test
        # self.BaseTest(code=code, number_inputs=number_inputs, references_names=references_names)

    def test_7(self):
        '''

        '''
        code = 'B07'
        number_inputs = 3
        references_names = []

        # TODO Generate data for this test
        # self.BaseTest(code=code, number_inputs=number_inputs, references_names=references_names)

    def test_8(self):
        '''

        '''
        code = 'B08'
        number_inputs = 3
        references_names = []

        # TODO Generate data for this test
        # self.BaseTest(code=code, number_inputs=number_inputs, references_names=references_names)


class CSeries(AnamartHelper):
    """

    """

    classTest = 'Anamart.CSeries'

    def test_2(self):
        '''

        '''
        code = 'C02'
        number_inputs = 2
        references_names = ["INSTRMNT_INFO", "INSTRMNT_INFO_K", "ANAMART_PRTCTN_INSTRMNT"]

        self.BaseTest(code=code, number_inputs=number_inputs, references_names=references_names)

    def test_3(self):
        '''

        '''
        code = 'C03'
        number_inputs = 2
        references_names = ["PRTCTN_FCT_AGGR_FV", "INSTRMNT_FCT_AGGR_KP", "INSTRMNT_FCT_AGGR_P", "INSTRMNT_FCT_AGGR",
                            "ANAMART_PRTCTN_AGGR"]

        self.BaseTest(code=code, number_inputs=number_inputs, references_names=references_names)

    def test_4(self):
        '''

        '''
        code = 'C04'
        number_inputs = 2
        references_names = ["PRTCTN_RCVD_KP", "PRTCTN_RCVD_AGG", "INSTRMTN_PRTCT_RCVD_AGG", "RTS_DNMNTR",
                            "INSTRMNT_PRTCTN_ALLCTN_DS", "ANAMART_PRTCTN_PV_ALLCTN"]
        message = "2-1-15-6"
<<<<<<< HEAD
        #TODO: Implement the exception
        self.NewExceptionTest(text=None, code=code, number_inputs=number_inputs, exception_code=message)
=======

        self.NewSemanticExceptionTest(text=None, code=code, number_inputs=number_inputs, exception_code=message)
>>>>>>> f21d1c87

    def test_5(self):
        '''

        '''
        code = 'C05'
        number_inputs = 2
        references_names = ["THRD_PRTY_TTL_CLM_DS", "ALLCTBL_PRTCN_VL_P", "ALLCTBL_PRTCN_VL_DS",
                            "ANAMART_PRTCTN_ALLCTBL"]

        self.BaseTest(code=code, number_inputs=number_inputs, references_names=references_names)

    def test_6(self):
        '''

        '''
        code = 'C06'
        number_inputs = 2
        references_names = []

        # TODO Generate data for this test
        # self.BaseTest(code=code, number_inputs=number_inputs, references_names=references_names)

    def test_8(self):
        '''

        '''
        code = 'C08'
        number_inputs = 3
        references_names = ["SHR_ONA_CRDTR_MIN", "SHR_ONA_CRDTR_AGG", "PAV_AGG_INSTRMNT_P",
                            "PAV_AGG_INSTRMNT", "PAV_AGG_PRTCN_P", "PAV_AGG_PRTCN",
                            "SHR_PV_JN_P", "SHR_PV_JN", "SHR_PV_DS",
                            "SHR_PV_DS_DRP", "ONA_JN", "ONA_DS",
                            "ANAMART_PRTCTN_ALLCTN"]

        self.BaseTest(code=code, number_inputs=number_inputs, references_names=references_names)

    def test_9(self):
        '''

        '''
        code = 'C09'
        number_inputs = 1
        references_names = ["MX_3PPC_DS", "NMBR_INSTRMNT_SCRD_DS_P", "NMBR_INSTRMNT_SCRD_DS",
                            "INCRMNTL_3PPC_JN", "INCRMNTL_3PPC_DS", "ANAMART_PRTCTN_OTHER"]

        self.BaseTest(code=code, number_inputs=number_inputs, references_names=references_names)


class AnamartFull(AnamartHelper):
    """

    """

    classTest = 'Anamart.AnamartFull'

    def test_1(self):
        '''

        '''
        code = 'AFULL'
        number_inputs = 12
        references_names = []
        vd_names = ["AFULL-1"]
        sql_names = ["instDates", "instrFctJn", "prtctnDts", "prtctnFctJn"]

        # TODO Generate data for this test
        self.BaseTest(code=code, number_inputs=number_inputs, references_names=references_names,
                      vd_names=vd_names, sql_names=sql_names)<|MERGE_RESOLUTION|>--- conflicted
+++ resolved
@@ -166,13 +166,8 @@
         references_names = ["PRTCTN_RCVD_KP", "PRTCTN_RCVD_AGG", "INSTRMTN_PRTCT_RCVD_AGG", "RTS_DNMNTR",
                             "INSTRMNT_PRTCTN_ALLCTN_DS", "ANAMART_PRTCTN_PV_ALLCTN"]
         message = "2-1-15-6"
-<<<<<<< HEAD
-        #TODO: Implement the exception
-        self.NewExceptionTest(text=None, code=code, number_inputs=number_inputs, exception_code=message)
-=======
 
         self.NewSemanticExceptionTest(text=None, code=code, number_inputs=number_inputs, exception_code=message)
->>>>>>> f21d1c87
 
     def test_5(self):
         '''
