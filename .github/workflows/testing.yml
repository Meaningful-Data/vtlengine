--- conflicted
+++ resolved
@@ -35,18 +35,9 @@
       run: poetry run ruff format --no-cache --check
     - name: Run lint checks
       run: poetry run ruff check --output-format=github
-<<<<<<< HEAD
-    - name: Run type checks
-      run: poetry run mypy --show-error-codes --pretty
-    - name: Run tests
-      run: poetry run pytest --cov
-    - name: Check coverage
-      run: poetry run coverage report --fail-under=90
-=======
 #    - name: Run type checks
 #      run: poetry run mypy --show-error-codes --pretty
 #    - name: Run tests
 #      run: poetry run pytest --cov
 #    - name: Check coverage
-#      run: poetry run coverage report --fail-under=90
->>>>>>> 677c662e
+#      run: poetry run coverage report --fail-under=90