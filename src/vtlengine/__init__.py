--- conflicted
+++ resolved
@@ -20,8 +20,4 @@
     "validate_external_routine",
 ]
 
-<<<<<<< HEAD
-__version__ = "2.0.0rc1"
-=======
-__version__ = "1.3.0rc8"
->>>>>>> 42370e2b
+__version__ = "2.0.0rc1"