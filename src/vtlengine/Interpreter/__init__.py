--- conflicted
+++ resolved
@@ -250,11 +250,7 @@
 
         param_info: List[Dict[str, Union[str, Type[ScalarType], AST.AST]]] = []
         for param in node.parameters:
-<<<<<<< HEAD
-            if param.name in param_info:  # type: ignore[comparison-overlap]
-=======
-            if param.name in [x["name"] for x in param_info]:
->>>>>>> 60cd74de
+            if param.name in [x["name"] for x in param_info]:  # type: ignore[comparison-overlap]
                 raise ValueError(f"Duplicated Parameter {param.name} in UDO {node.op}")
             # We use a string for model types, but the data type class for basic types
             # (Integer, Number, String, Boolean, ...)
