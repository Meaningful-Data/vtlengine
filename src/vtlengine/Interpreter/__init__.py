from copy import copy, deepcopy
from dataclasses import dataclass
from pathlib import Path
from typing import Any, Dict, List, Optional, Union

import vtlengine.AST as AST
import vtlengine.Exceptions
import vtlengine.Operators as Operators
import pandas as pd
from vtlengine.DataTypes import (
    BASIC_TYPES,
    check_unary_implicit_promotion,
    ScalarType,
    Boolean,
    SCALAR_TYPES_CLASS_REVERSE,
)
from vtlengine.Operators.Aggregation import extract_grouping_identifiers
from vtlengine.Operators.Assignment import Assignment
from vtlengine.Operators.CastOperator import Cast
from vtlengine.Operators.Comparison import Between, ExistIn
from vtlengine.Operators.Conditional import If, Case
from vtlengine.Operators.General import Eval
from vtlengine.Operators.HROperators import get_measure_from_dataset, HAAssignment, Hierarchy
from vtlengine.Operators.Numeric import Round, Trunc
from vtlengine.Operators.String import Instr, Replace, Substr
from vtlengine.Operators.Time import Fill_time_series, Time_Aggregation, Current_Date
from vtlengine.Operators.Validation import Check, Check_Datapoint, Check_Hierarchy
from vtlengine.Utils import (
    AGGREGATION_MAPPING,
    ANALYTIC_MAPPING,
    BINARY_MAPPING,
    JOIN_MAPPING,
    REGULAR_AGGREGATION_MAPPING,
    ROLE_SETTER_MAPPING,
    SET_MAPPING,
    UNARY_MAPPING,
    THEN_ELSE,
    HR_UNARY_MAPPING,
    HR_COMP_MAPPING,
    HR_NUM_BINARY_MAPPING,
)
from vtlengine.files.output import save_datapoints
from vtlengine.files.output._time_period_representation import TimePeriodRepresentation
from vtlengine.files.parser import load_datapoints, _fill_dataset_empty_data

from vtlengine.AST.ASTTemplate import ASTTemplate
from vtlengine.AST.DAG import HRDAGAnalyzer
from vtlengine.AST.DAG._words import GLOBAL, DELETE, INSERT
from vtlengine.AST.Grammar.tokens import (
    AGGREGATE,
    ALL,
    APPLY,
    AS,
    BETWEEN,
    CHECK_DATAPOINT,
    DROP,
    EXISTS_IN,
    EXTERNAL,
    FILTER,
    HAVING,
    INSTR,
    KEEP,
    MEMBERSHIP,
    REPLACE,
    ROUND,
    SUBSTR,
    TRUNC,
    WHEN,
    FILL_TIME_SERIES,
    CAST,
    CHECK_HIERARCHY,
    HIERARCHY,
    EQ,
    CURRENT_DATE,
    CALC,
)
from vtlengine.Exceptions import SemanticError
from vtlengine.Model import (
    DataComponent,
    Dataset,
    ExternalRoutine,
    Role,
    Scalar,
    ScalarSet,
    Component,
    ValueDomain,
)


# noinspection PyTypeChecker
@dataclass
class InterpreterAnalyzer(ASTTemplate):
    # Model elements
    datasets: Dict[str, Dataset]
    value_domains: Optional[Dict[str, ValueDomain]] = None
    external_routines: Optional[Dict[str, ExternalRoutine]] = None
    # Analysis mode
    only_semantic: bool = False
    # Memory efficient
    ds_analysis: Optional[Dict[str, Any]] = None
    datapoints_paths: Optional[Dict[str, Path]] = None
    output_path: Optional[Union[str, Path]] = None
    # Time Period Representation
    time_period_representation: Optional[TimePeriodRepresentation] = None
    # Flags to change behavior
    nested_if: Union[str, bool] = False
    is_from_assignment: bool = False
    is_from_component_assignment: bool = False
    is_from_regular_aggregation: bool = False
    is_from_grouping: bool = False
    is_from_having: bool = False
    is_from_if: bool = False
    is_from_rule: bool = False
    is_from_join: bool = False
    is_from_condition: bool = False
    is_from_hr_val: bool = False
    is_from_hr_agg: bool = False
    if_stack: Optional[List[str]] = None
    case_stack: Optional[List[str]] = None
    # Handlers for simplicity
    regular_aggregation_dataset: Optional[Dataset] = None
    aggregation_grouping: Optional[List[str]] = None
    aggregation_dataset: Optional[Dataset] = None
    then_condition_dataset: Optional[List[Any]] = None
    else_condition_dataset: Optional[List[Any]] = None
    ruleset_dataset: Optional[Dataset] = None
    rule_data: Optional[pd.DataFrame] = None
    ruleset_signature: Optional[Dict[str, str]] = None
    udo_params: Optional[List[Dict[str, Any]]] = None
    hr_agg_rules_computed: Optional[Dict[str, pd.DataFrame]] = None
    ruleset_mode: Optional[str] = None
    hr_input: Optional[str] = None
    hr_partial_is_valid: Optional[List[bool]] = None
    hr_condition: Optional[Dict[str, str]] = None
    # DL
    dprs: Optional[Dict[str, Optional[Dict[str, Any]]]] = None
    udos: Optional[Dict[str, Optional[Dict[str, Any]]]] = None
    hrs: Optional[Dict[str, Optional[Dict[str, Any]]]] = None

    # **********************************
    # *                                *
    # *          Memory efficient      *
    # *                                *
    # **********************************
    def _load_datapoints_efficient(self, statement_num: int) -> None:
        if self.datapoints_paths is None:
            return
        if self.ds_analysis is None:
            return
        if statement_num not in self.ds_analysis[INSERT]:
            return
        for ds_name in self.ds_analysis[INSERT][statement_num]:
            if ds_name in self.datapoints_paths:
                self.datasets[ds_name].data = load_datapoints(
                    self.datasets[ds_name].components, ds_name, self.datapoints_paths[ds_name]
                )
            elif ds_name in self.datasets and self.datasets[ds_name].data is None:
                _fill_dataset_empty_data(self.datasets[ds_name])

    def _save_datapoints_efficient(self, statement_num: int) -> None:
        if self.output_path is None:
            # Keeping the data in memory if no output path is provided
            return
        if self.ds_analysis is None:
            return
        if statement_num not in self.ds_analysis[DELETE]:
            return
        for ds_name in self.ds_analysis[DELETE][statement_num]:
            if (
                ds_name not in self.datasets
                or not isinstance(self.datasets[ds_name], Dataset)
                or self.datasets[ds_name].data is None
            ):
                continue
            if ds_name in self.ds_analysis[GLOBAL]:
                # We do not save global input datasets, only results of transformations
                self.datasets[ds_name].data = None
                continue

            # Saving only datasets, no scalars
            save_datapoints(
                self.time_period_representation, self.datasets[ds_name], self.output_path
            )
            self.datasets[ds_name].data = None

    # **********************************
    # *                                *
    # *          AST Visitors          *
    # *                                *
    # **********************************

    def visit_Start(self, node: AST.Start) -> Any:
        statement_num = 1
        if self.only_semantic:
            Operators.only_semantic = True
        else:
            Operators.only_semantic = False
        results = {}
        for child in node.children:
            if isinstance(child, (AST.Assignment, AST.PersistentAssignment)):
                vtlengine.Exceptions.dataset_output = child.left.value  # type: ignore[attr-defined]
                self._load_datapoints_efficient(statement_num)
            if not isinstance(child, (AST.HRuleset, AST.DPRuleset, AST.Operator)):
                if not isinstance(child, (AST.Assignment, AST.PersistentAssignment)):
                    raise SemanticError("1-3-17")
            result = self.visit(child)

            # Reset some handlers (joins and if)
            self.is_from_join = False
            self.if_stack = None
            self.then_condition_dataset = None
            self.else_condition_dataset = None
            self.nested_if = False

            if result is None:
                continue

            # Removing output dataset
            vtlengine.Exceptions.dataset_output = None
            # Save results
            self.datasets[result.name] = copy(result)
            results[result.name] = result
            self._save_datapoints_efficient(statement_num)
            statement_num += 1

        return results

    # Definition Language

    def visit_Operator(self, node: AST.Operator) -> None:

        if self.udos is None:
            self.udos = {}
        elif node.op in self.udos:
            raise ValueError(f"User Defined Operator {node.op} already exists")

        param_info = []
        for param in node.parameters:
            if param.name in param_info:
                raise ValueError(f"Duplicated Parameter {param.name} in UDO {node.op}")
            # We use a string for model types, but the data type class for basic types
            # (Integer, Number, String, Boolean, ...)
            if isinstance(param.type_, (Dataset, Component, Scalar)):
                type_ = param.type_.__class__.__name__
            else:
                type_ = param.type_
            param_info.append({"name": param.name, "type": type_})
            if param.default is not None:
                param_info[-1]["default"] = param.default
            if len(param_info) > 1:
                previous_default = param_info[0]
                for i in [1, len(param_info) - 1]:
                    if previous_default and not param_info[i]:
                        raise SemanticError("1-3-12")
                    previous_default = param_info[i]

        self.udos[node.op] = {
            "params": param_info,
            "expression": node.expression,
            "output": node.output_type,
        }

    def visit_DPRuleset(self, node: AST.DPRuleset) -> None:

        # Rule names are optional, if not provided, they are generated.
        # If provided, all must be provided
        rule_names = [rule.name for rule in node.rules if rule.name is not None]
        if len(rule_names) != 0 and len(node.rules) != len(rule_names):
            raise SemanticError("1-4-1-7", type="Datapoint Ruleset", name=node.name)
        if len(rule_names) == 0:
            for i, rule in enumerate(node.rules):
                rule.name = (i + 1).__str__()

        if len(rule_names) != len(set(rule_names)):
            not_unique = [name for name in rule_names if rule_names.count(name) > 1]
            raise SemanticError(
                "1-4-1-5",
                type="Datapoint Ruleset",
                names=", ".join(not_unique),
                ruleset_name=node.name,
            )

        # Signature has the actual parameters names or aliases if provided
        signature_actual_names = {}
        if not isinstance(node.params, AST.DefIdentifier):
            for param in node.params:
                if param.alias is not None:
                    signature_actual_names[param.alias] = param.value
                else:
                    signature_actual_names[param.value] = param.value

        ruleset_data = {
            "rules": node.rules,
            "signature": signature_actual_names,
            "params": (
                [x.value for x in node.params]
                if not isinstance(node.params, AST.DefIdentifier)
                else []
            ),
            "signature_type": node.signature_type,
        }

        # Adding the ruleset to the dprs dictionary
        if self.dprs is None:
            self.dprs = {}
        elif node.name in self.dprs:
            raise ValueError(f"Datapoint Ruleset {node.name} already exists")

        self.dprs[node.name] = ruleset_data

    def visit_HRuleset(self, node: AST.HRuleset) -> None:
        if self.hrs is None:
            self.hrs = {}

        if node.name in self.hrs:
            raise ValueError(f"Hierarchical Ruleset {node.name} already exists")

        rule_names = [rule.name for rule in node.rules if rule.name is not None]
        if len(rule_names) != 0 and len(node.rules) != len(rule_names):
            raise ValueError("All rules must have a name, or none of them")
        if len(rule_names) == 0:
            for i, rule in enumerate(node.rules):
                rule.name = (i + 1).__str__()

        cond_comp = []
        if isinstance(node.element, list):
            cond_comp = [x.value for x in node.element[:-1]]
            node.element = node.element[-1]

        signature_actual_name = node.element.value

        ruleset_data = {
            "rules": node.rules,
            "signature": signature_actual_name,
            "condition": cond_comp,
            "node": node,
        }

        self.hrs[node.name] = ruleset_data

    # Execution Language
    def visit_Assignment(self, node: AST.Assignment) -> Any:
        if (
            self.is_from_join
            and isinstance(node.left, AST.Identifier)
            and node.left.kind == "ComponentID"
        ):
            self.is_from_component_assignment = True
        self.is_from_assignment = True
        left_operand: str = self.visit(node.left)
        self.is_from_assignment = False
        right_operand: Union[Dataset, DataComponent] = self.visit(node.right)
        self.is_from_component_assignment = False
        return Assignment.analyze(left_operand, right_operand)

    def visit_PersistentAssignment(self, node: AST.PersistentAssignment) -> Any:
        return self.visit_Assignment(node)

    def visit_BinOp(self, node: AST.BinOp) -> Any:

        is_from_if = False
        if (
            not self.is_from_condition
            and node.op != MEMBERSHIP
            and self.if_stack is not None
            and len(self.if_stack) > 0
        ):
            is_from_if = self.is_from_if
            self.is_from_if = False

        if self.is_from_join and node.op in [MEMBERSHIP, AGGREGATE]:
            if hasattr(node.left, "value") and hasattr(node.right, "value"):
                if self.udo_params is not None and node.right.value in self.udo_params[-1]:
                    comp_name = f"{node.left.value}#{self.udo_params[-1][node.right.value]}"
                else:
                    comp_name = f"{node.left.value}#{node.right.value}"
                ast_var_id = AST.VarID(value=comp_name)
                return self.visit(ast_var_id)
        left_operand = self.visit(node.left)
        right_operand = self.visit(node.right)
        if is_from_if:
            left_operand, right_operand = self.merge_then_else_datasets(left_operand, right_operand)
        if node.op == MEMBERSHIP:
            if right_operand not in left_operand.components and "#" in right_operand:
                right_operand = right_operand.split("#")[1]
            if self.is_from_component_assignment:
                return BINARY_MAPPING[node.op].analyze(
                    left_operand, right_operand, self.is_from_component_assignment
                )
            elif self.is_from_regular_aggregation:
                raise SemanticError("1-1-6-6", dataset_name=left_operand, comp_name=right_operand)
            elif len(left_operand.get_identifiers()) == 0:
                raise SemanticError("1-3-27", op=node.op)
        return BINARY_MAPPING[node.op].analyze(left_operand, right_operand)

    def visit_UnaryOp(self, node: AST.UnaryOp) -> None:
        operand = self.visit(node.operand)
        if node.op not in UNARY_MAPPING and node.op not in ROLE_SETTER_MAPPING:
            raise NotImplementedError
        if (
            self.is_from_regular_aggregation
            and self.regular_aggregation_dataset is not None
            and node.op in ROLE_SETTER_MAPPING
        ):
            if self.regular_aggregation_dataset.data is None:
                data_size = 0
            else:
                data_size = len(self.regular_aggregation_dataset.data)
            return ROLE_SETTER_MAPPING[node.op].analyze(operand, data_size)
        return UNARY_MAPPING[node.op].analyze(operand)

    def visit_Aggregation(self, node: AST.Aggregation) -> None:
        # Having takes precedence as it is lower in the AST
        if self.is_from_having:
            if node.operand is not None:
                self.visit(node.operand)
            operand = self.aggregation_dataset
        elif self.is_from_regular_aggregation and self.regular_aggregation_dataset is not None:
            operand = self.regular_aggregation_dataset
            if node.operand is not None and operand is not None:
                op_comp: DataComponent = self.visit(node.operand)
                comps_to_keep = {}
                for comp_name, comp in self.regular_aggregation_dataset.components.items():
                    if comp.role == Role.IDENTIFIER:
                        comps_to_keep[comp_name] = copy(comp)
                comps_to_keep[op_comp.name] = Component(
                    name=op_comp.name,
                    data_type=op_comp.data_type,
                    role=op_comp.role,
                    nullable=op_comp.nullable,
                )
                if operand.data is not None:
                    data_to_keep = operand.data[operand.get_identifiers_names()]
                    data_to_keep[op_comp.name] = op_comp.data
                else:
                    data_to_keep = None
                operand = Dataset(name=operand.name, components=comps_to_keep, data=data_to_keep)
        else:
            operand = self.visit(node.operand)

        if not isinstance(operand, Dataset):
            raise SemanticError("2-3-4", op=node.op, comp="dataset")

        for comp in operand.components.values():
            if isinstance(comp.data_type, ScalarType):
                raise SemanticError("2-1-12-1", op=node.op)

        if node.having_clause is not None and node.grouping is None:
            raise SemanticError("1-3-33")

        groupings: Any = []
        having = None
        grouping_op = node.grouping_op
        if node.grouping is not None:
            if grouping_op == "group all":
                if self.only_semantic:
                    data = None
                else:
                    data = copy(operand.data)
                self.aggregation_dataset = Dataset(
                    name=operand.name, components=operand.components, data=data
                )
            # For Component handling in operators like time_agg
            self.is_from_grouping = True
            for x in node.grouping:
                groupings.append(self.visit(x))
            self.is_from_grouping = False
            if grouping_op == "group all":
                comp_grouped = groupings[0]
                if (
                    operand.data is not None
                    and comp_grouped.data is not None
                    and len(comp_grouped.data) > 0
                ):
                    operand.data[comp_grouped.name] = comp_grouped.data
                groupings = [comp_grouped.name]
                self.aggregation_dataset = None
            if node.having_clause is not None:
                self.aggregation_dataset = Dataset(
                    name=operand.name,
                    components=deepcopy(operand.components),
                    data=pd.DataFrame(columns=operand.get_components_names()),
                )
                self.aggregation_grouping = extract_grouping_identifiers(
                    operand.get_identifiers_names(), node.grouping_op, groupings
                )
                self.is_from_having = True
                # Empty data analysis on having - we do not care about the result
                self.visit(node.having_clause)
                # Reset to default values
                self.is_from_having = False
                self.aggregation_grouping = None
                self.aggregation_dataset = None
                having = getattr(node.having_clause, "expr", "")
                having = self._format_having_expression_udo(having)

        elif self.is_from_having:
            groupings = self.aggregation_grouping
            # Setting here group by as we have already selected the identifiers we need
            grouping_op = "group by"

        return AGGREGATION_MAPPING[node.op].analyze(operand, grouping_op, groupings, having)

    def _format_having_expression_udo(self, having: str) -> str:
        if self.udo_params is None:
            return having
        for k, v in self.udo_params[-1].items():
            old_param = None
            if f"{k} " in having:
                old_param = f"{k} "
            elif f" {k}" in having:
                old_param = f" {k}"
            if old_param is not None:
                if isinstance(v, str):
                    new_param = f" {v}"
                elif isinstance(v, (Dataset, Scalar)):
                    new_param = f" {v.name}"
                else:
                    new_param = f" {v.value}"
                having = having.replace(old_param, new_param)
        return having

    def visit_Analytic(self, node: AST.Analytic) -> Any:  # noqa: C901
        if self.is_from_regular_aggregation:
            if self.regular_aggregation_dataset is None:
                raise SemanticError("1-1-6-10")
            if node.operand is None:
                operand = self.regular_aggregation_dataset
            else:
                operand_comp = self.visit(node.operand)
                measure_names = self.regular_aggregation_dataset.get_measures_names()
                dataset_components = self.regular_aggregation_dataset.components.copy()
                for name in measure_names:
                    if name != operand_comp.name:
                        dataset_components.pop(name)

                if self.only_semantic or self.regular_aggregation_dataset.data is None:
                    data = None
                else:
                    data = self.regular_aggregation_dataset.data[dataset_components.keys()]

                operand = Dataset(
                    name=self.regular_aggregation_dataset.name,
                    components=dataset_components,
                    data=data,
                )

        else:
            operand = self.visit(node.operand)
        partitioning: Any = []
        ordering = []
        if self.udo_params is not None:
            if node.partition_by is not None:
                for comp_name in node.partition_by:
                    if comp_name in self.udo_params[-1]:
                        partitioning.append(self.udo_params[-1][comp_name])
                    else:
                        raise SemanticError(
                            "2-3-9",
                            comp_type="Component",
                            comp_name=comp_name,
                            param="UDO parameters",
                        )
            if node.order_by is not None:
                for o in node.order_by:
                    if o.component in self.udo_params[-1]:
                        o.component = self.udo_params[-1][o.component]
                    else:
                        raise SemanticError(
                            "2-3-9",
                            comp_type="Component",
                            comp_name=o.component,
                            param="UDO parameters",
                        )
                ordering = node.order_by

        else:
            partitioning = node.partition_by
            ordering = node.order_by if node.order_by is not None else []
        if not isinstance(operand, Dataset):
            raise SemanticError("2-3-4", op=node.op, comp="dataset")
        if node.partition_by is None:
            order_components = (
                [x.component for x in node.order_by] if node.order_by is not None else []
            )
            partitioning = [x for x in operand.get_identifiers_names() if x not in order_components]

        params = []
        if node.params is not None:
            for param in node.params:
                if isinstance(param, AST.Constant):
                    params.append(param.value)
                else:
                    params.append(param)

        result = ANALYTIC_MAPPING[node.op].analyze(
            operand=operand,
            partitioning=partitioning,
            ordering=ordering,
            window=node.window,
            params=params,
        )
        if not self.is_from_regular_aggregation:
            return result

        # Extracting the components we need (only identifiers)
        id_columns = (
            self.regular_aggregation_dataset.get_identifiers_names()
            if (self.regular_aggregation_dataset is not None)
            else None
        )

        # # Extracting the component we need (only measure)
        measure_name = result.get_measures_names()[0]
        # Joining the result with the original dataset
        if self.only_semantic:
            data = None
        else:
            if (
                self.regular_aggregation_dataset is not None
                and self.regular_aggregation_dataset.data is not None
            ):
                joined_result = pd.merge(
                    self.regular_aggregation_dataset.data[id_columns],
                    result.data,
                    on=id_columns,
                    how="inner",
                )
                data = joined_result[measure_name]
            else:
                data = None

        return DataComponent(
            name=measure_name,
            data=data,
            data_type=result.components[measure_name].data_type,
            role=result.components[measure_name].role,
            nullable=result.components[measure_name].nullable,
        )

    def visit_MulOp(self, node: AST.MulOp) -> None:
        """
        MulOp: (op, children)

        op: BETWEEN : 'between'.

        Basic usage:

            for child in node.children:
                self.visit(child)
        """
        # Comparison Operators
        if node.op == BETWEEN:
            operand_element = self.visit(node.children[0])
            from_element = self.visit(node.children[1])
            to_element = self.visit(node.children[2])

            return Between.analyze(operand_element, from_element, to_element)

        # Comparison Operators
        elif node.op == EXISTS_IN:
            dataset_1 = self.visit(node.children[0])
            if not isinstance(dataset_1, Dataset):
                raise SemanticError("2-3-11", pos="First")
            dataset_2 = self.visit(node.children[1])
            if not isinstance(dataset_2, Dataset):
                raise SemanticError("2-3-11", pos="Second")

            retain_element = None
            if len(node.children) == 3:
                retain_element = self.visit(node.children[2])
                if isinstance(retain_element, Scalar):
                    retain_element = retain_element.value
                if retain_element == ALL:
                    retain_element = None

            return ExistIn.analyze(dataset_1, dataset_2, retain_element)

        # Set Operators.
        elif node.op in SET_MAPPING:
            datasets = []
            for child in node.children:
                datasets.append(self.visit(child))

            for ds in datasets:
                if not isinstance(ds, Dataset):
                    raise ValueError(f"Expected dataset, got {type(ds).__name__}")

            return SET_MAPPING[node.op].analyze(datasets)

        elif node.op == CURRENT_DATE:
            return Current_Date.analyze()

        else:
            raise SemanticError("1-3-5", op_type="MulOp", node_op=node.op)

    def visit_VarID(self, node: AST.VarID) -> Any:  # noqa: C901
        if self.is_from_assignment:
            return node.value
        # Having takes precedence as it is lower in the AST
        if self.udo_params is not None and node.value in self.udo_params[-1]:
            udo_element = self.udo_params[-1][node.value]
            if isinstance(udo_element, (Scalar, Dataset, DataComponent)):
                return udo_element
            # If it is only the component or dataset name, we rename the node.value
            node.value = udo_element
        if self.aggregation_dataset is not None and (self.is_from_having or self.is_from_grouping):
            if node.value not in self.aggregation_dataset.components:
                raise SemanticError(
                    "1-1-1-10",
                    op=None,
                    comp_name=node.value,
                    dataset_name=self.aggregation_dataset.name,
                )
            if self.aggregation_dataset.data is None:
                data = None
            else:
                data = self.aggregation_dataset.data[node.value]
            return DataComponent(
                name=node.value,
                data=data,
                data_type=self.aggregation_dataset.components[node.value].data_type,
                role=self.aggregation_dataset.components[node.value].role,
                nullable=self.aggregation_dataset.components[node.value].nullable,
            )
        if self.is_from_regular_aggregation:
            if self.is_from_join and node.value in self.datasets.keys():
                return self.datasets[node.value]
            if self.regular_aggregation_dataset is not None:
                if node.value in self.datasets and isinstance(self.datasets[node.value], Scalar):
                    if node.value in self.regular_aggregation_dataset.components:
                        raise SemanticError("1-1-6-11", comp_name=node.value)
                    return self.datasets[node.value]
                if self.regular_aggregation_dataset.data is not None:
                    if (
                        self.is_from_join
                        and node.value
                        not in self.regular_aggregation_dataset.get_components_names()
                    ):
                        is_partial_present = 0
                        found_comp = None
                        for comp_name in self.regular_aggregation_dataset.get_components_names():
                            if "#" in comp_name and comp_name.split("#")[1] == node.value:
                                is_partial_present += 1
                                found_comp = comp_name
                            elif "#" in node.value and node.value.split("#")[1] == comp_name:
                                is_partial_present += 1
                                found_comp = comp_name
                        if is_partial_present == 0:
                            raise SemanticError(
                                "1-1-1-10",
                                comp_name=node.value,
                                dataset_name=self.regular_aggregation_dataset.name,
                            )
                        elif is_partial_present == 2:
                            raise SemanticError("1-1-13-9", comp_name=node.value)
                        node.value = found_comp
                    if node.value not in self.regular_aggregation_dataset.components:
                        raise SemanticError(
                            "1-1-1-10",
                            comp_name=node.value,
                            dataset_name=self.regular_aggregation_dataset.name,
                        )
                    data = self.regular_aggregation_dataset.data[node.value]
                else:
                    data = None
                return DataComponent(
                    name=node.value,
                    data=data,
                    data_type=self.regular_aggregation_dataset.components[node.value].data_type,
                    role=self.regular_aggregation_dataset.components[node.value].role,
                    nullable=self.regular_aggregation_dataset.components[node.value].nullable,
                )
        if (
            self.is_from_rule
            and self.ruleset_dataset is not None
            and self.ruleset_signature is not None
        ):
            if node.value not in self.ruleset_signature:
                raise SemanticError("1-1-10-7", comp_name=node.value)
            comp_name = self.ruleset_signature[node.value]
            if comp_name not in self.ruleset_dataset.components:
                raise SemanticError(
                    "1-1-1-10", comp_name=node.value, dataset_name=self.ruleset_dataset.name
                )
            if self.rule_data is None:
                data = None
            else:
                data = self.rule_data[comp_name]
            return DataComponent(
                name=comp_name,
                data=data,
                data_type=self.ruleset_dataset.components[comp_name].data_type,
                role=self.ruleset_dataset.components[comp_name].role,
                nullable=self.ruleset_dataset.components[comp_name].nullable,
            )
        if node.value not in self.datasets:
            raise SemanticError("2-3-6", dataset_name=node.value)
        return self.datasets[node.value]

    def visit_Collection(self, node: AST.Collection) -> Any:
        if node.kind == "Set":
            elements = []
            duplicates = []
            for child in node.children:
                if isinstance(child, AST.ParamOp):
                    ref_element = child.children[1]
                else:
                    ref_element = child
                if ref_element in elements:
                    duplicates.append(ref_element)
                elements.append(self.visit(child).value)
            if len(duplicates) > 0:
                raise SemanticError("1-3-9", duplicates=duplicates)
            for element in elements:
                if type(element) is not type(elements[0]):
                    raise Exception("All elements in a set must be of the same type")
            if len(elements) == 0:
                raise Exception("A set must contain at least one element")
            if len(elements) != len(set(elements)):
                raise Exception("A set must not contain duplicates")
            return ScalarSet(data_type=BASIC_TYPES[type(elements[0])], values=elements)
        elif node.kind == "ValueDomain":
            if self.value_domains is None:
                raise SemanticError("2-3-10", comp_type="Value Domains")
            if node.name not in self.value_domains:
                raise SemanticError("1-3-23", name=node.name)
            vd = self.value_domains[node.name]
            return ScalarSet(data_type=vd.type, values=vd.setlist)
        else:
            raise SemanticError("1-3-26", name=node.name)

    def visit_RegularAggregation(self, node: AST.RegularAggregation) -> None:  # noqa: C901
        operands = []
        dataset = self.visit(node.dataset)
        if isinstance(dataset, Scalar):
            raise SemanticError("1-1-1-20", op=node.op)
        self.regular_aggregation_dataset = dataset
        if node.op == APPLY:
            op_map = BINARY_MAPPING
            return REGULAR_AGGREGATION_MAPPING[node.op].analyze(dataset, node.children, op_map)
        for child in node.children:
            self.is_from_regular_aggregation = True
            operands.append(self.visit(child))
            self.is_from_regular_aggregation = False
        if node.op == CALC:
            if any([isinstance(operand, Dataset) for operand in operands]):
                raise SemanticError("1-3-35", op=node.op)
        if node.op == AGGREGATE:
            # Extracting the role encoded inside the children assignments
            role_info = {
                child.left.value: child.left.role
                for child in node.children
                if hasattr(child, "left")
            }
            dataset = copy(operands[0])
            if self.regular_aggregation_dataset is not None:
                dataset.name = self.regular_aggregation_dataset.name
            dataset.components = {
                comp_name: comp
                for comp_name, comp in dataset.components.items()
                if comp.role != Role.MEASURE
            }
            if dataset.data is not None:
                dataset.data = dataset.data[dataset.get_identifiers_names()]
            aux_operands = []
            for operand in operands:
                measure = operand.get_component(operand.get_measures_names()[0])
                data = operand.data[measure.name] if operand.data is not None else None
                # Getting role from encoded information
                # (handling also UDO params as it is present in the value of the mapping)
                if self.udo_params is not None and operand.name in self.udo_params[-1].values():
                    role = None
                    for k, v in self.udo_params[-1].items():
                        if isinstance(v, str) and v == operand.name:
                            role_key = k
                            role = role_info[role_key]
                else:
                    role = role_info[operand.name]
                aux_operands.append(
                    DataComponent(
                        name=operand.name,
                        data=data,
                        data_type=measure.data_type,
                        role=role if role is not None else measure.role,
                        nullable=measure.nullable,
                    )
                )
            operands = aux_operands
        self.regular_aggregation_dataset = None
        if node.op == FILTER:
            if not isinstance(operands[0], DataComponent) and hasattr(child, "left"):
                measure = child.left.value
                operands[0] = DataComponent(
                    name=measure,
                    data=operands[0].data[measure],
                    data_type=operands[0].components[measure].data_type,
                    role=operands[0].components[measure].role,
                    nullable=operands[0].components[measure].nullable,
                )
            return REGULAR_AGGREGATION_MAPPING[node.op].analyze(operands[0], dataset)
        if self.is_from_join:
            if node.op in [DROP, KEEP]:
                operands = [
                    (
                        operand.get_measures_names()
                        if isinstance(operand, Dataset)
                        else (
                            operand.name
                            if isinstance(operand, DataComponent)
                            and operand.role is not Role.IDENTIFIER
                            else operand
                        )
                    )
                    for operand in operands
                ]
                operands = list(
                    set(
                        [
                            item
                            for sublist in operands
                            for item in (sublist if isinstance(sublist, list) else [sublist])
                        ]
                    )
                )
            result = REGULAR_AGGREGATION_MAPPING[node.op].analyze(operands, dataset)
            if node.isLast:
                if result.data is not None:
                    result.data.rename(
                        columns={col: col[col.find("#") + 1 :] for col in result.data.columns},
                        inplace=True,
                    )
                result.components = {
                    comp_name[comp_name.find("#") + 1 :]: comp
                    for comp_name, comp in result.components.items()
                }
                for comp in result.components.values():
                    comp.name = comp.name[comp.name.find("#") + 1 :]
                if result.data is not None:
                    result.data.reset_index(drop=True, inplace=True)
                self.is_from_join = False
            return result
        return REGULAR_AGGREGATION_MAPPING[node.op].analyze(operands, dataset)

    def visit_If(self, node: AST.If) -> Dataset:

        self.is_from_condition = True
        condition = self.visit(node.condition)
        self.is_from_condition = False

        if isinstance(condition, Scalar):
            thenValue = self.visit(node.thenOp)
            elseValue = self.visit(node.elseOp)
            if not isinstance(thenValue, Scalar) or not isinstance(elseValue, Scalar):
                raise SemanticError(
                    "1-1-9-3", op="If_op", then_name=thenValue.name, else_name=elseValue.name
                )
            if condition.value:
                return self.visit(node.thenOp)
            else:
                return self.visit(node.elseOp)

        # Analysis for data component and dataset
        else:
            if self.if_stack is None:
                self.if_stack = []
            if self.then_condition_dataset is None:
                self.then_condition_dataset = []
            if self.else_condition_dataset is None:
                self.else_condition_dataset = []
            self.generate_then_else_datasets(copy(condition))

        self.if_stack.append(THEN_ELSE["then"])
        self.is_from_if = True
        self.nested_if = "T" if isinstance(node.thenOp, AST.If) else False
        thenOp = self.visit(node.thenOp)
        if isinstance(thenOp, Scalar) or not isinstance(node.thenOp, AST.BinOp):
            self.then_condition_dataset.pop()
            self.if_stack.pop()

        self.if_stack.append(THEN_ELSE["else"])
        self.is_from_if = True
        self.nested_if = "E" if isinstance(node.elseOp, AST.If) else False
        elseOp = self.visit(node.elseOp)
        if isinstance(elseOp, Scalar) or (
            not isinstance(node.elseOp, AST.BinOp) and not isinstance(node.elseOp, AST.If)
        ):
            if len(self.else_condition_dataset) > 0:
                self.else_condition_dataset.pop()
            if len(self.if_stack) > 0:
                self.if_stack.pop()

        return If.analyze(condition, thenOp, elseOp)

    def visit_Case(self, node: AST.Case) -> Any:
        conditions: List[Any] = []
        thenOps: List[Any] = []

        while node.cases:
            case = node.cases.pop(0)
            self.is_from_condition = True
            conditions.append(self.visit(case.condition))
            self.is_from_condition = False
            if isinstance(conditions[-1], Scalar) and conditions[-1].value:
                return self.visit(case.thenOp)
            thenOps.append(self.visit(case.thenOp))

        return Case.analyze(conditions, thenOps, self.visit(node.elseOp))

    def visit_RenameNode(self, node: AST.RenameNode) -> Any:
        if self.udo_params is not None:
            if "#" in node.old_name:
                if node.old_name.split("#")[1] in self.udo_params[-1]:
                    comp_name = self.udo_params[-1][node.old_name.split("#")[1]]
                    node.old_name = f"{node.old_name.split('#')[0]}#{comp_name}"
            else:
                if node.old_name in self.udo_params[-1]:
                    node.old_name = self.udo_params[-1][node.old_name]

        if (
            self.is_from_join
            and self.regular_aggregation_dataset is not None
            and node.old_name not in self.regular_aggregation_dataset.components
        ):
            node.old_name = node.old_name.split("#")[1]

        return node

    def visit_Constant(self, node: AST.Constant) -> Any:
        return Scalar(
            name=str(node.value), value=node.value, data_type=BASIC_TYPES[type(node.value)]
        )

    def visit_JoinOp(self, node: AST.JoinOp) -> None:
        clause_elements = []
        for clause in node.clauses:
            clause_elements.append(self.visit(clause))
            if hasattr(clause, "op") and clause.op == AS:
                # TODO: We need to delete somewhere the join datasets with alias that are added here
                self.datasets[clause_elements[-1].name] = clause_elements[-1]

        # No need to check using, regular aggregation is executed afterwards
        self.is_from_join = True
        return JOIN_MAPPING[node.op].analyze(clause_elements, node.using)

    def visit_ParamConstant(self, node: AST.ParamConstant) -> str:
        return node.value

    def visit_ParamOp(self, node: AST.ParamOp) -> None:  # noqa: C901
        if node.op == ROUND:
            op_element = self.visit(node.children[0])
            if len(node.params) != 0:
                param_element = self.visit(node.params[0])
            else:
                param_element = None

            return Round.analyze(op_element, param_element)

        # Numeric Operator
        elif node.op == TRUNC:
            op_element = self.visit(node.children[0])
            param_element = None
            if len(node.params) != 0:
                param_element = self.visit(node.params[0])

            return Trunc.analyze(op_element, param_element)

        elif node.op == SUBSTR or node.op == REPLACE or node.op == INSTR:
            params = [None, None, None]
            op_element = self.visit(node.children[0])
            for i, node_param in enumerate(node.params):
                params[i] = self.visit(node_param)
            param1, param2, param3 = tuple(params)
            if node.op == SUBSTR:
                return Substr.analyze(op_element, param1, param2)
            elif node.op == REPLACE:
                return Replace.analyze(op_element, param1, param2)
            elif node.op == INSTR:
                return Instr.analyze(op_element, param1, param2, param3)
            else:
                raise NotImplementedError
        elif node.op == HAVING:
            if self.aggregation_dataset is not None and self.aggregation_grouping is not None:
                for id_name in self.aggregation_grouping:
                    if id_name not in self.aggregation_dataset.components:
                        raise SemanticError("1-1-2-4", op=node.op, id_name=id_name)
                if len(self.aggregation_dataset.get_measures()) != 1:
                    raise ValueError("Only one measure is allowed")
                # Deepcopy is necessary for components to avoid changing the original dataset
                self.aggregation_dataset.components = {
                    comp_name: deepcopy(comp)
                    for comp_name, comp in self.aggregation_dataset.components.items()
                    if comp_name in self.aggregation_grouping or comp.role == Role.MEASURE
                }

                self.aggregation_dataset.data = (
                    self.aggregation_dataset.data[
                        self.aggregation_dataset.get_identifiers_names()
                        + self.aggregation_dataset.get_measures_names()
                    ]
                    if (self.aggregation_dataset.data is not None)
                    else None
                )
            result = self.visit(node.params)
            measure = result.get_measures()[0]
            if measure.data_type != Boolean:
                raise SemanticError("1-1-2-3", type=SCALAR_TYPES_CLASS_REVERSE[Boolean])
            return None
        elif node.op == FILL_TIME_SERIES:
            mode = self.visit(node.params[0]) if len(node.params) == 1 else "all"
            return Fill_time_series.analyze(self.visit(node.children[0]), mode)
        elif node.op == CAST:
            operand = self.visit(node.children[0])
            scalar_type = node.children[1]
            mask = None
            if len(node.params) > 0:
                mask = self.visit(node.params[0])
            return Cast.analyze(operand, scalar_type, mask)

        elif node.op == CHECK_DATAPOINT:
            if self.dprs is None:
                raise SemanticError("1-3-19", node_type="Datapoint Rulesets", node_value="")
            # Checking if ruleset exists
            dpr_name: Any = node.children[1]
            if dpr_name not in self.dprs:
                raise SemanticError("1-3-19", node_type="Datapoint Ruleset", node_value=dpr_name)
            dpr_info = self.dprs[dpr_name]

            # Extracting dataset
            dataset_element = self.visit(node.children[0])
            if not isinstance(dataset_element, Dataset):
                raise SemanticError("1-1-1-20", op=node.op)
            # Checking if list of components supplied is valid
            if len(node.children) > 2:
                for comp_name in node.children[2:]:
                    if comp_name.__str__() not in dataset_element.components:
                        raise SemanticError(
                            "1-1-1-10", comp_name=comp_name, dataset_name=dataset_element.name
                        )
                if dpr_info is not None and dpr_info["signature_type"] == "variable":
                    for i, comp_name in enumerate(node.children[2:]):
                        if comp_name != dpr_info["params"][i]:
                            raise SemanticError(
                                "1-1-10-3",
                                op=node.op,
                                expected=dpr_info["params"][i],
                                found=comp_name,
                            )

            output: Any = node.params[0]  # invalid, all_measures, all
            if dpr_info is None:
                dpr_info = {}

            rule_output_values = {}
            self.ruleset_dataset = dataset_element
            self.ruleset_signature = dpr_info["signature"]
            self.ruleset_mode = output
            # Gather rule data, adding the ruleset dataset to the interpreter
            if dpr_info is not None:
                for rule in dpr_info["rules"]:
                    rule_output_values[rule.name] = {
                        "errorcode": rule.erCode,
                        "errorlevel": rule.erLevel,
                        "output": self.visit(rule),
                    }
            self.ruleset_mode = None
            self.ruleset_signature = None
            self.ruleset_dataset = None

            # Datapoint Ruleset final evaluation
            return Check_Datapoint.analyze(
                dataset_element=dataset_element, rule_info=rule_output_values, output=output
            )
        elif node.op in (CHECK_HIERARCHY, HIERARCHY):
            if len(node.children) == 3:
                dataset, component, hr_name = (self.visit(x) for x in node.children)
                cond_components = []
            else:
                children = [self.visit(x) for x in node.children]
                dataset = children[0]
                component = children[1]
                hr_name = children[2]
                cond_components = children[3:]

            # Input is always dataset
            mode, input_, output = (self.visit(param) for param in node.params)

            # Sanitise the hierarchical ruleset and the call

            if self.hrs is None:
                raise SemanticError("1-3-19", node_type="Hierarchical Rulesets", node_value="")
            else:
                if hr_name not in self.hrs:
                    raise SemanticError(
                        "1-3-19", node_type="Hierarchical Ruleset", node_value=hr_name
                    )
<<<<<<< HEAD

                if not isinstance(dataset, Dataset):
                    raise SemanticError("1-1-1-20", op=node.op)

                hr_info = self.hrs[hr_name]
            if hr_info is not None:
                if len(cond_components) != len(hr_info["condition"]):
                    raise SemanticError("1-1-10-2", op=node.op)

=======

                if not isinstance(dataset, Dataset):
                    raise SemanticError("1-1-1-20", op=node.op)

                hr_info = self.hrs[hr_name]
            if hr_info is not None:
                if len(cond_components) != len(hr_info["condition"]):
                    raise SemanticError("1-1-10-2", op=node.op)

>>>>>>> c0ae9caf
                if (
                    hr_info["node"].signature_type == "variable"
                    and hr_info["signature"] != component
                ):
                    raise SemanticError(
                        "1-1-10-3", op=node.op, found=component, expected=hr_info["signature"]
                    )
                elif hr_info["node"].signature_type == "valuedomain" and component is None:
                    raise SemanticError("1-1-10-4", op=node.op)

                cond_info = {}
                for i, cond_comp in enumerate(hr_info["condition"]):
                    if (
                        hr_info["node"].signature_type == "variable"
                        and cond_components[i] != cond_comp
                    ):
                        raise SemanticError(
                            "1-1-10-6", op=node.op, expected=cond_comp, found=cond_components[i]
                        )
                    cond_info[cond_comp] = cond_components[i]

                if node.op == HIERARCHY:
                    aux = []
                    for rule in hr_info["rules"]:
                        if rule.rule.op == EQ:
                            aux.append(rule)
                        elif rule.rule.op == WHEN:
                            if rule.rule.right.op == EQ:
                                aux.append(rule)
                    # Filter only the rules with HRBinOP as =,
                    # as they are the ones that will be computed
                    if len(aux) == 0:
                        raise SemanticError("1-1-10-5")
                    hr_info["rules"] = aux

                    hierarchy_ast = AST.HRuleset(
                        name=hr_name,
                        signature_type=hr_info["node"].signature_type,
                        element=hr_info["node"].element,
                        rules=aux,
                    )
                    HRDAGAnalyzer().visit(hierarchy_ast)

                Check_Hierarchy.validate_hr_dataset(dataset, component)

                # Gather rule data, adding the necessary elements to the interpreter
                # for simplicity
                self.ruleset_dataset = dataset
                self.ruleset_signature = {**{"RULE_COMPONENT": component}, **cond_info}
                self.ruleset_mode = mode
                self.hr_input = input_
                rule_output_values = {}
                if node.op == HIERARCHY:
                    self.is_from_hr_agg = True
                    self.hr_agg_rules_computed = {}
                    for rule in hr_info["rules"]:
                        self.visit(rule)
                    self.is_from_hr_agg = False
                else:
                    self.is_from_hr_val = True
                    for rule in hr_info["rules"]:
                        rule_output_values[rule.name] = {
                            "errorcode": rule.erCode,
                            "errorlevel": rule.erLevel,
                            "output": self.visit(rule),
                        }
                    self.is_from_hr_val = False
                self.ruleset_signature = None
                self.ruleset_dataset = None
                self.ruleset_mode = None
                self.hr_input = None

                # Final evaluation
                if node.op == CHECK_HIERARCHY:
                    result = Check_Hierarchy.analyze(
                        dataset_element=dataset, rule_info=rule_output_values, output=output
                    )
                    del rule_output_values
                else:
                    result = Hierarchy.analyze(dataset, self.hr_agg_rules_computed, output)
                    self.hr_agg_rules_computed = None
                return result

        raise SemanticError("1-3-5", op_type="ParamOp", node_op=node.op)

    def visit_DPRule(self, node: AST.DPRule) -> None:
        self.is_from_rule = True
        if self.ruleset_dataset is not None:
            if self.ruleset_dataset.data is None:
                self.rule_data = None
            else:
                self.rule_data = self.ruleset_dataset.data.copy()
        validation_data = self.visit(node.rule)
        if isinstance(validation_data, DataComponent):
            if self.rule_data is not None and self.ruleset_dataset is not None:
                aux = self.rule_data.loc[:, self.ruleset_dataset.get_components_names()]
                aux["bool_var"] = validation_data.data
                validation_data = aux
            else:
                validation_data = None
        if self.ruleset_mode == "invalid" and validation_data is not None:
            validation_data = validation_data[validation_data["bool_var"] == False]
        self.rule_data = None
        self.is_from_rule = False
        return validation_data

    def visit_HRule(self, node: AST.HRule) -> None:
        self.is_from_rule = True
        if self.ruleset_dataset is not None:
            self.rule_data = (
                None if self.ruleset_dataset.data is None else self.ruleset_dataset.data.copy()
            )
        rule_result = self.visit(node.rule)
        if rule_result is None:
            self.is_from_rule = False
            return None
        if self.is_from_hr_agg:
            measure_name = rule_result.get_measures_names()[0]
            if (
                self.hr_agg_rules_computed is not None
                and rule_result.data is not None
                and len(rule_result.data[measure_name]) > 0
            ):
                self.hr_agg_rules_computed[rule_result.name] = rule_result.data
        else:
            rule_result = rule_result.data
        self.rule_data = None
        self.is_from_rule = False
        return rule_result

    def visit_HRBinOp(self, node: AST.HRBinOp) -> Any:
        if node.op == WHEN:
            filter_comp = self.visit(node.left)
            if self.rule_data is None:
                return None
            filtering_indexes = list(filter_comp.data[filter_comp.data == True].index)
            nan_indexes = list(filter_comp.data[filter_comp.data.isnull()].index)
            # If no filtering indexes, then all datapoints are valid on DPR and HR
            if len(filtering_indexes) == 0 and not (self.is_from_hr_agg or self.is_from_hr_val):
                self.rule_data["bool_var"] = True
                self.rule_data.loc[nan_indexes, "bool_var"] = None
                return self.rule_data
            non_filtering_indexes = list(set(filter_comp.data.index) - set(filtering_indexes))

            original_data = self.rule_data.copy()
            self.rule_data = self.rule_data.iloc[filtering_indexes].reset_index(drop=True)
            result_validation = self.visit(node.right)
            if self.is_from_hr_agg or self.is_from_hr_val:
                # We only need to filter rule_data on DPR
                return result_validation
            self.rule_data["bool_var"] = result_validation.data
            original_data = original_data.merge(
                self.rule_data, how="left", on=original_data.columns.tolist()
            )
            original_data.loc[non_filtering_indexes, "bool_var"] = True
            original_data.loc[nan_indexes, "bool_var"] = None
            return original_data
        elif node.op in HR_COMP_MAPPING:
            self.is_from_assignment = True
            if self.ruleset_mode in ("partial_null", "partial_zero"):
                self.hr_partial_is_valid = []
            left_operand = self.visit(node.left)
            self.is_from_assignment = False
            right_operand = self.visit(node.right)
            if isinstance(right_operand, Dataset):
                right_operand = get_measure_from_dataset(right_operand, node.right.value)

            if self.ruleset_mode in ("partial_null", "partial_zero"):
                # Check all values were present in the dataset
                if self.hr_partial_is_valid and not any(self.hr_partial_is_valid):
                    right_operand.data = right_operand.data.map(lambda x: "REMOVE_VALUE")
                self.hr_partial_is_valid = []

            if self.is_from_hr_agg:
                return HAAssignment.analyze(left_operand, right_operand, self.ruleset_mode)
            else:
                result = HR_COMP_MAPPING[node.op].analyze(
                    left_operand, right_operand, self.ruleset_mode
                )
                left_measure = left_operand.get_measures()[0]
                if left_operand.data is None:
                    result.data = None
                else:
                    left_original_measure_data = left_operand.data[left_measure.name]
                    result.data[left_measure.name] = left_original_measure_data
                result.components[left_measure.name] = left_measure
                return result
        else:
            left_operand = self.visit(node.left)
            right_operand = self.visit(node.right)
            if (
                isinstance(left_operand, Dataset)
                and isinstance(right_operand, Dataset)
                and self.ruleset_mode in ("partial_null", "partial_zero")
                and not self.only_semantic
            ):
                measure_name = left_operand.get_measures_names()[0]
                if left_operand.data is None:
                    left_operand.data = pd.DataFrame({measure_name: []})
                if right_operand.data is None:
                    right_operand.data = pd.DataFrame({measure_name: []})
                left_null_indexes = set(
                    list(left_operand.data[left_operand.data[measure_name].isnull()].index)
                )
                right_null_indexes = set(
                    list(right_operand.data[right_operand.data[measure_name].isnull()].index)
                )
                # If no indexes are in common, then one datapoint is not null
                invalid_indexes = list(left_null_indexes.intersection(right_null_indexes))
                if len(invalid_indexes) > 0:
                    left_operand.data.loc[invalid_indexes, measure_name] = "REMOVE_VALUE"
            if isinstance(left_operand, Dataset):
                left_operand = get_measure_from_dataset(left_operand, node.left.value)
            if isinstance(right_operand, Dataset):
                right_operand = get_measure_from_dataset(right_operand, node.right.value)
            return HR_NUM_BINARY_MAPPING[node.op].analyze(left_operand, right_operand)

    def visit_HRUnOp(self, node: AST.HRUnOp) -> None:
        operand = self.visit(node.operand)
        return HR_UNARY_MAPPING[node.op].analyze(operand)

    def visit_Validation(self, node: AST.Validation) -> Dataset:

        validation_element = self.visit(node.validation)
        if not isinstance(validation_element, Dataset):
            raise ValueError(f"Expected dataset, got {type(validation_element).__name__}")

        imbalance_element = None
        if node.imbalance is not None:
            imbalance_element = self.visit(node.imbalance)
            if not isinstance(imbalance_element, Dataset):
                raise ValueError(f"Expected dataset, got {type(validation_element).__name__}")

        return Check.analyze(
            validation_element=validation_element,
            imbalance_element=imbalance_element,
            error_code=node.error_code,
            error_level=node.error_level,
            invalid=node.invalid,
        )

    def visit_EvalOp(self, node: AST.EvalOp) -> Dataset:
        """
        EvalOp: (name, children, output, language)

        Basic usage:

            for child in node.children:
                self.visit(child)
            if node.output != None:
                self.visit(node.output)

        """
        if node.language not in EXTERNAL:
            raise Exception(f"Language {node.language} not supported on Eval")

        if self.external_routines is None:
            raise SemanticError("2-3-10", comp_type="External Routines")

        if node.name not in self.external_routines:
            raise SemanticError("1-3-5", op_type="External Routine", node_op=node.name)
        external_routine = self.external_routines[node.name]
        operands = {}
        for operand in node.operands:
            element = self.visit(operand)
            if not isinstance(element, Dataset):
                raise ValueError(f"Expected dataset, got {type(element).__name__} as Eval Operand")
            operands[element.name.split(".")[1] if "." in element.name else element.name] = element
        output_to_check = node.output
        return Eval.analyze(operands, external_routine, output_to_check)

    def generate_then_else_datasets(self, condition: Union[Dataset, DataComponent]) -> None:
        components = {}
        if self.then_condition_dataset is None:
            self.then_condition_dataset = []
        if self.else_condition_dataset is None:
            self.else_condition_dataset = []
        if isinstance(condition, Dataset):
            if (
                len(condition.get_measures()) != 1
                or condition.get_measures()[0].data_type != BASIC_TYPES[bool]
            ):
                raise ValueError("Only one boolean measure is allowed on condition dataset")
            name = condition.get_measures_names()[0]
            if condition.data is None or condition.data.empty:
                data = None
            else:
                data = condition.data[name]
                components = {comp.name: comp for comp in condition.get_identifiers()}

        else:
            if condition.data_type != BASIC_TYPES[bool]:
                raise ValueError("Only boolean scalars are allowed on data component condition")
            name = condition.name
            if condition.data is None:
                data = None
            else:
                data = condition.data

        if data is not None:
            if self.nested_if and self.if_stack is not None:
                merge_df = (
                    self.then_condition_dataset[-1]
                    if self.if_stack[-1] == THEN_ELSE["then"]
                    else self.else_condition_dataset[-1]
                )
                indexes = merge_df.data[merge_df.data.columns[-1]]
            else:
                indexes = data.index
            data = data.fillna(False)

            if isinstance(condition, Dataset):
                filtered_data = data.iloc[indexes]
                then_data: Any = (
                    condition.data[condition.data[name] == True]
                    if (condition.data is not None)
                    else []
                )
                then_indexes: Any = list(filtered_data[filtered_data == True].index)
                if len(then_data) > len(then_indexes):
                    then_data = then_data.iloc[then_indexes]
                then_data[name] = then_indexes
                else_data: Any = (
                    condition.data[condition.data[name] != True]
                    if (condition.data is not None)
                    else []
                )
                else_indexes: Any = list(set(indexes) - set(then_indexes))
                if len(else_data) > len(else_indexes):
                    else_data = else_data.iloc[else_indexes]
                else_data[name] = else_indexes
            else:
                filtered_data = data.iloc[indexes]
                then_indexes = list(filtered_data[filtered_data == True].index)
                else_indexes = list(set(indexes) - set(then_indexes))
                then_data = pd.DataFrame({name: then_indexes})
                else_data = pd.DataFrame({name: else_indexes})
        else:
            then_data = pd.DataFrame({name: []})
            else_data = pd.DataFrame({name: []})
        components.update(
            {
                name: Component(
                    name=name, data_type=BASIC_TYPES[int], role=Role.MEASURE, nullable=True
                )
            }
        )
        then_dataset = Dataset(name=name, components=components, data=then_data)
        else_dataset = Dataset(name=name, components=components, data=else_data)
        self.then_condition_dataset.append(then_dataset)
        self.else_condition_dataset.append(else_dataset)

    def merge_then_else_datasets(self, left_operand: Any, right_operand: Any) -> Any:
        if (
            self.then_condition_dataset is None
            or self.else_condition_dataset is None
            or self.if_stack is None
        ):
            return left_operand, right_operand
        merge_dataset = (
            self.then_condition_dataset.pop()
            if self.if_stack.pop() == THEN_ELSE["then"]
            else (self.else_condition_dataset.pop())
        )
        merge_index = merge_dataset.data[merge_dataset.get_measures_names()[0]].to_list()
        ids = merge_dataset.get_identifiers_names()
        if isinstance(left_operand, Dataset | DataComponent):
            if left_operand.data is None:
                return left_operand, right_operand
            if isinstance(left_operand, Dataset):
                dataset_index = left_operand.data.index[
                    left_operand.data[ids]
                    .apply(tuple, 1)
                    .isin(merge_dataset.data[ids].apply(tuple, 1))
                ]
                left = left_operand.data[left_operand.get_measures_names()[0]]
                left_operand.data[left_operand.get_measures_names()[0]] = left.reindex(
                    dataset_index, fill_value=None
                )
            else:
                left = left_operand.data
                left_operand.data = left.reindex(merge_index, fill_value=None)
        if isinstance(right_operand, Dataset | DataComponent):
            if right_operand.data is None:
                return left_operand, right_operand
            if isinstance(right_operand, Dataset):
                dataset_index = right_operand.data.index[
                    right_operand.data[ids]
                    .apply(tuple, 1)
                    .isin(merge_dataset.data[ids].apply(tuple, 1))
                ]
                right = right_operand.data[right_operand.get_measures_names()[0]]
                right_operand.data[right_operand.get_measures_names()[0]] = right.reindex(
                    dataset_index, fill_value=None
                )
            else:
                right = right_operand.data
                right_operand.data = right.reindex(merge_index, fill_value=None)
        return left_operand, right_operand

    def visit_Identifier(self, node: AST.Identifier) -> Union[AST.AST, Dataset, str]:
        """
        Identifier: (value)

        Basic usage:

            return node.value
        """

        if self.udo_params is not None and node.value in self.udo_params[-1]:
            return self.udo_params[-1][node.value]

        if node.value in self.datasets:
            if self.is_from_assignment:
                return self.datasets[node.value].name
            return self.datasets[node.value]
        return node.value

    def visit_DefIdentifier(self, node: AST.DefIdentifier) -> Any:
        """
        DefIdentifier: (value, kind)

        Basic usage:

            return node.value
        """
        partial_is_valid = True
        # Only for Hierarchical Rulesets
        if not (self.is_from_rule and node.kind == "CodeItemID"):
            return node.value

        # Getting Dataset elements
        result_components = {
<<<<<<< HEAD
            c_name: copy(comp)
            for c_name, comp in self.ruleset_dataset.components.items()  # type: ignore[union-attr]
=======
            comp_name: copy(comp)
            for comp_name, comp in
            self.ruleset_dataset.components.items()  # type: ignore[union-attr]
>>>>>>> c0ae9caf
        }
        if self.ruleset_signature is not None:
            hr_component = self.ruleset_signature["RULE_COMPONENT"]
        name = node.value

        if self.rule_data is None:
            return Dataset(name=name, components=result_components, data=None)

        condition = None
        if hasattr(node, "_right_condition"):
            condition: DataComponent = self.visit(node._right_condition)  # type: ignore[no-redef]
            if condition is not None:
                condition = condition.data[condition.data == True].index

        if (
            self.hr_agg_rules_computed is not None
            and self.hr_input == "rule"
            and node.value in self.hr_agg_rules_computed
        ):
            df = self.hr_agg_rules_computed[node.value].copy()
            return Dataset(name=name, components=result_components, data=df)

        df = self.rule_data.copy()
        if condition is not None:
            df = df.loc[condition].reset_index(drop=True)

        measure_name = self.ruleset_dataset.get_measures_names()[0]  # type: ignore[union-attr]
        if node.value in df[hr_component].values:
            rest_identifiers = [
                comp.name
                for comp in result_components.values()
                if comp.role == Role.IDENTIFIER and comp.name != hr_component
            ]
            code_data = df[df[hr_component] == node.value].reset_index(drop=True)
            code_data = code_data.merge(df[rest_identifiers], how="right", on=rest_identifiers)
            code_data = code_data.drop_duplicates().reset_index(drop=True)

            # If the value is in the dataset, we create a new row
            # based on the hierarchy mode
            # (Missing data points are considered,
            # lines 6483-6510 of the reference manual)
            if self.ruleset_mode in ("partial_null", "partial_zero"):
                # We do not care about the presence of the leftCodeItem in Hierarchy Roll-up
                if self.is_from_hr_agg and self.is_from_assignment:
                    pass
                elif code_data[hr_component].isnull().any():
                    partial_is_valid = False

            if self.ruleset_mode in ("non_zero", "partial_zero", "always_zero"):
                fill_indexes = code_data[code_data[hr_component].isnull()].index
                code_data.loc[fill_indexes, measure_name] = 0
            code_data[hr_component] = node.value
            df = code_data
        else:
            # If the value is not in the dataset, we create a new row
            # based on the hierarchy mode
            # (Missing data points are considered,
            # lines 6483-6510 of the reference manual)
            if self.ruleset_mode in ("partial_null", "partial_zero"):
                # We do not care about the presence of the leftCodeItem in Hierarchy Roll-up
                if self.is_from_hr_agg and self.is_from_assignment:
                    pass
                elif self.ruleset_mode == "partial_null":
                    partial_is_valid = False
            df = df.head(1)
            df[hr_component] = node.value
            if self.ruleset_mode in ("non_zero", "partial_zero", "always_zero"):
                df[measure_name] = 0
            else:  # For non_null, partial_null and always_null
                df[measure_name] = None
        if self.hr_partial_is_valid is not None and self.ruleset_mode in (
            "partial_null",
            "partial_zero",
        ):
            self.hr_partial_is_valid.append(partial_is_valid)
        return Dataset(name=name, components=result_components, data=df)

    def visit_UDOCall(self, node: AST.UDOCall) -> None:  # noqa: C901
        if self.udos is None:
            raise SemanticError("2-3-10", comp_type="User Defined Operators")
        elif node.op not in self.udos:
            raise SemanticError("1-3-5", node_op=node.op, op_type="User Defined Operator")

        operator = self.udos[node.op]
        signature_values = {}

        if operator is None:
            raise SemanticError("1-3-5", node_op=node.op, op_type="User Defined Operator")
        if operator["output"] == "Component" and not (
            self.is_from_regular_aggregation or self.is_from_rule
        ):
            raise SemanticError("1-3-29", op=node.op)

        for i, param in enumerate(operator["params"]):
            if i >= len(node.params):
                if "default" in param:
                    value = self.visit(param["default"]).value
                    signature_values[param["name"]] = Scalar(
                        name=str(value), value=value, data_type=BASIC_TYPES[type(value)]
                    )
                else:
                    raise SemanticError(
                        "1-3-28",
                        op=node.op,
                        received=len(node.params),
                        expected=len(operator["params"]),
                    )
            else:
                if isinstance(param["type"], str):  # Scalar, Dataset, Component
                    if param["type"] == "Scalar":
                        signature_values[param["name"]] = self.visit(node.params[i])
                    elif param["type"] in ["Dataset", "Component"]:
                        if isinstance(node.params[i], AST.VarID):
<<<<<<< HEAD
                            signature_values[param["name"]] = node.params[
                                i
                            ].value  # type: ignore[attr-defined]
=======
                            signature_values[param["name"]] = (
                                node.params[i].value)  # type: ignore[attr-defined]
>>>>>>> c0ae9caf
                        else:
                            param_element = self.visit(node.params[i])
                            if isinstance(param_element, Dataset):
                                if param["type"] == "Component":
                                    raise SemanticError(
                                        "1-4-1-1",
                                        op=node.op,
                                        option=param["name"],
                                        type_1=param["type"],
                                        type_2="Dataset",
                                    )
                            elif isinstance(param_element, Scalar) and param["type"] in [
                                "Dataset",
                                "Component",
                            ]:
                                raise SemanticError(
                                    "1-4-1-1",
                                    op=node.op,
                                    option=param["name"],
                                    type_1=param["type"],
                                    type_2="Scalar",
                                )
                            signature_values[param["name"]] = param_element

                    else:
                        raise NotImplementedError
                elif issubclass(param["type"], ScalarType):  # Basic types
                    # For basic Scalar types (Integer, Float, String, Boolean)
                    # We validate the type is correct and cast the value
                    param_element = self.visit(node.params[i])
                    if isinstance(param_element, (Dataset, DataComponent)):
                        type_2 = "Dataset" if isinstance(param_element, Dataset) else "Component"
                        raise SemanticError(
                            "1-4-1-1",
                            op=node.op,
                            option=param["name"],
                            type_1=param["type"],
                            type_2=type_2,
                        )
                    scalar_type = param["type"]
                    if not check_unary_implicit_promotion(param_element.data_type, scalar_type):
                        raise SemanticError(
                            "2-3-5",
                            param_type=scalar_type,
                            type_name=param_element.data_type,
                            op=node.op,
                            param_name=param["name"],
                        )
                    signature_values[param["name"]] = Scalar(
                        name=param_element.name,
                        value=scalar_type.cast(param_element.value),
                        data_type=scalar_type,
                    )
                else:
                    raise NotImplementedError

        # We set it here to a list to start the stack of UDO params
        if self.udo_params is None:
            self.udo_params = []

        # Adding parameters to the stack
        self.udo_params.append(signature_values)

        # Calling the UDO AST, we use deepcopy to avoid changing the original UDO AST
        if operator is not None:
            result = self.visit(deepcopy(operator["expression"]))

        if self.is_from_regular_aggregation or self.is_from_rule:
            result_type = "Component" if isinstance(result, DataComponent) else "Scalar"
        else:
            result_type = "Scalar" if isinstance(result, Scalar) else "Dataset"

        if result_type != operator["output"]:
            raise SemanticError(
                "1-4-1-1",
                op=node.op,
                option="output",
                type_1=operator["output"],
                type_2=result_type,
            )

        # We pop the last element of the stack (current UDO params)
        # to avoid using them in the next UDO call
        self.udo_params.pop()

        # We set to None if empty to ensure we do not use these params anymore
        if len(self.udo_params) == 0:
            self.udo_params = None
        return result

    def visit_TimeAggregation(self, node: AST.TimeAggregation) -> None:
        operand = self.visit(node.operand)

        return Time_Aggregation.analyze(
            operand=operand, period_from=node.period_from, period_to=node.period_to, conf=node.conf
        )<|MERGE_RESOLUTION|>--- conflicted
+++ resolved
@@ -4,7 +4,6 @@
 from typing import Any, Dict, List, Optional, Union
 
 import vtlengine.AST as AST
-import vtlengine.Exceptions
 import vtlengine.Operators as Operators
 import pandas as pd
 from vtlengine.DataTypes import (
@@ -198,7 +197,6 @@
         results = {}
         for child in node.children:
             if isinstance(child, (AST.Assignment, AST.PersistentAssignment)):
-                vtlengine.Exceptions.dataset_output = child.left.value  # type: ignore[attr-defined]
                 self._load_datapoints_efficient(statement_num)
             if not isinstance(child, (AST.HRuleset, AST.DPRuleset, AST.Operator)):
                 if not isinstance(child, (AST.Assignment, AST.PersistentAssignment)):
@@ -214,9 +212,6 @@
 
             if result is None:
                 continue
-
-            # Removing output dataset
-            vtlengine.Exceptions.dataset_output = None
             # Save results
             self.datasets[result.name] = copy(result)
             results[result.name] = result
@@ -1194,7 +1189,6 @@
                     raise SemanticError(
                         "1-3-19", node_type="Hierarchical Ruleset", node_value=hr_name
                     )
-<<<<<<< HEAD
 
                 if not isinstance(dataset, Dataset):
                     raise SemanticError("1-1-1-20", op=node.op)
@@ -1204,17 +1198,6 @@
                 if len(cond_components) != len(hr_info["condition"]):
                     raise SemanticError("1-1-10-2", op=node.op)
 
-=======
-
-                if not isinstance(dataset, Dataset):
-                    raise SemanticError("1-1-1-20", op=node.op)
-
-                hr_info = self.hrs[hr_name]
-            if hr_info is not None:
-                if len(cond_components) != len(hr_info["condition"]):
-                    raise SemanticError("1-1-10-2", op=node.op)
-
->>>>>>> c0ae9caf
                 if (
                     hr_info["node"].signature_type == "variable"
                     and hr_info["signature"] != component
@@ -1648,14 +1631,9 @@
 
         # Getting Dataset elements
         result_components = {
-<<<<<<< HEAD
-            c_name: copy(comp)
-            for c_name, comp in self.ruleset_dataset.components.items()  # type: ignore[union-attr]
-=======
             comp_name: copy(comp)
             for comp_name, comp in
             self.ruleset_dataset.components.items()  # type: ignore[union-attr]
->>>>>>> c0ae9caf
         }
         if self.ruleset_signature is not None:
             hr_component = self.ruleset_signature["RULE_COMPONENT"]
@@ -1769,14 +1747,8 @@
                         signature_values[param["name"]] = self.visit(node.params[i])
                     elif param["type"] in ["Dataset", "Component"]:
                         if isinstance(node.params[i], AST.VarID):
-<<<<<<< HEAD
-                            signature_values[param["name"]] = node.params[
-                                i
-                            ].value  # type: ignore[attr-defined]
-=======
                             signature_values[param["name"]] = (
                                 node.params[i].value)  # type: ignore[attr-defined]
->>>>>>> c0ae9caf
                         else:
                             param_element = self.visit(node.params[i])
                             if isinstance(param_element, Dataset):
