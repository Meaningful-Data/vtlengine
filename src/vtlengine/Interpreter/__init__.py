from copy import copy, deepcopy
from dataclasses import dataclass
from pathlib import Path
from typing import Any, Dict, List, Optional, Type, Union

import duckdb
import pandas as pd
from duckdb.duckdb import DuckDBPyRelation  # type: ignore[import-untyped]

import vtlengine.AST as AST
import vtlengine.Exceptions
import vtlengine.Operators as Operators
from vtlengine.AST import VarID
from vtlengine.AST.ASTTemplate import ASTTemplate
from vtlengine.AST.DAG import HRDAGAnalyzer
from vtlengine.AST.DAG._words import DELETE, GLOBAL, INSERT, PERSISTENT
from vtlengine.AST.Grammar.tokens import (
    AGGREGATE,
    ALL,
    APPLY,
    AS,
    BETWEEN,
    CALC,
    CAST,
    CHECK_DATAPOINT,
    CHECK_HIERARCHY,
    COUNT,
    CURRENT_DATE,
    DATE_ADD,
    DROP,
    EQ,
    EXISTS_IN,
    EXTERNAL,
    FILL_TIME_SERIES,
    FILTER,
    HAVING,
    HIERARCHY,
    INSTR,
    KEEP,
    MEMBERSHIP,
    REPLACE,
    ROUND,
    SUBSTR,
    TRUNC,
    WHEN,
)
from vtlengine.DataTypes import (
    BASIC_TYPES,
    SCALAR_TYPES_CLASS_REVERSE,
    Boolean,
    ScalarType,
    check_unary_implicit_promotion,
)
from vtlengine.duckdb.duckdb_utils import (
    duckdb_concat,
    duckdb_merge,
    duckdb_rename,
    duckdb_select,
    empty_relation,
)
from vtlengine.Exceptions import SemanticError
from vtlengine.files.output import save_datapoints
from vtlengine.files.output._time_period_representation import TimePeriodRepresentation
from vtlengine.files.parser import _fill_dataset_empty_data, load_datapoints
from vtlengine.Model import (
    Component,
    DataComponent,
    Dataset,
    ExternalRoutine,
    RelationProxy,
    Role,
    Scalar,
    ScalarSet,
    ValueDomain,
)
from vtlengine.Operators.Aggregation import extract_grouping_identifiers
from vtlengine.Operators.Assignment import Assignment
from vtlengine.Operators.CastOperator import Cast
from vtlengine.Operators.Comparison import Between, ExistIn
from vtlengine.Operators.Conditional import Case, If
from vtlengine.Operators.General import Eval
from vtlengine.Operators.HROperators import (
    HAAssignment,
    Hierarchy,
    get_measure_from_dataset,
)
from vtlengine.Operators.Numeric import Round, Trunc
from vtlengine.Operators.String import Instr, Replace, Substr
from vtlengine.Operators.Time import (
    Current_Date,
    Date_Add,
    Fill_time_series,
    Time_Aggregation,
)
from vtlengine.Operators.Validation import Check, Check_Datapoint, Check_Hierarchy
from vtlengine.Utils import (
    AGGREGATION_MAPPING,
    ANALYTIC_MAPPING,
    BINARY_MAPPING,
    HR_COMP_MAPPING,
    HR_NUM_BINARY_MAPPING,
    HR_UNARY_MAPPING,
    JOIN_MAPPING,
    REGULAR_AGGREGATION_MAPPING,
    ROLE_SETTER_MAPPING,
    SET_MAPPING,
    THEN_ELSE,
    UNARY_MAPPING,
)
from vtlengine.Utils.__Virtual_Assets import VirtualCounter


# noinspection PyTypeChecker
@dataclass
class InterpreterAnalyzer(ASTTemplate):
    # Model elements
    datasets: Dict[str, Dataset]
    value_domains: Optional[Dict[str, ValueDomain]] = None
    external_routines: Optional[Dict[str, ExternalRoutine]] = None
    # Analysis mode
    only_semantic: bool = False
    # Memory efficient
    ds_analysis: Optional[Dict[str, Any]] = None
    datapoints_paths: Optional[Dict[str, Path]] = None
    output_path: Optional[Union[str, Path]] = None
    # Time Period Representation
    time_period_representation: Optional[TimePeriodRepresentation] = None
    # Return only persistent
    return_only_persistent: bool = True
    # Flags to change behavior
    nested_condition: Union[str, bool] = False
    is_from_assignment: bool = False
    is_from_component_assignment: bool = False
    is_from_regular_aggregation: bool = False
    is_from_grouping: bool = False
    is_from_having: bool = False
    is_from_if: bool = False
    is_from_rule: bool = False
    is_from_join: bool = False
    is_from_condition: bool = False
    is_from_hr_val: bool = False
    is_from_hr_agg: bool = False
    condition_stack: Optional[List[str]] = None
    # Handlers for simplicity
    regular_aggregation_dataset: Optional[Dataset] = None
    aggregation_grouping: Optional[List[str]] = None
    aggregation_dataset: Optional[Dataset] = None
    then_condition_dataset: Optional[List[Any]] = None
    else_condition_dataset: Optional[List[Any]] = None
    ruleset_dataset: Optional[Dataset] = None
    rule_data: Optional[DuckDBPyRelation] = None
    ruleset_signature: Optional[Dict[str, str]] = None
    udo_params: Optional[List[Dict[str, Any]]] = None
    hr_agg_rules_computed: Optional[Dict[str, DuckDBPyRelation]] = None
    ruleset_mode: Optional[str] = None
    hr_input: Optional[str] = None
    hr_partial_is_valid: Optional[List[bool]] = None
    hr_condition: Optional[Dict[str, str]] = None
    # DL
    dprs: Optional[Dict[str, Optional[Dict[str, Any]]]] = None
    udos: Optional[Dict[str, Optional[Dict[str, Any]]]] = None
    hrs: Optional[Dict[str, Optional[Dict[str, Any]]]] = None

    # **********************************
    # *                                *
    # *          Memory efficient      *
    # *                                *
    # **********************************
    def _load_datapoints_efficient(self, statement_num: int) -> None:
        if self.datapoints_paths is None:
            return
        if self.ds_analysis is None:
            return
        if statement_num not in self.ds_analysis[INSERT]:
            return
        for ds_name in self.ds_analysis[INSERT][statement_num]:
            if ds_name in self.datapoints_paths:
                self.datasets[ds_name].data = load_datapoints(
                    self.datasets[ds_name].components,
                    ds_name,
                    self.datapoints_paths[ds_name],
                )
            elif ds_name in self.datasets and self.datasets[ds_name].data is None:
                _fill_dataset_empty_data(self.datasets[ds_name])

    def _save_datapoints_efficient(self, statement_num: int) -> None:
        if self.output_path is None:
            # Keeping the data in memory if no output path is provided
            return
        if self.ds_analysis is None:
            return
        if statement_num not in self.ds_analysis[DELETE]:
            return
        for ds_name in self.ds_analysis[DELETE][statement_num]:
            if (
                ds_name not in self.datasets
                or not isinstance(self.datasets[ds_name], Dataset)
                or self.datasets[ds_name].data is None
            ):
                continue
            if ds_name in self.ds_analysis[GLOBAL]:
                # We do not save global input datasets, only results of transformations
                self.datasets[ds_name].data = None
                continue
            if self.return_only_persistent and ds_name not in self.ds_analysis[PERSISTENT]:
                self.datasets[ds_name].data = None
                continue
            # Saving only datasets, no scalars
            save_datapoints(
                self.time_period_representation,
                self.datasets[ds_name],
                self.output_path,
            )
            self.datasets[ds_name].data = None

    # **********************************
    # *                                *
    # *          AST Visitors          *
    # *                                *
    # **********************************

    def visit_Start(self, node: AST.Start) -> Any:
        statement_num = 1
        if self.only_semantic:
            Operators.only_semantic = True
        else:
            Operators.only_semantic = False
        results = {}
        for child in node.children:
            if isinstance(child, (AST.Assignment, AST.PersistentAssignment)):
                vtlengine.Exceptions.dataset_output = child.left.value  # type: ignore[attr-defined]
                self._load_datapoints_efficient(statement_num)
            if not isinstance(
                child, (AST.HRuleset, AST.DPRuleset, AST.Operator)
            ) and not isinstance(child, (AST.Assignment, AST.PersistentAssignment)):
                raise SemanticError("1-3-17")
            try:
                result = self.visit(child)
            except duckdb.Error as e:
                raise (vtlengine.Exceptions.RunTimeError.map_duckdb_error(e))

            # Reset some handlers (joins and if)
            self.is_from_join = False
            self.condition_stack = None
            self.then_condition_dataset = None
            self.else_condition_dataset = None
            self.nested_condition = False

            # Reset VirtualCounter
            VirtualCounter.reset()

            if result is None:
                continue

            # if isinstance(result, Dataset):
            #     # TODO: add parquet, csv or tem tables storage using a flag
            #     con.register(result.name, result.data)

            # Removing output dataset
            vtlengine.Exceptions.dataset_output = None
            # Save results
            self.datasets[result.name] = copy(result)
            results[result.name] = result
            self._save_datapoints_efficient(statement_num)
            statement_num += 1

        return results

    # Definition Language

    def visit_Operator(self, node: AST.Operator) -> None:
        if self.udos is None:
            self.udos = {}
        elif node.op in self.udos:
            raise ValueError(f"User Defined Operator {node.op} already exists")

        param_info: List[Dict[str, Union[str, Type[ScalarType], AST.AST]]] = []
        for param in node.parameters:
            if param.name in [x["name"] for x in param_info]:
                raise ValueError(f"Duplicated Parameter {param.name} in UDO {node.op}")
            # We use a string for model types, but the data type class for basic types
            # (Integer, Number, String, Boolean, ...)
            if isinstance(param.type_, (Dataset, Component, Scalar)):
                type_ = param.type_.__class__.__name__
            else:
                type_ = param.type_
            param_info.append({"name": param.name, "type": type_})
            if param.default is not None:
                param_info[-1]["default"] = param.default
            if len(param_info) > 1:
                previous_default = param_info[0]
                for i in [1, len(param_info) - 1]:
                    if previous_default and not param_info[i]:
                        raise SemanticError("1-3-12")
                    previous_default = param_info[i]

        self.udos[node.op] = {
            "params": param_info,
            "expression": node.expression,
            "output": node.output_type,
        }

    def visit_DPRuleset(self, node: AST.DPRuleset) -> None:
        # Rule names are optional, if not provided, they are generated.
        # If provided, all must be provided
        rule_names = [rule.name for rule in node.rules if rule.name is not None]
        if len(rule_names) != 0 and len(node.rules) != len(rule_names):
            raise SemanticError("1-4-1-7", type="Datapoint Ruleset", name=node.name)
        if len(rule_names) == 0:
            for i, rule in enumerate(node.rules):
                rule.name = (i + 1).__str__()

        if len(rule_names) != len(set(rule_names)):
            not_unique = [name for name in rule_names if rule_names.count(name) > 1]
            raise SemanticError(
                "1-4-1-5",
                type="Datapoint Ruleset",
                names=", ".join(not_unique),
                ruleset_name=node.name,
            )

        # Signature has the actual parameters names or aliases if provided
        signature_actual_names = {}
        if not isinstance(node.params, AST.DefIdentifier):
            for param in node.params:
                if param.alias is not None:
                    signature_actual_names[param.alias] = param.value
                else:
                    signature_actual_names[param.value] = param.value

        ruleset_data = {
            "rules": node.rules,
            "signature": signature_actual_names,
            "params": (
                [x.value for x in node.params]
                if not isinstance(node.params, AST.DefIdentifier)
                else []
            ),
            "signature_type": node.signature_type,
        }

        # Adding the ruleset to the dprs dictionary
        if self.dprs is None:
            self.dprs = {}
        elif node.name in self.dprs:
            raise ValueError(f"Datapoint Ruleset {node.name} already exists")

        self.dprs[node.name] = ruleset_data

    def visit_HRuleset(self, node: AST.HRuleset) -> None:
        if self.hrs is None:
            self.hrs = {}

        if node.name in self.hrs:
            raise ValueError(f"Hierarchical Ruleset {node.name} already exists")

        rule_names = [rule.name for rule in node.rules if rule.name is not None]
        if len(rule_names) != 0 and len(node.rules) != len(rule_names):
            raise ValueError("All rules must have a name, or none of them")
        if len(rule_names) == 0:
            for i, rule in enumerate(node.rules):
                rule.name = (i + 1).__str__()

        cond_comp: List[Any] = []
        if isinstance(node.element, list):
            cond_comp = [x.value for x in node.element[:-1]]
            node.element = node.element[-1]

        signature_actual_name = node.element.value

        ruleset_data = {
            "rules": node.rules,
            "signature": signature_actual_name,
            "condition": cond_comp,
            "node": node,
        }

        self.hrs[node.name] = ruleset_data

    # Execution Language
    def visit_Assignment(self, node: AST.Assignment) -> Any:
        if (
            self.is_from_join
            and isinstance(node.left, AST.Identifier)
            and node.left.kind == "ComponentID"
        ):
            self.is_from_component_assignment = True
        self.is_from_assignment = True
        left_operand: str = self.visit(node.left)
        self.is_from_assignment = False
        right_operand: Union[Dataset, DataComponent] = self.visit(node.right)
        self.is_from_component_assignment = False
        return Assignment.analyze(left_operand, right_operand)

    def visit_PersistentAssignment(self, node: AST.PersistentAssignment) -> Any:
        return self.visit_Assignment(node)

    def visit_ParFunction(self, node: AST.ParFunction) -> Any:
        return self.visit(node.operand)

    def visit_BinOp(self, node: AST.BinOp) -> Any:
        is_from_if = False
        if (
            not self.is_from_condition
            and node.op != MEMBERSHIP
            and self.condition_stack is not None
            and len(self.condition_stack) > 0
        ):
            is_from_if = self.is_from_if
            self.is_from_if = False

        if (
            self.is_from_join
            and node.op in [MEMBERSHIP, AGGREGATE]
            and hasattr(node.left, "value")
            and hasattr(node.right, "value")
        ):
            if self.udo_params is not None and node.right.value in self.udo_params[-1]:
                comp_name = f"{node.left.value}#{self.udo_params[-1][node.right.value]}"
            else:
                comp_name = f"{node.left.value}#{node.right.value}"
            ast_var_id = AST.VarID(
                value=comp_name,
                line_start=node.right.line_start,
                line_stop=node.right.line_stop,
                column_start=node.right.column_start,
                column_stop=node.right.column_stop,
            )
            return self.visit(ast_var_id)
        left_operand = self.visit(node.left)
        right_operand = self.visit(node.right)
        if is_from_if:
            left_operand, right_operand = self.merge_then_else_datasets(left_operand, right_operand)
        if node.op == MEMBERSHIP:
            if right_operand not in left_operand.components and "#" in right_operand:
                right_operand = right_operand.split("#")[1]
            if self.is_from_component_assignment:
                return BINARY_MAPPING[node.op].analyze(
                    left_operand, right_operand, self.is_from_component_assignment
                )
            elif self.is_from_regular_aggregation:
                raise SemanticError("1-1-6-6", dataset_name=left_operand, comp_name=right_operand)
            elif len(left_operand.get_identifiers()) == 0:
                raise SemanticError("1-3-27", op=node.op)
        return BINARY_MAPPING[node.op].analyze(left_operand, right_operand)

    def visit_UnaryOp(self, node: AST.UnaryOp) -> None:
        operand = self.visit(node.operand)
        if node.op not in UNARY_MAPPING and node.op not in ROLE_SETTER_MAPPING:
            raise NotImplementedError
        if (
            self.is_from_regular_aggregation
            and self.regular_aggregation_dataset is not None
            and node.op in ROLE_SETTER_MAPPING
        ):
            if self.regular_aggregation_dataset.data is None:
                data_size = 0
            else:
                data_size = len(self.regular_aggregation_dataset.data)
            return ROLE_SETTER_MAPPING[node.op].analyze(operand, data_size)
        return UNARY_MAPPING[node.op].analyze(operand)

    def visit_Aggregation(self, node: AST.Aggregation) -> None:
        # Having takes precedence as it is lower in the AST
        if self.is_from_having:
            if node.operand is not None:
                self.visit(node.operand)
            operand = self.aggregation_dataset
        elif self.is_from_regular_aggregation and self.regular_aggregation_dataset is not None:
            operand = self.regular_aggregation_dataset
            if node.operand is not None and operand is not None:
                op_comp: DataComponent = self.visit(node.operand)
                comps_to_keep = {}
                for (
                    comp_name,
                    comp,
                ) in self.regular_aggregation_dataset.components.items():
                    if comp.role == Role.IDENTIFIER:
                        comps_to_keep[comp_name] = copy(comp)
                comps_to_keep[op_comp.name] = Component(
                    name=op_comp.name,
                    data_type=op_comp.data_type,
                    role=op_comp.role,
                    nullable=op_comp.nullable,
                )
                if operand.data is not None:
                    data_to_keep = operand.data[operand.get_identifiers_names()]
                    data_to_keep[op_comp.name] = op_comp.data
                else:
                    data_to_keep = None
                operand = Dataset(name=operand.name, components=comps_to_keep, data=data_to_keep)
        else:
            operand = self.visit(node.operand)

        if not isinstance(operand, Dataset):
            raise SemanticError("2-3-4", op=node.op, comp="dataset")

        for comp in operand.components.values():
            if isinstance(comp.data_type, ScalarType):
                raise SemanticError("2-1-12-1", op=node.op)

        if node.having_clause is not None and node.grouping is None:
            raise SemanticError("1-3-33")

        groupings: Any = []
        having = None
        grouping_op = node.grouping_op
        if node.grouping is not None:
            if grouping_op == "group all":
                data = None if self.only_semantic else operand.data
                self.aggregation_dataset = Dataset(
                    name=operand.name, components=operand.components, data=data
                )
            # For Component handling in operators like time_agg
            self.is_from_grouping = True
            for x in node.grouping:
                groupings.append(self.visit(x))
            self.is_from_grouping = False
            if grouping_op == "group all":
                comp_grouped = groupings[0]
                if (
                    operand.data is not None
                    and comp_grouped.data is not None
                    and len(comp_grouped.data) > 0
                ):
                    operand.data = duckdb_concat(operand.data, comp_grouped.data)
                groupings = [comp_grouped.name]
                self.aggregation_dataset = None
            if node.having_clause is not None:
                self.aggregation_dataset = Dataset(
                    name=operand.name,
                    components=deepcopy(operand.components),
                    data=pd.DataFrame(columns=operand.get_components_names()),
                )
                self.aggregation_grouping = extract_grouping_identifiers(
                    operand.get_identifiers_names(), node.grouping_op, groupings
                )
                self.is_from_having = True
                # Empty data analysis on having - we do not care about the result
                self.visit(node.having_clause)
                # Reset to default values
                self.is_from_having = False
                self.aggregation_grouping = None
                self.aggregation_dataset = None
                having = getattr(node.having_clause, "expr", "")
                having = self._format_having_expression_udo(having)

        elif self.is_from_having:
            groupings = self.aggregation_grouping
            # Setting here group by as we have already selected the identifiers we need
            grouping_op = "group by"

        result = AGGREGATION_MAPPING[node.op].analyze(operand, grouping_op, groupings, having)
        if not self.is_from_regular_aggregation:
            result.name = VirtualCounter._new_ds_name()
        return result

    def _format_having_expression_udo(self, having: str) -> str:
        if self.udo_params is None:
            return having
        for k, v in self.udo_params[-1].items():
            old_param = None
            if f"{k} " in having:
                old_param = f"{k} "
            elif f" {k}" in having:
                old_param = f" {k}"
            if old_param is not None:
                if isinstance(v, str):
                    new_param = f" {v}"
                elif isinstance(v, (Dataset, Scalar)):
                    new_param = f" {v.name}"
                else:
                    new_param = f" {v.value}"
                having = having.replace(old_param, new_param)
        return having

    def visit_Analytic(self, node: AST.Analytic) -> Any:  # noqa: C901
        component_name = None
        if self.is_from_regular_aggregation:
            if self.regular_aggregation_dataset is None:
                raise SemanticError("1-1-6-10")
            if node.operand is None:
                operand = self.regular_aggregation_dataset
            else:
                operand_comp = self.visit(node.operand)
                component_name = operand_comp.name
                measure_names = self.regular_aggregation_dataset.get_measures_names()
                dataset_components = self.regular_aggregation_dataset.components.copy()
                for name in measure_names:
                    if name != operand_comp.name:
                        dataset_components.pop(name)

                if self.only_semantic or self.regular_aggregation_dataset.data is None:
                    data = None
                else:
                    # data = self.regular_aggregation_dataset.data[dataset_components.keys()]
                    data = duckdb_select(
                        self.regular_aggregation_dataset.data, dataset_components.keys()
                    )

                operand = Dataset(
                    name=self.regular_aggregation_dataset.name,
                    components=dataset_components,
                    data=data,
                )

        else:
            operand = self.visit(node.operand)
        partitioning: Any = []
        ordering = []
        if self.udo_params is not None:
            if node.partition_by is not None:
                for comp_name in node.partition_by:
                    if comp_name in self.udo_params[-1]:
                        partitioning.append(self.udo_params[-1][comp_name])
                    elif comp_name in operand.get_identifiers_names():
                        partitioning.append(comp_name)
                    else:
                        raise SemanticError(
                            "2-3-9",
                            comp_type="Component",
                            comp_name=comp_name,
                            param="UDO parameters",
                        )
            if node.order_by is not None:
                for o in node.order_by:
                    if o.component in self.udo_params[-1]:
                        o.component = self.udo_params[-1][o.component]
                    elif o.component not in operand.get_identifiers_names():
                        raise SemanticError(
                            "2-3-9",
                            comp_type="Component",
                            comp_name=o.component,
                            param="UDO parameters",
                        )
                ordering = node.order_by

        else:
            partitioning = node.partition_by
            ordering = node.order_by if node.order_by is not None else []
        if not isinstance(operand, Dataset):
            raise SemanticError("2-3-4", op=node.op, comp="dataset")
        if node.partition_by is None:
            order_components = (
                [x.component for x in node.order_by] if node.order_by is not None else []
            )
            partitioning = [x for x in operand.get_identifiers_names() if x not in order_components]

        params = []
        if node.params is not None:
            for param in node.params:
                if isinstance(param, AST.Constant):
                    params.append(param.value)
                else:
                    params.append(param)

        result = ANALYTIC_MAPPING[node.op].analyze(
            operand=operand,
            partitioning=partitioning,
            ordering=ordering,
            window=node.window,
            params=params,
            component_name=component_name,
        )
        if not self.is_from_regular_aggregation:
            return result

        # Extracting the components we need (only identifiers)
        id_columns = (
            self.regular_aggregation_dataset.get_identifiers_names()
            if (self.regular_aggregation_dataset is not None)
            else []
        )

        # # Extracting the component we need (only measure)
        if component_name is None or node.op == COUNT:
            measure_name = result.get_measures_names()[0]
        else:
            measure_name = component_name
        # Joining the result with the original dataset
        if self.only_semantic:
            data = None
        else:
            if (
                self.regular_aggregation_dataset is not None
                and self.regular_aggregation_dataset.data is not None
            ):
                id_cols_data = self.regular_aggregation_dataset.data.project(", ".join(id_columns))
                data = duckdb_merge(
                    id_cols_data,
                    result.data,
                    id_columns,
                    how="inner",
                ).project(measure_name)
            else:
                data = None

        return DataComponent(
            name=measure_name,
            data=data,
            data_type=result.components[measure_name].data_type,
            role=result.components[measure_name].role,
            nullable=result.components[measure_name].nullable,
        )

    def visit_MulOp(self, node: AST.MulOp) -> None:
        """
        MulOp: (op, children)

        op: BETWEEN : 'between'.

        Basic usage:

            for child in node.children:
                self.visit(child)
        """
        # Comparison Operators
        if node.op == BETWEEN:
            operand_element = self.visit(node.children[0])
            from_element = self.visit(node.children[1])
            to_element = self.visit(node.children[2])

            return Between.analyze(operand_element, from_element, to_element)

        # Comparison Operators
        elif node.op == EXISTS_IN:
            dataset_1 = self.visit(node.children[0])
            if not isinstance(dataset_1, Dataset):
                raise SemanticError("2-3-11", pos="First")
            dataset_2 = self.visit(node.children[1])
            if not isinstance(dataset_2, Dataset):
                raise SemanticError("2-3-11", pos="Second")

            retain_element = None
            if len(node.children) == 3:
                retain_element = self.visit(node.children[2])
                if isinstance(retain_element, Scalar):
                    retain_element = retain_element.value
                if retain_element == ALL:
                    retain_element = None

            return ExistIn.analyze(dataset_1, dataset_2, retain_element)

        # Set Operators.
        elif node.op in SET_MAPPING:
            datasets = []
            for child in node.children:
                datasets.append(self.visit(child))

            for ds in datasets:
                if not isinstance(ds, Dataset):
                    raise ValueError(f"Expected dataset, got {type(ds).__name__}")

            return SET_MAPPING[node.op].analyze(datasets)

        elif node.op == CURRENT_DATE:
            return Current_Date.analyze()

        else:
            raise SemanticError("1-3-5", op_type="MulOp", node_op=node.op)

    def visit_VarID(self, node: AST.VarID) -> Any:  # noqa: C901
        if self.is_from_assignment:
            return node.value
        # Having takes precedence as it is lower in the AST
        if self.udo_params is not None and node.value in self.udo_params[-1]:
            udo_element = self.udo_params[-1][node.value]
            if isinstance(udo_element, (Scalar, Dataset, DataComponent)):
                return udo_element
            # If it is only the component or dataset name, we rename the node.value
            node.value = udo_element
        if self.aggregation_dataset is not None and (self.is_from_having or self.is_from_grouping):
            if node.value not in self.aggregation_dataset.components:
                raise SemanticError(
                    "1-1-1-10",
                    op=None,
                    comp_name=node.value,
                    dataset_name=self.aggregation_dataset.name,
                )
            if self.aggregation_dataset.data is None:
                data = None
            else:
                data = self.aggregation_dataset.data[node.value]
            return DataComponent(
                name=node.value,
                data=data,
                data_type=self.aggregation_dataset.components[node.value].data_type,
                role=self.aggregation_dataset.components[node.value].role,
                nullable=self.aggregation_dataset.components[node.value].nullable,
            )
        if self.is_from_regular_aggregation:
            if self.is_from_join and node.value in self.datasets:
                return self.datasets[node.value]
            if self.regular_aggregation_dataset is not None:
                if node.value in self.datasets and isinstance(self.datasets[node.value], Scalar):
                    if node.value in self.regular_aggregation_dataset.components:
                        raise SemanticError("1-1-6-11", comp_name=node.value)
                    return self.datasets[node.value]
                if self.regular_aggregation_dataset.data is not None:
                    if (
                        self.is_from_join
                        and node.value
                        not in self.regular_aggregation_dataset.get_components_names()
                    ):
                        is_partial_present = 0
                        found_comp = None
                        for comp_name in self.regular_aggregation_dataset.get_components_names():
                            if (
                                "#" in comp_name
                                and comp_name.split("#")[1] == node.value
                                or "#" in node.value
                                and node.value.split("#")[1] == comp_name
                            ):
                                is_partial_present += 1
                                found_comp = comp_name
                        if is_partial_present == 0:
                            raise SemanticError(
                                "1-1-1-10",
                                comp_name=node.value,
                                dataset_name=self.regular_aggregation_dataset.name,
                            )
                        elif is_partial_present == 2:
                            raise SemanticError("1-1-13-9", comp_name=node.value)
                        node.value = found_comp  # type:ignore[assignment]
                    if node.value not in self.regular_aggregation_dataset.components:
                        raise SemanticError(
                            "1-1-1-10",
                            comp_name=node.value,
                            dataset_name=self.regular_aggregation_dataset.name,
                        )
                    data = duckdb_select(self.regular_aggregation_dataset.data, node.value)
                else:
                    data = None
                return DataComponent(
                    name=node.value,
                    data=data,
                    data_type=self.regular_aggregation_dataset.components[node.value].data_type,
                    role=self.regular_aggregation_dataset.components[node.value].role,
                    nullable=self.regular_aggregation_dataset.components[node.value].nullable,
                )
        if (
            self.is_from_rule
            and self.ruleset_dataset is not None
            and self.ruleset_signature is not None
        ):
            if node.value not in self.ruleset_signature:
                raise SemanticError("1-1-10-7", comp_name=node.value)
            comp_name = self.ruleset_signature[node.value]
            if comp_name not in self.ruleset_dataset.components:
                raise SemanticError(
                    "1-1-1-10",
                    comp_name=node.value,
                    dataset_name=self.ruleset_dataset.name,
                )
            data = None if self.rule_data is None else self.rule_data[comp_name]
            return DataComponent(
                name=comp_name,
                data=data,
                data_type=self.ruleset_dataset.components[comp_name].data_type,
                role=self.ruleset_dataset.components[comp_name].role,
                nullable=self.ruleset_dataset.components[comp_name].nullable,
            )
        if node.value not in self.datasets:
            raise SemanticError("2-3-6", dataset_name=node.value)
        return self.datasets[node.value]

    def visit_Collection(self, node: AST.Collection) -> Any:
        if node.kind == "Set":
            elements = []
            duplicates = []
            for child in node.children:
                ref_element = child.children[1] if isinstance(child, AST.ParamOp) else child
                if ref_element in elements:
                    duplicates.append(ref_element)
                elements.append(self.visit(child).value)
            if len(duplicates) > 0:
                raise SemanticError("1-3-9", duplicates=duplicates)
            for element in elements:
                if type(element) is not type(elements[0]):
                    raise Exception("All elements in a set must be of the same type")
            if len(elements) == 0:
                raise Exception("A set must contain at least one element")
            if len(elements) != len(set(elements)):
                raise Exception("A set must not contain duplicates")
            return ScalarSet(data_type=BASIC_TYPES[type(elements[0])], values=elements)
        elif node.kind == "ValueDomain":
            if self.value_domains is None:
                raise SemanticError("2-3-10", comp_type="Value Domains")
            if node.name not in self.value_domains:
                raise SemanticError("1-3-23", name=node.name)
            vd = self.value_domains[node.name]
            return ScalarSet(data_type=vd.type, values=vd.setlist)
        else:
            raise SemanticError("1-3-26", name=node.name)

    def visit_RegularAggregation(self, node: AST.RegularAggregation) -> None:  # noqa: C901
        operands = []
        dataset = self.visit(node.dataset)
        if isinstance(dataset, Scalar):
            raise SemanticError("1-1-1-20", op=node.op)
        self.regular_aggregation_dataset = dataset
        if node.op == APPLY:
            op_map = BINARY_MAPPING
            return REGULAR_AGGREGATION_MAPPING[node.op].analyze(dataset, node.children, op_map)
        for child in node.children:
            self.is_from_regular_aggregation = True
            operands.append(self.visit(child))
            self.is_from_regular_aggregation = False
        if node.op == CALC and any(isinstance(operand, Dataset) for operand in operands):
            raise SemanticError("1-3-35", op=node.op)
        if node.op == AGGREGATE:
            # Extracting the role encoded inside the children assignments
            role_info = {
                child.left.value: child.left.role
                for child in node.children
                if hasattr(child, "left")
            }
            dataset = copy(operands[0])
            if self.regular_aggregation_dataset is not None:
                dataset.name = self.regular_aggregation_dataset.name
            dataset.components = {
                comp_name: comp
                for comp_name, comp in dataset.components.items()
                if comp.role != Role.MEASURE
            }
            if dataset.data is not None:
                dataset.data = dataset.data.project(", ".join(dataset.get_identifiers_names()))
            aux_operands = []
            for operand in operands:
                measure = operand.get_component(operand.get_measures_names()[0])
                data = (
                    operand.data[measure.name]
                    if operand.data is not None
                    else empty_relation(measure.name)
                )
                # Getting role from encoded information
                # (handling also UDO params as it is present in the value of the mapping)
                if self.udo_params is not None and operand.name in self.udo_params[-1].values():
                    role = None
                    for k, v in self.udo_params[-1].items():
                        if isinstance(v, str) and v == operand.name:
                            role_key = k
                            role = role_info[role_key]
                else:
                    role = role_info[operand.name]
                data = duckdb_rename(data, {measure.name: operand.name})
                aux_operands.append(
                    DataComponent(
                        name=operand.name,
                        data=data,
                        data_type=measure.data_type,
                        role=role if role is not None else measure.role,
                        nullable=measure.nullable,
                    )
                )
            operands = aux_operands
        self.regular_aggregation_dataset = None
        if node.op == FILTER:
            if not isinstance(operands[0], DataComponent) and hasattr(child, "left"):
                measure = child.left.value
                operands[0] = DataComponent(
                    name=measure,
                    data=operands[0].data[measure],
                    data_type=operands[0].components[measure].data_type,
                    role=operands[0].components[measure].role,
                    nullable=operands[0].components[measure].nullable,
                )
            return REGULAR_AGGREGATION_MAPPING[node.op].analyze(operands[0], dataset)
        if self.is_from_join:
            if node.op in [DROP, KEEP]:
                operands = [
                    (
                        operand.get_measures_names()
                        if isinstance(operand, Dataset)
                        else (
                            operand.name
                            if isinstance(operand, DataComponent)
                            and operand.role is not Role.IDENTIFIER
                            else operand
                        )
                    )
                    for operand in operands
                ]
                operands = list(
                    set(
                        [
                            item
                            for sublist in operands
                            for item in (sublist if isinstance(sublist, list) else [sublist])
                        ]
                    )
                )
            result = REGULAR_AGGREGATION_MAPPING[node.op].analyze(operands, dataset)
            if node.isLast:
                if result.data is not None:
                    result.data = duckdb_rename(
                        result.data,
                        {
                            col: col[col.find("#") + 1 :]
                            for col in result.data.columns
                            if "#" in col
                        },
                    )
                result.components = {
                    comp_name[comp_name.find("#") + 1 :]: comp
                    for comp_name, comp in result.components.items()
                }
                for comp in result.components.values():
                    comp.name = comp.name[comp.name.find("#") + 1 :]
                if result.data is not None:
                    result.data = result.data.reset_index()
                self.is_from_join = False
            return result
        return REGULAR_AGGREGATION_MAPPING[node.op].analyze(operands, dataset)

    def visit_If(self, node: AST.If) -> Dataset:
        self.is_from_condition = True
        condition = self.visit(node.condition)
        self.is_from_condition = False

        if isinstance(condition, Scalar):
            thenValue = self.visit(node.thenOp)
            elseValue = self.visit(node.elseOp)
            if not isinstance(thenValue, Scalar) or not isinstance(elseValue, Scalar):
                raise SemanticError(
                    "1-1-9-3",
                    op="If_op",
                    then_name=thenValue.name,
                    else_name=elseValue.name,
                )
            return self.visit(node.thenOp if condition.value else node.elseOp)

        self.is_from_if = True
        thenOp = self.visit(node.thenOp)
        elseOp = self.visit(node.elseOp)

        return If.analyze(condition, thenOp, elseOp)

    def visit_Case(self, node: AST.Case) -> Any:
        conditions: List[Any] = []
        thenOps: List[Any] = []

        if self.condition_stack is None:
            self.condition_stack = []

        while node.cases:
            case = node.cases.pop(0)
            self.is_from_condition = True
            conditions.append(self.visit(case.condition))
            self.is_from_condition = False
            thenOps.append(self.visit(case.thenOp))

        return Case.analyze(conditions, thenOps, self.visit(node.elseOp))

    def visit_RenameNode(self, node: AST.RenameNode) -> Any:
        if self.udo_params is not None:
            if "#" in node.old_name:
                if node.old_name.split("#")[1] in self.udo_params[-1]:
                    comp_name = self.udo_params[-1][node.old_name.split("#")[1]]
                    node.old_name = f"{node.old_name.split('#')[0]}#{comp_name}"
            else:
                if node.old_name in self.udo_params[-1]:
                    node.old_name = self.udo_params[-1][node.old_name]

        if (
            self.is_from_join
            and self.regular_aggregation_dataset is not None
            and node.old_name not in self.regular_aggregation_dataset.components
        ):
            node.old_name = node.old_name.split("#")[1]

        return node

    def visit_Constant(self, node: AST.Constant) -> Any:
        return Scalar(
            name=str(node.value),
            value=node.value,
            data_type=BASIC_TYPES[type(node.value)],
        )

    def visit_JoinOp(self, node: AST.JoinOp) -> None:
        clause_elements = []
        for clause in node.clauses:
            clause_elements.append(self.visit(clause))
            if hasattr(clause, "op") and clause.op == AS:
                # TODO: We need to delete somewhere the join datasets with alias that are added here
                self.datasets[clause_elements[-1].name] = clause_elements[-1]

        # No need to check using, regular aggregation is executed afterwards
        self.is_from_join = True
        return JOIN_MAPPING[node.op].analyze(clause_elements, node.using)

    def visit_ParamConstant(self, node: AST.ParamConstant) -> str:
        return node.value

    def visit_ParamOp(self, node: AST.ParamOp) -> None:  # noqa: C901
        if node.op == ROUND:
            op_element = self.visit(node.children[0])
            param_element = self.visit(node.params[0]) if len(node.params) != 0 else None
            return Round.analyze(op_element, param_element)

        # Numeric Operator
        elif node.op == TRUNC:
            op_element = self.visit(node.children[0])
            param_element = None
            if len(node.params) != 0:
                param_element = self.visit(node.params[0])

            return Trunc.analyze(op_element, param_element)

        elif node.op == SUBSTR or node.op == REPLACE or node.op == INSTR:
            params = [None, None, None]
            op_element = self.visit(node.children[0])
            for i, node_param in enumerate(node.params):
                params[i] = self.visit(node_param)
            param1, param2, param3 = tuple(params)
            if node.op == SUBSTR:
                return Substr.analyze(op_element, param1, param2)
            elif node.op == REPLACE:
                return Replace.analyze(op_element, param1, param2)
            elif node.op == INSTR:
                return Instr.analyze(op_element, param1, param2, param3)
            else:
                raise NotImplementedError
        elif node.op == HAVING:
            if self.aggregation_dataset is not None and self.aggregation_grouping is not None:
                for id_name in self.aggregation_grouping:
                    if id_name not in self.aggregation_dataset.components:
                        raise SemanticError("1-1-2-4", op=node.op, id_name=id_name)
                if len(self.aggregation_dataset.get_measures()) != 1:
                    raise ValueError("Only one measure is allowed")
                # Deepcopy is necessary for components to avoid changing the original dataset
                self.aggregation_dataset.components = {
                    comp_name: deepcopy(comp)
                    for comp_name, comp in self.aggregation_dataset.components.items()
                    if comp_name in self.aggregation_grouping or comp.role == Role.MEASURE
                }

                self.aggregation_dataset.data = (
                    duckdb_select(
                        self.aggregation_dataset.data,
                        self.aggregation_dataset.get_identifiers_names()
                        + self.aggregation_dataset.get_measures_names(),
                    )
                    if (self.aggregation_dataset.data is not None)
                    else None
                )
            result = self.visit(node.params)
            measure = result.get_measures()[0]
            if measure.data_type != Boolean:
                raise SemanticError("1-1-2-3", type=SCALAR_TYPES_CLASS_REVERSE[Boolean])
            return None
        elif node.op == FILL_TIME_SERIES:
            mode = self.visit(node.params[0]) if len(node.params) == 1 else "all"
            return Fill_time_series.analyze(self.visit(node.children[0]), mode)
        elif node.op == DATE_ADD:
            params = [self.visit(node.params[0]), self.visit(node.params[1])]
            return Date_Add.analyze(self.visit(node.children[0]), params)
        elif node.op == CAST:
            operand = self.visit(node.children[0])
            scalar_type = node.children[1]
            mask = None
            if len(node.params) > 0:
                mask = self.visit(node.params[0])
            return Cast.analyze(operand, scalar_type, mask)

        elif node.op == CHECK_DATAPOINT:
            if self.dprs is None:
                raise SemanticError("1-3-19", node_type="Datapoint Rulesets", node_value="")
            # Checking if ruleset exists
            dpr_name: Any = node.children[1]
            if dpr_name not in self.dprs:
                raise SemanticError("1-3-19", node_type="Datapoint Ruleset", node_value=dpr_name)
            dpr_info = self.dprs[dpr_name]

            # Extracting dataset
            dataset_element = self.visit(node.children[0])
            if not isinstance(dataset_element, Dataset):
                raise SemanticError("1-1-1-20", op=node.op)
            # Checking if list of components supplied is valid
            if len(node.children) > 2:
                for comp_name in node.children[2:]:
                    if comp_name.__str__() not in dataset_element.components:
                        raise SemanticError(
                            "1-1-1-10",
                            comp_name=comp_name,
                            dataset_name=dataset_element.name,
                        )
                if dpr_info is not None and dpr_info["signature_type"] == "variable":
                    for i, comp_name in enumerate(node.children[2:]):
                        if comp_name != dpr_info["params"][i]:
                            raise SemanticError(
                                "1-1-10-3",
                                op=node.op,
                                expected=dpr_info["params"][i],
                                found=comp_name,
                            )

            output: Any = node.params[0]  # invalid, all_measures, all
            if dpr_info is None:
                dpr_info = {}

            rule_output_values = {}
            self.ruleset_dataset = dataset_element
            self.ruleset_signature = dpr_info["signature"]
            self.ruleset_mode = output
            # Gather rule data, adding the ruleset dataset to the interpreter
            if dpr_info is not None:
                for rule in dpr_info["rules"]:
                    rule_output_values[rule.name] = {
                        "errorcode": rule.erCode,
                        "errorlevel": rule.erLevel,
                        "output": self.visit(rule),
                    }
            self.ruleset_mode = None
            self.ruleset_signature = None
            self.ruleset_dataset = None

            # Datapoint Ruleset final evaluation
            return Check_Datapoint.analyze(
                dataset_element=dataset_element,
                rule_info=rule_output_values,
                output=output,
            )
        elif node.op in (CHECK_HIERARCHY, HIERARCHY):
            if len(node.children) == 3:
                dataset, component, hr_name = (self.visit(x) for x in node.children)
                cond_components = []
            else:
                children = [self.visit(x) for x in node.children]
                dataset = children[0]
                component = children[1]
                hr_name = children[2]
                cond_components = children[3:]

            # Input is always dataset
            mode, input_, output = (self.visit(param) for param in node.params)

            # Sanitise the hierarchical ruleset and the call

            if self.hrs is None:
                raise SemanticError("1-3-19", node_type="Hierarchical Rulesets", node_value="")
            else:
                if hr_name not in self.hrs:
                    raise SemanticError(
                        "1-3-19", node_type="Hierarchical Ruleset", node_value=hr_name
                    )

                if not isinstance(dataset, Dataset):
                    raise SemanticError("1-1-1-20", op=node.op)

                hr_info = self.hrs[hr_name]
            if hr_info is not None:
                if len(cond_components) != len(hr_info["condition"]):
                    raise SemanticError("1-1-10-2", op=node.op)

                if (
                    hr_info["node"].signature_type == "variable"
                    and hr_info["signature"] != component
                ):
                    raise SemanticError(
                        "1-1-10-3",
                        op=node.op,
                        found=component,
                        expected=hr_info["signature"],
                    )
                elif hr_info["node"].signature_type == "valuedomain" and component is None:
                    raise SemanticError("1-1-10-4", op=node.op)

                cond_info = {}
                for i, cond_comp in enumerate(hr_info["condition"]):
                    if (
                        hr_info["node"].signature_type == "variable"
                        and cond_components[i] != cond_comp
                    ):
                        raise SemanticError(
                            "1-1-10-6",
                            op=node.op,
                            expected=cond_comp,
                            found=cond_components[i],
                        )
                    cond_info[cond_comp] = cond_components[i]

                if node.op == HIERARCHY:
                    aux = []
                    for rule in hr_info["rules"]:
                        if rule.rule.op == EQ or rule.rule.op == WHEN and rule.rule.right.op == EQ:
                            aux.append(rule)
                    # Filter only the rules with HRBinOP as =,
                    # as they are the ones that will be computed
                    if len(aux) == 0:
                        raise SemanticError("1-1-10-5")
                    hr_info["rules"] = aux

                    hierarchy_ast = AST.HRuleset(
                        name=hr_name,
                        signature_type=hr_info["node"].signature_type,
                        element=hr_info["node"].element,
                        rules=aux,
                        line_start=node.line_start,
                        line_stop=node.line_stop,
                        column_start=node.column_start,
                        column_stop=node.column_stop,
                    )
                    HRDAGAnalyzer().visit(hierarchy_ast)

                Check_Hierarchy.validate_hr_dataset(dataset, component)

                # Gather rule data, adding the necessary elements to the interpreter
                # for simplicity
                self.ruleset_dataset = dataset
                self.ruleset_signature = {**{"RULE_COMPONENT": component}, **cond_info}
                self.ruleset_mode = mode
                self.hr_input = input_
                rule_output_values = {}
                if node.op == HIERARCHY:
                    self.is_from_hr_agg = True
                    self.hr_agg_rules_computed = {}
                    for rule in hr_info["rules"]:
                        self.visit(rule)
                    self.is_from_hr_agg = False
                else:
                    self.is_from_hr_val = True
                    for rule in hr_info["rules"]:
                        rule_output_values[rule.name] = {
                            "errorcode": rule.erCode,
                            "errorlevel": rule.erLevel,
                            "output": self.visit(rule),
                        }
                    self.is_from_hr_val = False
                self.ruleset_signature = None
                self.ruleset_dataset = None
                self.ruleset_mode = None
                self.hr_input = None

                # Final evaluation
                if node.op == CHECK_HIERARCHY:
                    result = Check_Hierarchy.analyze(
                        dataset_element=dataset,
                        rule_info=rule_output_values,
                        output=output,
                    )
                    del rule_output_values
                else:
                    result = Hierarchy.analyze(dataset, self.hr_agg_rules_computed, output)
                    self.hr_agg_rules_computed = None
                return result

        raise SemanticError("1-3-5", op_type="ParamOp", node_op=node.op)

    def visit_DPRule(self, node: AST.DPRule) -> None:
        self.is_from_rule = True
        if self.ruleset_dataset is not None:
            self.rule_data = (
                RelationProxy(self.ruleset_dataset.data)
                if self.ruleset_dataset.data is not None
                else None
            )
        validation_data = self.visit(node.rule)
        if isinstance(validation_data, DataComponent):
            if self.rule_data is not None and self.ruleset_dataset is not None:
                expr = ", ".join(self.ruleset_dataset.get_components_names())
                validation_data = self.rule_data.project(
                    f"{expr}, {validation_data.name} AS bool_var"
                )
            else:
                validation_data = None
        if self.ruleset_mode == "invalid" and validation_data is not None:
            validation_data = validation_data.filter("bool_var = FALSE")
        self.rule_data = None
        self.is_from_rule = False
        return validation_data

    def visit_HRule(self, node: AST.HRule) -> None:
        self.is_from_rule = True
        if self.ruleset_dataset is not None:
            self.rule_data = self.ruleset_dataset.data
        rule_result = self.visit(node.rule)
        if rule_result is None:
            self.is_from_rule = False
            return None
        if self.is_from_hr_agg:
            measure_name = rule_result.get_measures_names()[0]
            if (
                self.hr_agg_rules_computed is not None
                and rule_result.data is not None
                and len(rule_result.data[measure_name]) > 0
            ):
                self.hr_agg_rules_computed[rule_result.name] = rule_result.data
        else:
            rule_result = rule_result.data
        self.rule_data = None
        self.is_from_rule = False
        return rule_result

    def visit_HRBinOp(self, node: AST.HRBinOp) -> Any:
        if node.op == WHEN:
            filter_comp = self.visit(node.left)
            if self.rule_data is None:
                return None

            self.rule_data = duckdb_concat(
                self.rule_data, filter_comp.data.project(f'"{filter_comp.name}" AS "bool_var"')
            )
            filtered = self.rule_data[self.rule_data["bool_var"] == True]
            data = self.rule_data.project(
                '* EXCLUDE "bool_var", '
                'CASE WHEN "bool_var" IS NULL THEN NULL ELSE TRUE END AS "bool_var"'
            )

            if not len(filtered) and not (self.is_from_hr_agg or self.is_from_hr_val):
                return data

            self.rule_data = filtered
            result_validation = self.visit(node.right)

            if self.is_from_hr_agg or self.is_from_hr_val:
                # We only need to filter rule_data on DPR
                return result_validation

            self.rule_data = self.rule_data.reset_index()
            self.rule_data = duckdb_concat(
                self.rule_data,
                result_validation.data.project(f'"{result_validation.name}" AS "bool_var"'),
            )
            self.rule_data = duckdb_rename(self.rule_data, {"bool_var": "bool_var_temp"})

            keys = [c for c in self.rule_data.columns if c != "bool_var_temp"]
            data = duckdb_merge(data, self.rule_data, how="left", join_keys=keys)
            data = data.project(
                ", ".join(keys) + ', CASE WHEN "bool_var_temp" != TRUE THEN '
                '"bool_var_temp" ELSE "bool_var" END AS "bool_var"'
            )
            return data

        elif node.op in HR_COMP_MAPPING:
            self.is_from_assignment = True
            if self.ruleset_mode in ("partial_null", "partial_zero"):
                self.hr_partial_is_valid = []
            left_operand = self.visit(node.left)
            self.is_from_assignment = False
            right_operand = self.visit(node.right)
            if isinstance(right_operand, Dataset):
                right_operand = get_measure_from_dataset(right_operand, node.right.value)

            if self.ruleset_mode in ("partial_null", "partial_zero"):
                # Check all values were present in the dataset
                if self.hr_partial_is_valid and not any(self.hr_partial_is_valid):
                    right_operand.data = right_operand.data.map(lambda x: "REMOVE_VALUE")
                self.hr_partial_is_valid = []

            if self.is_from_hr_agg:
                return HAAssignment.analyze(left_operand, right_operand, self.ruleset_mode)
            else:
                result = HR_COMP_MAPPING[node.op].analyze(
                    left_operand, right_operand, self.ruleset_mode
                )
                left_measure = left_operand.get_measures()[0]
                if left_operand.data is None:
                    result.data = None
                else:
                    result.data = duckdb_concat(result.data, left_operand.data[left_measure.name])
                result.components[left_measure.name] = left_measure
                return result
        else:
            left_operand = self.visit(node.left)
            right_operand = self.visit(node.right)
            if (
                isinstance(left_operand, Dataset)
                and isinstance(right_operand, Dataset)
                and self.ruleset_mode in ("partial_null", "partial_zero")
                and not self.only_semantic
            ):
                measure_name = left_operand.get_measures_names()[0]
                if left_operand.data is None:
                    left_operand.data = pd.DataFrame({measure_name: []})
                if right_operand.data is None:
                    right_operand.data = pd.DataFrame({measure_name: []})
                left_null_indexes = set(
                    left_operand.data[left_operand.data[measure_name].isnull()].index
                )
                right_null_indexes = set(
                    right_operand.data[right_operand.data[measure_name].isnull()].index
                )
                # If no indexes are in common, then one datapoint is not null
                invalid_indexes = list(left_null_indexes.intersection(right_null_indexes))
                if len(invalid_indexes) > 0:
                    left_operand.data[invalid_indexes, measure_name] = "REMOVE_VALUE"
            if isinstance(left_operand, Dataset):
                left_operand = get_measure_from_dataset(left_operand, node.left.value)
            if isinstance(right_operand, Dataset):
                right_operand = get_measure_from_dataset(right_operand, node.right.value)
            return HR_NUM_BINARY_MAPPING[node.op].analyze(left_operand, right_operand)

    def visit_HRUnOp(self, node: AST.HRUnOp) -> None:
        operand = self.visit(node.operand)
        return HR_UNARY_MAPPING[node.op].analyze(operand)

    def visit_Validation(self, node: AST.Validation) -> Dataset:
        validation_element = self.visit(node.validation)
        if not isinstance(validation_element, Dataset):
            raise ValueError(f"Expected dataset, got {type(validation_element).__name__}")

        imbalance_element = None
        if node.imbalance is not None:
            imbalance_element = self.visit(node.imbalance)
            if not isinstance(imbalance_element, Dataset):
                raise ValueError(f"Expected dataset, got {type(validation_element).__name__}")

        return Check.analyze(
            validation_element=validation_element,
            imbalance_element=imbalance_element,
            error_code=node.error_code,
            error_level=node.error_level,
            invalid=node.invalid,
        )

    def visit_EvalOp(self, node: AST.EvalOp) -> Dataset:
        """
        EvalOp: (name, children, output, language)

        Basic usage:

            for child in node.children:
                self.visit(child)
            if node.output != None:
                self.visit(node.output)

        """
        if node.language not in EXTERNAL:
            raise Exception(f"Language {node.language} not supported on Eval")

        if self.external_routines is None:
            raise SemanticError("2-3-10", comp_type="External Routines")

        if node.name not in self.external_routines:
            raise SemanticError("1-3-5", op_type="External Routine", node_op=node.name)
        external_routine = self.external_routines[node.name]
        operands = {}
        for operand in node.operands:
            element = self.visit(operand)
            if not isinstance(element, Dataset):
                raise ValueError(f"Expected dataset, got {type(element).__name__} as Eval Operand")
            operands[element.name.split(".")[1] if "." in element.name else element.name] = element
        output_to_check = node.output
        return Eval.analyze(operands, external_routine, output_to_check)

    def generate_then_else_datasets(self, condition: Union[Dataset, DataComponent]) -> None:
        components = {}
        if self.then_condition_dataset is None:
            self.then_condition_dataset = []
        if self.else_condition_dataset is None:
            self.else_condition_dataset = []
        if isinstance(condition, Dataset):
            if (
                len(condition.get_measures()) != 1
                or condition.get_measures()[0].data_type != BASIC_TYPES[bool]
            ):
                raise ValueError("Only one boolean measure is allowed on condition dataset")
            name = condition.get_measures_names()[0]
            if condition.data is None or len(condition.data) == 0:
                data = None
            else:
                data = condition.data[name]
                components = {comp.name: comp for comp in condition.get_identifiers()}

        else:
            if condition.data_type != BASIC_TYPES[bool]:
                raise ValueError("Only boolean scalars are allowed on data component condition")
            name = condition.name
            data = None if condition.data is None else condition.data

        if data is not None:
            if self.nested_condition and self.condition_stack is not None:
                merge_df = (
                    self.then_condition_dataset[-1]
                    if self.condition_stack[-1] == THEN_ELSE["then"]
                    else self.else_condition_dataset[-1]
                )
                indexes = merge_df.data[merge_df.data.columns[-1]]
            else:
                indexes = data[data.notnull()].index

            if isinstance(condition, Dataset):
                filtered_data = data.iloc[indexes]
                then_data: Any = (
                    condition.data[condition.data[name] == True]
                    if (condition.data is not None)
                    else []
                )
                then_indexes: Any = list(filtered_data[filtered_data == True].index)
                if len(then_data) > len(then_indexes):
                    then_data = then_data.iloc[then_indexes]
                then_data[name] = then_indexes
                else_data: Any = (
                    condition.data[condition.data[name] != True]
                    if (condition.data is not None)
                    else []
                )
                else_indexes: Any = list(set(indexes) - set(then_indexes))
                if len(else_data) > len(else_indexes):
                    else_data = else_data.iloc[else_indexes]
                else_data[name] = else_indexes
            else:
                filtered_data = data.iloc[indexes]
                then_indexes = list(filtered_data[filtered_data == True].index)
                else_indexes = list(set(indexes) - set(then_indexes))
                then_data = pd.DataFrame({name: then_indexes})
                else_data = pd.DataFrame({name: else_indexes})
        else:
            then_data = pd.DataFrame({name: []})
            else_data = pd.DataFrame({name: []})
        components.update(
            {
                name: Component(
                    name=name,
                    data_type=BASIC_TYPES[int],
                    role=Role.MEASURE,
                    nullable=True,
                )
            }
        )

        if self.condition_stack and len(self.condition_stack) > 0:
            last_condition_dataset = (
                self.then_condition_dataset[-1]
                if self.condition_stack[-1] == THEN_ELSE["then"]
                else (self.else_condition_dataset[-1])
            )
            measure_name = last_condition_dataset.get_measures_names()[0]
            then_data = then_data[then_data[name].isin(last_condition_dataset.data[measure_name])]
            else_data = else_data[else_data[name].isin(last_condition_dataset.data[measure_name])]
        then_dataset = Dataset(name=name, components=components, data=then_data)
        else_dataset = Dataset(name=name, components=components, data=else_data)

        self.then_condition_dataset.append(then_dataset)
        self.else_condition_dataset.append(else_dataset)

    def merge_then_else_datasets(self, left_operand: Any, right_operand: Any) -> Any:
        if (
            self.then_condition_dataset is None
            or self.else_condition_dataset is None
            or self.condition_stack is None
        ):
            return left_operand, right_operand

        merge_dataset = (
            self.then_condition_dataset.pop()
            if self.condition_stack.pop() == THEN_ELSE["then"]
            else (self.else_condition_dataset.pop())
        )

        merge_index = merge_dataset.data[merge_dataset.get_measures_names()[0]].to_list()
        ids = merge_dataset.get_identifiers_names()
        if isinstance(left_operand, (Dataset, DataComponent)):
            if left_operand.data is None:
                return left_operand, right_operand
            if isinstance(left_operand, Dataset):
                dataset_index = left_operand.data.index[
                    left_operand.data[ids]
                    .apply(tuple, 1)
                    .isin(merge_dataset.data[ids].apply(tuple, 1))
                ]
                left = left_operand.data[left_operand.get_measures_names()[0]]
                left_operand.data[left_operand.get_measures_names()[0]] = left.reindex(
                    dataset_index, fill_value=None
                )
            else:
                left = left_operand.data
                left_operand.data = left.reindex(merge_index, fill_value=None)
        if isinstance(right_operand, (Dataset, DataComponent)):
            if right_operand.data is None:
                return left_operand, right_operand
            if isinstance(right_operand, Dataset):
                dataset_index = right_operand.data.index[
                    right_operand.data[ids]
                    .apply(tuple, 1)
                    .isin(merge_dataset.data[ids].apply(tuple, 1))
                ]
                right = right_operand.data[right_operand.get_measures_names()[0]]
                right_operand.data[right_operand.get_measures_names()[0]] = right.reindex(
                    dataset_index, fill_value=None
                )
            else:
                right = right_operand.data
                right_operand.data = right.reindex(merge_index, fill_value=None)
        return left_operand, right_operand

    def visit_Identifier(self, node: AST.Identifier) -> Union[AST.AST, Dataset, str]:
        """
        Identifier: (value)

        Basic usage:

            return node.value
        """

        if self.udo_params is not None and node.value in self.udo_params[-1]:
            return self.udo_params[-1][node.value]

        if node.value in self.datasets:
            if self.is_from_assignment:
                return self.datasets[node.value].name
            return self.datasets[node.value]
        return node.value

    def visit_DefIdentifier(self, node: AST.DefIdentifier) -> Any:
        """
        DefIdentifier: (value, kind)

        Basic usage:

            return node.value
        """
        partial_is_valid = True
        # Only for Hierarchical Rulesets
        if not (self.is_from_rule and node.kind == "CodeItemID"):
            return node.value

        # Getting Dataset elements
        result_components = {
            comp_name: copy(comp)
            for comp_name, comp in self.ruleset_dataset.components.items()  # type: ignore[union-attr]
        }
        if self.ruleset_signature is not None:
            hr_component = self.ruleset_signature["RULE_COMPONENT"]
        name = node.value

        if self.rule_data is None:
            return Dataset(name=name, components=result_components, data=None)

        condition = None
        if hasattr(node, "_right_condition"):
            condition: DataComponent = self.visit(node._right_condition)  # type: ignore[no-redef]
            if condition is not None:
                condition = condition.data[condition.data == True].index

        if (
            self.hr_agg_rules_computed is not None
            and self.hr_input == "rule"
            and node.value in self.hr_agg_rules_computed
        ):
<<<<<<< HEAD
            rel = self.hr_agg_rules_computed[node.value].copy()
=======
            rel = self.hr_agg_rules_computed[node.value]
>>>>>>> 3a1eb014
            return Dataset(name=name, components=result_components, data=rel)

        rel = self.rule_data
        if condition is not None:
<<<<<<< HEAD
            rel = rel.loc[condition].reset_index(drop=True)

        measure_name = self.ruleset_dataset.get_measures_names()[0]
        if rel.filter(f"{hr_component} = '{node.value}'").fetchone():
=======
            rel = rel[condition].reset_index(drop=True)

        measure_name = self.ruleset_dataset.get_measures_names()[0]  # type: ignore[union-attr]
        if node.value in rel[hr_component]:
>>>>>>> 3a1eb014
            rest_identifiers = [
                comp.name
                for comp in result_components.values()
                if comp.role == Role.IDENTIFIER and comp.name != hr_component
            ]
<<<<<<< HEAD
            code_data = rel.filter(f"{hr_component} = '{node.value}'")
            code_data = duckdb_merge(
                code_data,
                duckdb_select(rel, rest_identifiers),
                how="right",
                join_keys=rest_identifiers,
            ).distinct()
=======
            code_data = rel[rel[hr_component] == node.value].reset_index(drop=True)
            # code_data = code_data.merge(df[rest_identifiers], how="right", on=rest_identifiers)
            # code_data = code_data.drop_duplicates().reset_index(drop=True)
            code_data = (
                duckdb_merge(
                    code_data, rel[rest_identifiers], how="right", join_keys=rest_identifiers
                )
                .distinct()
                .reset_index(drop=True)
            )
>>>>>>> 3a1eb014

            # If the value is in the dataset, we create a new row
            # based on the hierarchy mode
            # (Missing data points are considered,
            # lines 6483-6510 of the reference manual)
            if self.ruleset_mode in ("partial_null", "partial_zero"):
                # We do not care about the presence of the leftCodeItem in Hierarchy Roll-up
                if self.is_from_hr_agg and self.is_from_assignment:
                    pass
                elif code_data.filter(f'"{hr_component}" IS NULL').fetchone() is not None:
                    partial_is_valid = False

            if self.ruleset_mode in ("non_zero", "partial_zero", "always_zero"):
<<<<<<< HEAD
                code_data = code_data.project(
                    f'* EXCLUDE "{measure_name}", '
                    f'CASE WHEN "{hr_component}" IS NULL THEN 0 ELSE {measure_name} '
                    f'END AS "{measure_name}"'
                )
            # code_data[hr_component] = node.value
            value = repr(node.value) if node.value is not None else "NULL"
            code_data = code_data.project(
                f'* EXCLUDE "{hr_component}", {value} AS "{hr_component}"'
            )
            rel = code_data
=======
                fill_indexes = code_data[code_data[hr_component].isnull()].index
                code_data[fill_indexes, measure_name] = 0
            code_data[hr_component] = node.value
            df = code_data
>>>>>>> 3a1eb014
        else:
            # If the value is not in the dataset, we create a new row
            # based on the hierarchy mode
            # (Missing data points are considered,
            # lines 6483-6510 of the reference manual)
            if self.ruleset_mode in ("partial_null", "partial_zero"):
                # We do not care about the presence of the leftCodeItem in Hierarchy Roll-up
                if self.is_from_hr_agg and self.is_from_assignment:
                    pass
                elif self.ruleset_mode == "partial_null":
                    partial_is_valid = False

            value = repr(node.value) if node.value is not None else "NULL"
            rel = rel.project(f'* EXCLUDE "{hr_component}", {value} AS "{hr_component}"')

            value = (
                0 if self.ruleset_mode in ("non_zero", "partial_zero", "always_zero") else "NULL"
            )
            rel = rel.project(f'* EXCLUDE "{measure_name}", {value} AS "{measure_name}"')
        if self.hr_partial_is_valid is not None and self.ruleset_mode in (
            "partial_null",
            "partial_zero",
        ):
            self.hr_partial_is_valid.append(partial_is_valid)
        return Dataset(name=name, components=result_components, data=rel)

    def visit_UDOCall(self, node: AST.UDOCall) -> None:  # noqa: C901
        if self.udos is None:
            raise SemanticError("2-3-10", comp_type="User Defined Operators")
        elif node.op not in self.udos:
            raise SemanticError("1-3-5", node_op=node.op, op_type="User Defined Operator")

        operator = self.udos[node.op]
        signature_values = {}

        if operator is None:
            raise SemanticError("1-3-5", node_op=node.op, op_type="User Defined Operator")
        if operator["output"] == "Component" and not (
            self.is_from_regular_aggregation or self.is_from_rule
        ):
            raise SemanticError("1-3-29", op=node.op)

        for i, param in enumerate(operator["params"]):
            if i >= len(node.params):
                if "default" in param:
                    value = self.visit(param["default"]).value
                    signature_values[param["name"]] = Scalar(
                        name=str(value), value=value, data_type=BASIC_TYPES[type(value)]
                    )
                else:
                    raise SemanticError(
                        "1-3-28",
                        op=node.op,
                        received=len(node.params),
                        expected=len(operator["params"]),
                    )
            else:
                if isinstance(param["type"], str):  # Scalar, Dataset, Component
                    if param["type"] == "Scalar":
                        signature_values[param["name"]] = self.visit(node.params[i])
                    elif param["type"] in ["Dataset", "Component"]:
                        if isinstance(node.params[i], AST.VarID):
                            signature_values[param["name"]] = node.params[i].value  # type: ignore[attr-defined]
                        else:
                            param_element = self.visit(node.params[i])
                            if isinstance(param_element, Dataset):
                                if param["type"] == "Component":
                                    raise SemanticError(
                                        "1-4-1-1",
                                        op=node.op,
                                        option=param["name"],
                                        type_1=param["type"],
                                        type_2="Dataset",
                                    )
                            elif isinstance(param_element, Scalar) and param["type"] in [
                                "Dataset",
                                "Component",
                            ]:
                                raise SemanticError(
                                    "1-4-1-1",
                                    op=node.op,
                                    option=param["name"],
                                    type_1=param["type"],
                                    type_2="Scalar",
                                )
                            signature_values[param["name"]] = param_element

                    else:
                        raise NotImplementedError
                elif issubclass(param["type"], ScalarType):  # Basic types
                    # For basic Scalar types (Integer, Float, String, Boolean)
                    # We validate the type is correct and cast the value
                    param_element = self.visit(node.params[i])
                    if isinstance(param_element, (Dataset, DataComponent)):
                        type_2 = "Dataset" if isinstance(param_element, Dataset) else "Component"
                        raise SemanticError(
                            "1-4-1-1",
                            op=node.op,
                            option=param["name"],
                            type_1=param["type"],
                            type_2=type_2,
                        )
                    scalar_type = param["type"]
                    if not check_unary_implicit_promotion(param_element.data_type, scalar_type):
                        raise SemanticError(
                            "2-3-5",
                            param_type=scalar_type,
                            type_name=param_element.data_type,
                            op=node.op,
                            param_name=param["name"],
                        )
                    signature_values[param["name"]] = Scalar(
                        name=param_element.name,
                        value=scalar_type.cast(param_element.value),
                        data_type=scalar_type,
                    )
                else:
                    raise NotImplementedError

        # We set it here to a list to start the stack of UDO params
        if self.udo_params is None:
            self.udo_params = []

        # Adding parameters to the stack
        self.udo_params.append(signature_values)

        # Calling the UDO AST, we use deepcopy to avoid changing the original UDO AST
        if operator is not None:
            result = self.visit(deepcopy(operator["expression"]))

        if self.is_from_regular_aggregation or self.is_from_rule:
            result_type = "Component" if isinstance(result, DataComponent) else "Scalar"
        else:
            result_type = "Scalar" if isinstance(result, Scalar) else "Dataset"

        if result_type != operator["output"]:
            raise SemanticError(
                "1-4-1-1",
                op=node.op,
                option="output",
                type_1=operator["output"],
                type_2=result_type,
            )

        # We pop the last element of the stack (current UDO params)
        # to avoid using them in the next UDO call
        self.udo_params.pop()

        # We set to None if empty to ensure we do not use these params anymore
        if len(self.udo_params) == 0:
            self.udo_params = None
        return result

    def visit_TimeAggregation(self, node: AST.TimeAggregation) -> None:
        if node.operand is not None:
            operand = self.visit(node.operand)
        else:
            if self.aggregation_dataset is None:
                raise SemanticError("1-1-19-11")
            component_name = Time_Aggregation._get_time_id(self.aggregation_dataset)
            ast_operand = VarID(
                value=component_name,
                line_start=node.line_start,
                line_stop=node.line_stop,
                column_start=node.column_start,
                column_stop=node.column_stop,
            )
            operand = self.visit(ast_operand)
        return Time_Aggregation.analyze(
            operand=operand,
            period_from=node.period_from,
            period_to=node.period_to,
            conf=node.conf,
        )<|MERGE_RESOLUTION|>--- conflicted
+++ resolved
@@ -523,7 +523,7 @@
                     and comp_grouped.data is not None
                     and len(comp_grouped.data) > 0
                 ):
-                    operand.data = duckdb_concat(operand.data, comp_grouped.data)
+                    operand.data[comp_grouped.name] = comp_grouped.data
                 groupings = [comp_grouped.name]
                 self.aggregation_dataset = None
             if node.having_clause is not None:
@@ -1459,7 +1459,8 @@
                 if left_operand.data is None:
                     result.data = None
                 else:
-                    result.data = duckdb_concat(result.data, left_operand.data[left_measure.name])
+                    left_original_measure_data = left_operand.data[left_measure.name]
+                    result.data[left_measure.name] = left_original_measure_data
                 result.components[left_measure.name] = left_measure
                 return result
         else:
@@ -1740,40 +1741,20 @@
             and self.hr_input == "rule"
             and node.value in self.hr_agg_rules_computed
         ):
-<<<<<<< HEAD
-            rel = self.hr_agg_rules_computed[node.value].copy()
-=======
             rel = self.hr_agg_rules_computed[node.value]
->>>>>>> 3a1eb014
             return Dataset(name=name, components=result_components, data=rel)
 
         rel = self.rule_data
         if condition is not None:
-<<<<<<< HEAD
-            rel = rel.loc[condition].reset_index(drop=True)
-
-        measure_name = self.ruleset_dataset.get_measures_names()[0]
-        if rel.filter(f"{hr_component} = '{node.value}'").fetchone():
-=======
             rel = rel[condition].reset_index(drop=True)
 
         measure_name = self.ruleset_dataset.get_measures_names()[0]  # type: ignore[union-attr]
         if node.value in rel[hr_component]:
->>>>>>> 3a1eb014
             rest_identifiers = [
                 comp.name
                 for comp in result_components.values()
                 if comp.role == Role.IDENTIFIER and comp.name != hr_component
             ]
-<<<<<<< HEAD
-            code_data = rel.filter(f"{hr_component} = '{node.value}'")
-            code_data = duckdb_merge(
-                code_data,
-                duckdb_select(rel, rest_identifiers),
-                how="right",
-                join_keys=rest_identifiers,
-            ).distinct()
-=======
             code_data = rel[rel[hr_component] == node.value].reset_index(drop=True)
             # code_data = code_data.merge(df[rest_identifiers], how="right", on=rest_identifiers)
             # code_data = code_data.drop_duplicates().reset_index(drop=True)
@@ -1784,7 +1765,6 @@
                 .distinct()
                 .reset_index(drop=True)
             )
->>>>>>> 3a1eb014
 
             # If the value is in the dataset, we create a new row
             # based on the hierarchy mode
@@ -1794,28 +1774,14 @@
                 # We do not care about the presence of the leftCodeItem in Hierarchy Roll-up
                 if self.is_from_hr_agg and self.is_from_assignment:
                     pass
-                elif code_data.filter(f'"{hr_component}" IS NULL').fetchone() is not None:
+                elif code_data[hr_component].isnull().any():
                     partial_is_valid = False
 
             if self.ruleset_mode in ("non_zero", "partial_zero", "always_zero"):
-<<<<<<< HEAD
-                code_data = code_data.project(
-                    f'* EXCLUDE "{measure_name}", '
-                    f'CASE WHEN "{hr_component}" IS NULL THEN 0 ELSE {measure_name} '
-                    f'END AS "{measure_name}"'
-                )
-            # code_data[hr_component] = node.value
-            value = repr(node.value) if node.value is not None else "NULL"
-            code_data = code_data.project(
-                f'* EXCLUDE "{hr_component}", {value} AS "{hr_component}"'
-            )
-            rel = code_data
-=======
                 fill_indexes = code_data[code_data[hr_component].isnull()].index
                 code_data[fill_indexes, measure_name] = 0
             code_data[hr_component] = node.value
             df = code_data
->>>>>>> 3a1eb014
         else:
             # If the value is not in the dataset, we create a new row
             # based on the hierarchy mode
@@ -1827,20 +1793,18 @@
                     pass
                 elif self.ruleset_mode == "partial_null":
                     partial_is_valid = False
-
-            value = repr(node.value) if node.value is not None else "NULL"
-            rel = rel.project(f'* EXCLUDE "{hr_component}", {value} AS "{hr_component}"')
-
-            value = (
-                0 if self.ruleset_mode in ("non_zero", "partial_zero", "always_zero") else "NULL"
-            )
-            rel = rel.project(f'* EXCLUDE "{measure_name}", {value} AS "{measure_name}"')
+            df = df.head(1)
+            df[hr_component] = node.value
+            if self.ruleset_mode in ("non_zero", "partial_zero", "always_zero"):
+                df[measure_name] = 0
+            else:  # For non_null, partial_null and always_null
+                df[measure_name] = None
         if self.hr_partial_is_valid is not None and self.ruleset_mode in (
             "partial_null",
             "partial_zero",
         ):
             self.hr_partial_is_valid.append(partial_is_valid)
-        return Dataset(name=name, components=result_components, data=rel)
+        return Dataset(name=name, components=result_components, data=df)
 
     def visit_UDOCall(self, node: AST.UDOCall) -> None:  # noqa: C901
         if self.udos is None:
