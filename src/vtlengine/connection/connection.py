--- conflicted
+++ resolved
@@ -28,14 +28,10 @@
     _memory_limit = BASE_MEMORY_LIMIT
     _plan_format = PLAN_FORMAT
     _temp_directory: str = BASE_TEMP_DIRECTORY
-<<<<<<< HEAD
     _threads = 1
-=======
-    _threads = None
     _auto_install_extensions: bool = False
     _auto_load_extensions: bool = False
     _lock_configuration: bool = True
->>>>>>> 3d5ec79c
 
     @classmethod
     def configure(
@@ -44,14 +40,10 @@
         memory_limit: str = BASE_MEMORY_LIMIT,
         plan_format: str = PLAN_FORMAT,
         temp_directory: str = BASE_TEMP_DIRECTORY,
-<<<<<<< HEAD
         threads: Optional[int] = 1,
-=======
-        threads: Optional[int] = None,
         auto_install_extensions: bool = False,
         auto_load_extensions: bool = False,
         lock_configuration: bool = True,
->>>>>>> 3d5ec79c
     ) -> None:
         """
         Configures the database path and memory limit for DuckDB.
