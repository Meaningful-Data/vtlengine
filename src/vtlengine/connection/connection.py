--- conflicted
+++ resolved
@@ -14,38 +14,12 @@
 # BASE_DATABASE = str(Path(os.getenv("DUCKDB_DATABASE", BASE_PATH / "vtl_duckdb.db")).resolve())
 BASE_DATABASE = os.getenv("DUCKDB_DATABASE", ":memory:")
 BASE_TEMP_DIRECTORY = str(Path(os.getenv("DUCKDB_TEMP_DIRECTORY", BASE_PATH / ".tmp")))
-<<<<<<< HEAD
-BASE_MEMORY_LIMIT = os.getenv("DUCKDB_MEMORY_LIMIT", "4GB")
-=======
 BASE_MEMORY_LIMIT = "1GB"
->>>>>>> 3a1eb014
 # TODO: uncomment the following line to use the memory limit by env-var
 # total_memory = psutil.virtual_memory().total
 # memory_limit = f"{total_memory * 0.8 / (1024 ** 3):.0f}GB"
 # BASE_MEMORY_LIMIT = os.getenv("DUCKDB_MEMORY_LIMIT", memory_limit)
 PLAN_FORMAT = "optimized_only"
-CONFIG = {
-    "enable_profiling": "json",
-    "profiling_mode": "detailed",
-    "profiling_output": str(BASE_PATH / "duckdbPerformance" / "output" / "logs" / "logs.json"),
-    "settings": [
-        "BLOCKED_THREAD_TIME",
-        "EXTRA_INFO",
-        "LATENCY",
-        "OPERATOR_CARDINALITY",
-        "OPERATOR_ROWS_SCANNED",
-        "OPERATOR_TIMING",
-        "OPERATOR_TYPE",
-        "QUERY_NAME",
-        "RESULT_SET_SIZE",
-        "ROWS_RETURNED",
-        "CPU_TIME",
-        "CUMULATIVE_CARDINALITY",
-        "CUMULATIVE_ROWS_SCANNED",
-        "SYSTEM_PEAK_BUFFER_MEMORY",
-        "SYSTEM_PEAK_TEMP_DIR_SIZE",
-    ],
-}
 
 
 class ConnectionManager:
@@ -54,15 +28,10 @@
     _memory_limit = BASE_MEMORY_LIMIT
     _plan_format = PLAN_FORMAT
     _temp_directory: str = BASE_TEMP_DIRECTORY
-<<<<<<< HEAD
-    _threads = None
-    _config = CONFIG
-=======
     _threads: Optional[int] = 1
     _auto_install_extensions: bool = False
     _auto_load_extensions: bool = False
     _lock_configuration: bool = True
->>>>>>> 3a1eb014
 
     @classmethod
     def configure(
@@ -83,13 +52,9 @@
         cls._memory_limit = memory_limit
         cls._plan_format = plan_format
         cls._temp_directory = temp_directory
-<<<<<<< HEAD
-        print("Memory Limit Connection: ", cls._memory_limit)
-=======
         cls._auto_install_extensions = auto_install_extensions
         cls._auto_load_extensions = auto_load_extensions
         cls._lock_configuration = lock_configuration
->>>>>>> 3a1eb014
         if threads is not None:
             cls._threads = threads
 
@@ -108,9 +73,6 @@
             cls._connection.execute(f"SET explain_output={cls._plan_format};")
             if cls._threads is not None:
                 cls._connection.execute(f"SET threads={cls._threads}")
-<<<<<<< HEAD
-            cls._connection.execute(cls.profiling_set())  # type: ignore[no-untyped-call]
-=======
 
             cls._connection.execute(
                 f"SET autoinstall_known_extensions={cls._auto_install_extensions};"
@@ -118,10 +80,7 @@
             cls._connection.execute(f"SET autoload_known_extensions={cls._auto_load_extensions};")
             cls._connection.execute(f"SET lock_configuration={cls._lock_configuration};")
 
->>>>>>> 3a1eb014
             cls.register_functions()
-            print("Memory Limit Connection New: ", cls._memory_limit)
-        print("Memory Limit Connection Instance: ", cls._memory_limit)
         return cls._connection
 
     @classmethod
@@ -171,16 +130,4 @@
                     **kwargs,  # type: ignore[arg-type]
                 )
                 # duckdb.create_function expects a function,
-                # we are using FunctionType which works the same
-
-    @classmethod
-    def profiling_set(cls):  # type: ignore[no-untyped-def]
-        pragmas = []
-        for key, value in cls._config.items():
-            if key == "settings":
-                settings_str = "{" + ",".join(f'"{m}": "true"' for m in value) + "}"
-                pragmas.append(f"PRAGMA custom_profiling_settings = '{settings_str}';")
-            else:
-                pragmas.append(f"PRAGMA {key} = '{value}';")
-
-        return "\n".join(pragmas)+                # we are using FunctionType which works the same