import calendar
import copy
import operator
from datetime import date
from datetime import datetime as dt
from typing import Any, Dict, Optional, Union

import pandas as pd

from vtlengine.Exceptions import SemanticError

PERIOD_IND_MAPPING = {"A": 6, "S": 5, "Q": 4, "M": 3, "W": 2, "D": 1}

PERIOD_IND_MAPPING_REVERSE = {6: "A", 5: "S", 4: "Q", 3: "M", 2: "W", 1: "D"}

PERIOD_INDICATORS = ["A", "S", "Q", "M", "W", "D"]


def date_to_period(date_value: date, period_indicator: str) -> Any:
    if period_indicator == "A":
        return TimePeriodHandler(f"{date_value.year}A")
    elif period_indicator == "S":
        return TimePeriodHandler(f"{date_value.year}S{((date_value.month - 1) // 6) + 1}")
    elif period_indicator == "Q":
        return TimePeriodHandler(f"{date_value.year}Q{((date_value.month - 1) // 3) + 1}")
    elif period_indicator == "M":
        return TimePeriodHandler(f"{date_value.year}M{date_value.month}")
    elif period_indicator == "W":
        cal = date_value.isocalendar()
        return TimePeriodHandler(f"{cal[0]}W{cal[1]}")
    elif period_indicator == "D":  # Extract day of the year
        return TimePeriodHandler(f"{date_value.year}D{date_value.timetuple().tm_yday}")


def period_to_date(
    year: int, period_indicator: str, period_number: int, start: bool = False
) -> date:
    if period_indicator == "A":
        return date(year, 1, 1) if start else date(year, 12, 31)
    periods = {
        "S": [
            (date(year, 1, 1), date(year, 6, 30)),
            (date(year, 7, 1), date(year, 12, 31)),
        ],
        "Q": [
            (date(year, 1, 1), date(year, 3, 31)),
            (date(year, 4, 1), date(year, 6, 30)),
            (date(year, 7, 1), date(year, 9, 30)),
            (date(year, 10, 1), date(year, 12, 31)),
        ],
    }
    if period_indicator in periods:
        start_date, end_date = periods[period_indicator][period_number - 1]
        return start_date if start else end_date
    if period_indicator == "M":
        day = 1 if start else calendar.monthrange(year, period_number)[1]
        return date(year, period_number, day)
    if period_indicator == "W":
        week_day = 1 if start else 0
        return dt.strptime(f"{year}-W{period_number}-{week_day}", "%G-W%V-%w").date()
    if period_indicator == "D":
        return dt.strptime(f"{year}-D{period_number}", "%Y-D%j").date()
    raise SemanticError("2-1-19-2", period=period_indicator)


def day_of_year(date: str) -> int:
    """
    Returns the day of the year for a given date string
    2020-01-01 -> 1
    """
    # Convert the date string to a datetime object
    date_object = dt.strptime(date, "%Y-%m-%d")
    # Get the day number in the year
    day_number = date_object.timetuple().tm_yday
    return day_number


def from_input_customer_support_to_internal(period: str) -> tuple[int, str, int]:
    """
    Converts a period string from the input customer support format to the internal format
    2020-01-01 -> (2020, 'D', 1)
    2020-01 -> (2020, 'M', 1)
    2020-Q1 -> (2020, 'Q', 1)
    2020-S1 -> (2020, 'S', 1)
    2020-M01 -> (2020, 'M', 1)
    2020-W01 -> (2020, 'W', 1)
    """
    parts = period.split("-")
    year = int(parts[0])
    if len(parts) == 3:  # 'YYYY-MM-DD' case
        return year, "D", int(day_of_year(period))
    second_term = parts[1]
    length = len(second_term)
    if length == 4:  # 'YYYY-Dxxx' case
        return year, "D", int(second_term[1:])
    if length == 3:  # 'YYYY-Wxx' or 'YYYY-Mxx' case
        return year, second_term[0], int(second_term[1:])
    if length == 2:  # 'YYYY-Qx', 'YYYY-Sx', 'YYYY-Ax', or 'YYYY-MM' case
        indicator = second_term[0]
        return (
            (year, indicator, int(second_term[1:]))
            if indicator in PERIOD_INDICATORS
            else (year, "M", int(second_term))
        )
    raise SemanticError("2-1-19-6", period_format=period)
    # raise ValueError


class SingletonMeta(type):
    """
    The Singleton class can be implemented in different ways in Python. Some
    possible methods include: base class, decorator, metaclass. We will use the
    metaclass because it is best suited for this purpose.
    """

    _instances: Dict[Any, Any] = {}

    def __call__(cls, *args: Any, **kwargs: Any) -> Any:
        """
        Possible changes to the value of the `__init__` argument do not affect
        the returned instance.
        """
        if cls not in cls._instances:
            instance = super().__call__(*args, **kwargs)
            cls._instances[cls] = instance
        return cls._instances[cls]


class PeriodDuration(metaclass=SingletonMeta):
    periods = {"D": 366, "W": 53, "M": 12, "Q": 4, "S": 2, "A": 1}

    def __contains__(self, item: Any) -> bool:
        return item in self.periods

    @property
    def member_names(self) -> list[str]:
        return list(self.periods.keys())

    @classmethod
    def check_period_range(cls, letter: str, value: Any) -> bool:
        if letter == "A":
            return True
        return value in range(1, cls.periods[letter] + 1)


class TimePeriodHandler:
    _year: int
    _period_indicator: str
    _period_number: int

    def __init__(self, period: str) -> None:
        if isinstance(period, int):
            period = str(period)
        if "-" in period:
            self.year, self.period_indicator, self.period_number = (
                from_input_customer_support_to_internal(period)
            )
        else:
            self.year = int(period[:4])
            if len(period) > 4:
                self.period_indicator = period[4]
            else:
                self.period_indicator = "A"
            if len(period) > 5:
                self.period_number = int(period[5:])
            else:
                self.period_number = 1

    def __str__(self) -> str:
        if self.period_indicator == "A":
            # return f"{self.year}{self.period_indicator}"
            return f"{self.year}"  # Drop A from exit time period year
        if self.period_indicator in ["W", "M"]:
            period_number_str = f"{self.period_number:02}"
        elif self.period_indicator == "D":
            period_number_str = f"{self.period_number:03}"
        else:
            period_number_str = str(self.period_number)
        return f"{self.year}-{self.period_indicator}{period_number_str}"

    @staticmethod
    def _check_year(year: int) -> None:
        if year < 1900 or year > 9999:
            raise SemanticError("2-1-19-10", year=year)
            # raise ValueError(f'Invalid year {year}, must be between 1900 and 9999.')

    @property
    def year(self) -> int:
        return self._year

    @year.setter
    def year(self, value: int) -> None:
        self._check_year(value)
        self._year = value

    @property
    def period_indicator(self) -> str:
        return self._period_indicator

    @period_indicator.setter
    def period_indicator(self, value: str) -> None:
        if value not in PeriodDuration():
            raise SemanticError("2-1-19-2", period=value)
        self._period_indicator = value

    @property
    def period_magnitude(self) -> int:
        return DURATION_MAPPING[self.period_indicator]

    @property
    def period_number(self) -> int:
        return self._period_number

    @period_number.setter
    def period_number(self, value: int) -> None:
        if not PeriodDuration.check_period_range(self.period_indicator, value):
            raise SemanticError(
                "2-1-19-7",
                periods=PeriodDuration.periods[self.period_indicator],
                period_indicator=self.period_indicator,
            )
            # raise ValueError(f'Period Number must be between 1 and '
            #                  f'{PeriodDuration.periods[self.period_indicator]} '
            #                  f'for period indicator {self.period_indicator}.')
        # check day is correct for year
        if self.period_indicator == "D":
            if calendar.isleap(self.year):
                if value > 366:
                    raise SemanticError("2-1-19-9", day=value, year=self.year)
                    # raise ValueError(f'Invalid day {value} for year {self.year}.')
            else:
                if value > 365:
                    raise SemanticError("2-1-19-9", day=value, year=self.year)
                    # raise ValueError(f'Invalid day {value} for year {self.year}.')
        self._period_number = value

    @property
    def period_dates(self) -> tuple[date, date]:
        return (
            period_to_date(self.year, self.period_indicator, self.period_number, start=True),
            period_to_date(self.year, self.period_indicator, self.period_number, start=False),
        )

    def _meta_comparison(self, other: Any, py_op: Any) -> Optional[bool]:
        if pd.isnull(other):
            return None

        if py_op in (operator.eq, operator.ne):
            return py_op(str(self), str(other))

        if py_op in (operator.ge, operator.le) and str(self) == str(other):
            return True

        if isinstance(other, str):
            other = TimePeriodHandler(other)
<<<<<<< HEAD
        return py_op(
            PERIOD_IND_MAPPING[self.period_indicator], PERIOD_IND_MAPPING[other.period_indicator]
        )
=======

        self_lapse, other_lapse = self.period_dates, other.period_dates
        is_lt_or_le = py_op in [operator.lt, operator.le]
        is_gt_or_ge = py_op in [operator.gt, operator.ge]

        if is_lt_or_le or is_gt_or_ge:
            idx = 0 if is_lt_or_le else 1
            if self_lapse[idx] != other_lapse[idx]:
                return (
                    self_lapse[idx] < other_lapse[idx]
                    if is_lt_or_le
                    else self_lapse[idx] > other_lapse[idx]
                )
            if self.period_magnitude != other.period_magnitude:
                return (
                    self.period_magnitude < other.period_magnitude
                    if is_lt_or_le
                    else self.period_magnitude > other.period_magnitude
                )

        return False
>>>>>>> 699c2c3d

    def start_date(self, as_date: bool = False) -> Union[date, str]:
        """
        Gets the starting date of the Period
        """
        date_value = period_to_date(
            year=self.year,
            period_indicator=self.period_indicator,
            period_number=self.period_number,
            start=True,
        )
        return date_value if as_date else date_value.isoformat()

    def end_date(self, as_date: bool = False) -> Union[date, str]:
        """
        Gets the ending date of the Period
        """
        date_value = period_to_date(
            year=self.year,
            period_indicator=self.period_indicator,
            period_number=self.period_number,
            start=False,
        )
        return date_value if as_date else date_value.isoformat()

    def __eq__(self, other: Any) -> Optional[bool]:  # type: ignore[override]
        return self._meta_comparison(other, operator.eq)

    def __ne__(self, other: Any) -> Optional[bool]:  # type: ignore[override]
        return not self._meta_comparison(other, operator.eq)

    def __lt__(self, other: Any) -> Optional[bool]:
        return self._meta_comparison(other, operator.lt)

    def __le__(self, other: Any) -> Optional[bool]:
        return self._meta_comparison(other, operator.le)

    def __gt__(self, other: Any) -> Optional[bool]:
        return self._meta_comparison(other, operator.gt)

    def __ge__(self, other: Any) -> Optional[bool]:
        return self._meta_comparison(other, operator.ge)

    def change_indicator(self, new_indicator: str) -> None:
        if self.period_indicator == new_indicator:
            return
        date_value = period_to_date(self.year, self.period_indicator, self.period_number)
        self.period_indicator = new_indicator
        self.period_number = date_to_period(
            date_value, period_indicator=new_indicator
        ).period_number

    def vtl_representation(self) -> str:
        if self.period_indicator == "A":
            return f"{self.year}"  # Drop A from exit time period year
        if self.period_indicator in ["W", "M"]:
            period_number_str = f"{self.period_number:02}"
        elif self.period_indicator == "D":
            period_number_str = f"{self.period_number:03}"
        else:
            period_number_str = str(self.period_number)
        return f"{self.year}{self.period_indicator}{period_number_str}"

    def sdmx_gregorian_representation(self) -> None:
        raise NotImplementedError


class TimeIntervalHandler:
    _date1: str = "0"
    _date2: str = "Z"

    def __init__(self, date1: str, date2: str) -> None:
        self.set_date1(date1)
        self.set_date2(date2)
        # if date1 > date2:
        #     raise ValueError(f'Invalid Time with duration less than 0 ({self.length} days)')

    @classmethod
    def from_dates(cls, date1: date, date2: date) -> "TimeIntervalHandler":
        return cls(date1.isoformat(), date2.isoformat())

    @classmethod
    def from_iso_format(cls, dates: str) -> "TimeIntervalHandler":
        return cls(*dates.split("/", maxsplit=1))

    @property
    def date1(self, as_date: bool = False) -> Union[date, str]:
        return date.fromisoformat(self._date1) if as_date else self._date1

    @property
    def date2(self, as_date: bool = False) -> Union[date, str]:
        return date.fromisoformat(self._date2) if as_date else self._date2

    # @date1.setter
    def set_date1(self, value: str) -> None:
        date.fromisoformat(value)
        if value > self.date2.__str__():
            raise SemanticError("2-1-19-4", date=self.date2, value=value)
            # raise ValueError(f"({value} > {self.date2}).
            # Cannot set date1 with a value greater than date2.")
        self._date1 = value

    def set_date2(self, value: str) -> None:
        date.fromisoformat(value)
        if value < self.date1.__str__():
            raise SemanticError("2-1-19-5", date=self.date1, value=value)
            # raise ValueError(f"({value} < {self.date1}).
            # Cannot set date2 with a value lower than date1.")
        self._date2 = value

    @property
    def length(self) -> int:
        date_left = date.fromisoformat(self.date1.__str__())
        date_right = date.fromisoformat(self.date2.__str__())
        return (date_right - date_left).days

    __len__ = length

    def __str__(self) -> str:
        return f"{self.date1}/{self.date2}"

    __repr__ = __str__

    def _meta_comparison(self, other: Any, py_op: Any) -> Optional[bool]:
        if pd.isnull(other):
            return None
        if isinstance(other, str):
            if len(other) == 0:
                return False
            other = TimeIntervalHandler(*other.split("/", maxsplit=1))
        return py_op(self.length, other.length)

    def __eq__(self, other: Any) -> Optional[bool]:  # type: ignore[override]
        return self._meta_comparison(other, operator.eq)

    def __ne__(self, other: Any) -> Optional[bool]:  # type: ignore[override]
        return self._meta_comparison(other, operator.ne)

    def __lt__(self, other: Any) -> Optional[bool]:
        return self._meta_comparison(other, operator.lt)

    def __le__(self, other: Any) -> Optional[bool]:
        return self._meta_comparison(other, operator.le)

    def __gt__(self, other: Any) -> Optional[bool]:
        return self._meta_comparison(other, operator.gt)

    def __ge__(self, other: Any) -> Optional[bool]:
        return self._meta_comparison(other, operator.ge)

    @classmethod
    def from_time_period(cls, value: TimePeriodHandler) -> "TimeIntervalHandler":
        date1 = period_to_date(value.year, value.period_indicator, value.period_number, start=True)
        date2 = period_to_date(value.year, value.period_indicator, value.period_number, start=False)
        return cls.from_dates(date1, date2)


def sort_dataframe_by_period_column(
    data: pd.DataFrame, name: str, identifiers_names: list[str]
) -> pd.DataFrame:
    """
    Sorts dataframe by TimePeriod period_indicator and period_number.
    Assuming all values are present (only for identifiers)
    """
    new_component_name = "@period_number"

    # New auxiliary component with pandas type datetime for sorting
    data["duration_var"] = data[name].map(lambda x: x.period_indicator)
    data[new_component_name] = data[name].map(lambda x: x.period_number)
    identifiers_names.append("duration_var")
    identifiers_names.append(new_component_name)
    # Sort the rows by identifiers
    data = data.sort_values(by=identifiers_names)
    # Drop the new auxiliary component
    del data["duration_var"]
    del data[new_component_name]

    identifiers_names.remove("duration_var")
    identifiers_names.remove(new_component_name)
    return data


def next_period(x: TimePeriodHandler) -> TimePeriodHandler:
    y = copy.copy(x)
    if y.period_number == PeriodDuration.periods[x.period_indicator]:
        y.year += 1
        y.period_number = 1
    else:
        y.period_number += 1
    return y


def previous_period(x: TimePeriodHandler) -> TimePeriodHandler:
    y = copy.copy(x)
    if x.period_number == 1:
        y.year -= 1
        y.period_number = PeriodDuration.periods[x.period_indicator]
    else:
        y.period_number -= 1
    return y


def shift_period(x: TimePeriodHandler, shift_param: int) -> TimePeriodHandler:
    if x.period_indicator == "A":
        x.year += shift_param
        return x
    for _ in range(abs(shift_param)):
        x = next_period(x) if shift_param >= 0 else previous_period(x)
    return x


def sort_time_period(series: Any) -> Any:
    values_sorted = sorted(
        series.to_list(),
        key=lambda s: (s.year, PERIOD_IND_MAPPING[s.period_indicator], s.period_number),
    )
    return pd.Series(values_sorted, name=series.name)


def generate_period_range(
    start: TimePeriodHandler, end: TimePeriodHandler
) -> list[TimePeriodHandler]:
    period_range = [start]
    if start.period_indicator != end.period_indicator:
        raise SemanticError(
            "2-1-19-3", period1=start.period_indicator, period2=end.period_indicator
        )
        # raise Exception("Only same period indicator allowed")
    if start.period_indicator == "A":
        for _ in range(end.year - start.year):
            period_range.append(next_period(period_range[-1]))
        return period_range
    while str(end) != str(period_range[-1]):
        period_range.append(next_period(period_range[-1]))

    return period_range


def check_max_date(str_: Optional[str]) -> Optional[str]:
    if pd.isnull(str_) or str_ == "nan" or str_ == "NaT":
        return None

    if len(str_) == 9 and str_[7] == "-":
        str_ = str_[:-1] + "0" + str_[-1]

    # Format 2010-01-01. Prevent passthrough of other ISO 8601 formats.
    if len(str_) != 10 or str_[7] != "-":
        raise SemanticError("2-1-19-8", date=str_)
        # raise ValueError(f"Invalid date format, must be YYYY-MM-DD: {str_}")

    result = date.fromisoformat(str_)
    return result.isoformat()


def str_period_to_date(value: str, start: bool = False) -> Any:
    if len(value) < 6:
        return date(int(value[:4]), 1, 1) if start else date(int(value[:4]), 12, 31)
    return (
        TimePeriodHandler(value).start_date(as_date=False)
        if start
        else (TimePeriodHandler(value).end_date(as_date=False))
    )


def date_to_period_str(date_value: date, period_indicator: str) -> Any:
    if isinstance(date_value, str):
        date_value = check_max_date(date_value)
        date_value = date.fromisoformat(date_value)
    if period_indicator == "A":
        return f"{date_value.year}A"
    elif period_indicator == "S":
        return f"{date_value.year}S{((date_value.month - 1) // 6) + 1}"
    elif period_indicator == "Q":
        return f"{date_value.year}Q{((date_value.month - 1) // 3) + 1}"
    elif period_indicator == "M":
        return f"{date_value.year}M{date_value.month}"
    elif period_indicator == "W":
        cal = date_value.isocalendar()
        return f"{cal[0]}W{cal[1]}"
    elif period_indicator == "D":  # Extract day of the year
        return f"{date_value.year}D{date_value.timetuple().tm_yday}"<|MERGE_RESOLUTION|>--- conflicted
+++ resolved
@@ -253,11 +253,9 @@
 
         if isinstance(other, str):
             other = TimePeriodHandler(other)
-<<<<<<< HEAD
         return py_op(
             PERIOD_IND_MAPPING[self.period_indicator], PERIOD_IND_MAPPING[other.period_indicator]
         )
-=======
 
         self_lapse, other_lapse = self.period_dates, other.period_dates
         is_lt_or_le = py_op in [operator.lt, operator.le]
@@ -279,7 +277,6 @@
                 )
 
         return False
->>>>>>> 699c2c3d
 
     def start_date(self, as_date: bool = False) -> Union[date, str]:
         """
