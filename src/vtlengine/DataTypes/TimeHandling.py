import calendar
import copy
import operator
from datetime import date, datetime as dt
from typing import Union, Optional

import pandas as pd

<<<<<<< HEAD
DURATION_MAPPING = {"A": 6, "S": 5, "Q": 4, "M": 3, "W": 2, "D": 1}

DURATION_MAPPING_REVERSED = {6: "A", 5: "S", 4: "Q", 3: "M", 2: "W", 1: "D"}
=======
from vtlengine.Exceptions import SemanticError

DURATION_MAPPING = {
    "A": 6,
    "S": 5,
    "Q": 4,
    "M": 3,
    "W": 2,
    "D": 1
}

DURATION_MAPPING_REVERSED = {
    6: "A",
    5: "S",
    4: "Q",
    3: "M",
    2: "W",
    1: "D"
}
>>>>>>> aac7d7fd

PERIOD_INDICATORS = ["A", "S", "Q", "M", "W", "D"]


def date_to_period(date_value: date, period_indicator):
    if period_indicator == "A":
        return TimePeriodHandler(f"{date_value.year}A")
    elif period_indicator == "S":
        return TimePeriodHandler(f"{date_value.year}S{((date_value.month - 1) // 6) + 1}")
    elif period_indicator == "Q":
        return TimePeriodHandler(f"{date_value.year}Q{((date_value.month - 1) // 3) + 1}")
    elif period_indicator == "M":
        return TimePeriodHandler(f"{date_value.year}M{date_value.month}")
    elif period_indicator == "W":
        cal = date_value.isocalendar()
        return TimePeriodHandler(f"{cal[0]}W{cal[1]}")
    elif period_indicator == "D":  # Extract day of the year
        return TimePeriodHandler(f"{date_value.year}D{date_value.timetuple().tm_yday}")


def period_to_date(year, period_indicator, period_number, start=False):
<<<<<<< HEAD
    if period_indicator == "A":
        if start:
            return date(year, 1, 1)
        else:
            return date(year, 12, 31)
    if period_indicator == "S":
        if period_number == 1:
            if start:
                return date(year, 1, 1)
            else:
                return date(year, 6, 30)
        else:
            if start:
                return date(year, 7, 1)
            else:
                return date(year, 12, 31)
    if period_indicator == "Q":
        if period_number == 1:
            if start:
                return date(year, 1, 1)
            else:
                return date(year, 3, 31)
        elif period_number == 2:
            if start:
                return date(year, 4, 1)
            else:
                return date(year, 6, 30)
        elif period_number == 3:
            if start:
                return date(year, 7, 1)
            else:
                return date(year, 9, 30)
        else:
            if start:
                return date(year, 10, 1)
            else:
                return date(year, 12, 31)
=======
    if period_indicator == 'A':
        return date(year, 1, 1) if start else date(year, 12, 31)
    periods = {
        'S': [(date(year, 1, 1), date(year, 6, 30)), (date(year, 7, 1), date(year, 12, 31))],
        'Q': [
            (date(year, 1, 1), date(year, 3, 31)),
            (date(year, 4, 1), date(year, 6, 30)),
            (date(year, 7, 1), date(year, 9, 30)),
            (date(year, 10, 1), date(year, 12, 31))
        ]
    }
    if period_indicator in periods:
        start_date, end_date = periods[period_indicator][period_number - 1]
        return start_date if start else end_date
>>>>>>> aac7d7fd
    if period_indicator == "M":
        day = 1 if start else calendar.monthrange(year, period_number)[1]
        return date(year, period_number, day)
    if period_indicator == "W":
        week_day = 1 if start else 0
        return dt.strptime(f"{year}-W{period_number}-{week_day}", "%G-W%V-%w").date()
    if period_indicator == "D":
        return dt.strptime(f"{year}-D{period_number}", "%Y-D%j").date()
<<<<<<< HEAD

    raise ValueError(f"Invalid Period Indicator {period_indicator}")
=======
    raise SemanticError("2-1-19-2", period=period_indicator)
>>>>>>> aac7d7fd


def day_of_year(date: str):
    """
    Returns the day of the year for a given date string
    2020-01-01 -> 1
    """
    # Convert the date string to a datetime object
<<<<<<< HEAD
    date_object = dt.strptime(date, "%Y-%m-%d")

=======
    date_object = dt.strptime(date, '%Y-%m-%d')
>>>>>>> aac7d7fd
    # Get the day number in the year
    day_number = date_object.timetuple().tm_yday
    return day_number


def from_input_customer_support_to_internal(period: str):
    """
    Converts a period string from the input customer support format to the internal format
    2020-01-01 -> (2020, 'D', 1)
    2020-01 -> (2020, 'M', 1)
    2020-Q1 -> (2020, 'Q', 1)
    2020-S1 -> (2020, 'S', 1)
    2020-M01 -> (2020, 'M', 1)
    2020-W01 -> (2020, 'W', 1)
    """
<<<<<<< HEAD
    if period.count("-") == 2:
        period_indicator = "D"
        year = int(period.split("-")[0])
        period_number = int(day_of_year(period))
        return year, period_indicator, period_number
    if period.count("-") == 1:
        year = int(period.split("-")[0])
        second_term = period.split("-")[1]
        if len(second_term) == 4:
            period_indicator = "D"
            period_number = int(second_term[1:])
        elif len(second_term) == 3:
            # Could be W or M YYYY-Www or YYYY-Mmm
            period_indicator = second_term[0]
            period_number = int(second_term[1:])
        elif len(second_term) == 2:
            # Could be M or Q or S or A YYYY-MM or YYYY-Qq or YYYY-Ss or YYYY-A1
            if second_term[0] in PERIOD_INDICATORS:
                period_indicator = second_term[0]
                period_number = int(second_term[1:])
            else:
                period_indicator = "M"
                period_number = int(second_term)
        else:
            raise ValueError

        return year, period_indicator, period_number

    raise ValueError
=======
    parts = period.split("-")
    year = int(parts[0])
    if len(parts) == 3:  # 'YYYY-MM-DD' case
        return year, 'D', int(day_of_year(period))
    second_term = parts[1]
    length = len(second_term)
    if length == 4:  # 'YYYY-Dxxx' case
        return year, 'D', int(second_term[1:])
    if length == 3:  # 'YYYY-Wxx' or 'YYYY-Mxx' case
        return year, second_term[0], int(second_term[1:])
    if length == 2:  # 'YYYY-Qx', 'YYYY-Sx', 'YYYY-Ax', or 'YYYY-MM' case
        indicator = second_term[0]
        return (year, indicator, int(second_term[1:])) if indicator in PERIOD_INDICATORS else (year, 'M', int(second_term))
    raise SemanticError("2-1-19-6", period_format=period)
    # raise ValueError
>>>>>>> aac7d7fd


class SingletonMeta(type):
    """
    The Singleton class can be implemented in different ways in Python. Some
    possible methods include: base class, decorator, metaclass. We will use the
    metaclass because it is best suited for this purpose.
    """

    _instances = {}

    def __call__(cls, *args, **kwargs):
        """
        Possible changes to the value of the `__init__` argument do not affect
        the returned instance.
        """
        if cls not in cls._instances:
            instance = super().__call__(*args, **kwargs)
            cls._instances[cls] = instance
        return cls._instances[cls]


class PeriodDuration(metaclass=SingletonMeta):
    periods = {"D": 366, "W": 53, "M": 12, "Q": 4, "S": 2, "A": 1}

    def __contains__(self, item):
        return item in self.periods

    @property
    def member_names(self):
        return list(self.periods.keys())

    @classmethod
    def check_period_range(cls, letter, value):
        if letter == "A":
            return True
        return value in range(1, cls.periods[letter] + 1)


class TimePeriodHandler:
    _year: int
    _period_indicator: str
    _period_number: int

    def __init__(self, period: str):
        if "-" in period:
            self.year, self.period_indicator, self.period_number = (
                from_input_customer_support_to_internal(period)
            )
        else:
            self.year = int(period[:4])
            if len(period) > 4:
                self.period_indicator = period[4]
            else:
                self.period_indicator = "A"
            if len(period) > 5:
                self.period_number = int(period[5:])
            else:
                self.period_number = 1

    def __str__(self):
        if self.period_indicator == "A":
            # return f"{self.year}{self.period_indicator}"
            return f"{self.year}"  # Drop A from exit time period year
        if self.period_indicator in ["W", "M"]:
            period_number_str = f"{self.period_number:02}"
        elif self.period_indicator == "D":
            period_number_str = f"{self.period_number:03}"
        else:
            period_number_str = str(self.period_number)
        return f"{self.year}-{self.period_indicator}{period_number_str}"

    @staticmethod
    def _check_year(year: int):
        if year < 1900 or year > 9999:
<<<<<<< HEAD
            raise ValueError(f"Invalid year {year}, must be between 1900 and 9999.")
=======
            raise SemanticError("2-1-19-10", year=year)
            # raise ValueError(f'Invalid year {year}, must be between 1900 and 9999.')
>>>>>>> aac7d7fd

    @property
    def year(self) -> int:
        return self._year

    @year.setter
    def year(self, value: int):
        self._check_year(value)
        self._year = value

    @property
    def period_indicator(self) -> str:
        return self._period_indicator

    @period_indicator.setter
    def period_indicator(self, value: str):
        if value not in PeriodDuration():
<<<<<<< HEAD
            raise ValueError(
                f"Cannot set period indicator as {value}. Possible values: "
                f"{PeriodDuration().member_names}"
            )
=======
            raise SemanticError("2-1-19-2", period=value)
            # raise ValueError(
            #     f'Cannot set period indicator as {value}. Possible values: {PeriodDuration().member_names}')
>>>>>>> aac7d7fd
        self._period_indicator = value

    @property
    def period_number(self) -> int:
        return self._period_number

    @period_number.setter
    def period_number(self, value: int):
        if not PeriodDuration.check_period_range(self.period_indicator, value):
<<<<<<< HEAD
            raise ValueError(
                f"Period Number must be between 1 and "
                f"{PeriodDuration.periods[self.period_indicator]} "
                f"for period indicator {self.period_indicator}."
            )
=======
            raise SemanticError("2-1-19-7", periods=PeriodDuration.periods[self.period_indicator], period_inidcator=self.period_indicator)
            # raise ValueError(f'Period Number must be between 1 and '
            #                  f'{PeriodDuration.periods[self.period_indicator]} '
            #                  f'for period indicator {self.period_indicator}.')
>>>>>>> aac7d7fd
        # check day is correct for year
        if self.period_indicator == "D":
            if calendar.isleap(self.year):
                if value > 366:
<<<<<<< HEAD
                    raise ValueError(f"Invalid day {value} for year {self.year}.")
            else:
                if value > 365:
                    raise ValueError(f"Invalid day {value} for year {self.year}.")
=======
                    raise SemanticError("2-1-19-9", day=value, year=self.year)
                    # raise ValueError(f'Invalid day {value} for year {self.year}.')
            else:
                if value > 365:
                    raise SemanticError("2-1-19-9", day=value, year=self.year)
                    # raise ValueError(f'Invalid day {value} for year {self.year}.')
>>>>>>> aac7d7fd
        self._period_number = value

    def _meta_comparison(self, other, py_op) -> Optional[bool]:
        if pd.isnull(other):
            return None
        if isinstance(other, str):
            if len(other) == 0:
                return False
            other = TimePeriodHandler(other)
<<<<<<< HEAD

        return py_op(
            DURATION_MAPPING[self.period_indicator], DURATION_MAPPING[other.period_indicator]
        )
=======
        return py_op(DURATION_MAPPING[self.period_indicator], DURATION_MAPPING[other.period_indicator])
>>>>>>> aac7d7fd

    def start_date(self, as_date=False) -> Union[date, str]:
        """
        Gets the starting date of the Period
        """
<<<<<<< HEAD
        date_value = period_to_date(
            year=self.year,
            period_indicator=self.period_indicator,
            period_number=self.period_number,
            start=True,
        )
        if as_date:
            return date_value
        return date_value.isoformat()
=======
        date_value = period_to_date(year=self.year,
                                    period_indicator=self.period_indicator,
                                    period_number=self.period_number,
                                    start=True)
        return date_value if as_date else date_value.isoformat()

>>>>>>> aac7d7fd

    def end_date(self, as_date=False) -> Union[date, str]:
        """
        Gets the ending date of the Period
        """
<<<<<<< HEAD
        date_value = period_to_date(
            year=self.year,
            period_indicator=self.period_indicator,
            period_number=self.period_number,
            start=False,
        )
        if as_date:
            return date_value
        return date_value.isoformat()
=======
        date_value = period_to_date(year=self.year,
                                    period_indicator=self.period_indicator,
                                    period_number=self.period_number,
                                    start=False)
        return date_value if as_date else date_value.isoformat()
>>>>>>> aac7d7fd

    def __eq__(self, other) -> bool:
        return self._meta_comparison(other, operator.eq)

    def __ne__(self, other) -> bool:
        return not self._meta_comparison(other, operator.eq)

    def __lt__(self, other) -> bool:
        return self._meta_comparison(other, operator.lt)

    def __le__(self, other) -> bool:
        return self._meta_comparison(other, operator.le)

    def __gt__(self, other) -> bool:
        return self._meta_comparison(other, operator.gt)

    def __ge__(self, other) -> bool:
        return self._meta_comparison(other, operator.ge)

    def change_indicator(self, new_indicator):
        if self.period_indicator == new_indicator:
            return
        date_value = period_to_date(self.year, self.period_indicator, self.period_number)
        self.period_indicator = new_indicator
        self.period_number = date_to_period(
            date_value, period_indicator=new_indicator
        ).period_number

    def vtl_representation(self):
<<<<<<< HEAD
        if self.period_indicator == "A":
            # return f"{self.year}{self.period_indicator}"
=======
        if self.period_indicator == 'A':
>>>>>>> aac7d7fd
            return f"{self.year}"  # Drop A from exit time period year
        if self.period_indicator in ["W", "M"]:
            period_number_str = f"{self.period_number:02}"
        elif self.period_indicator == "D":
            period_number_str = f"{self.period_number:03}"
        else:
            period_number_str = str(self.period_number)
        return f"{self.year}{self.period_indicator}{period_number_str}"

    def sdmx_gregorian_representation(self):
        raise NotImplementedError


class TimeIntervalHandler:
    _date1: str = "0"
    _date2: str = "Z"

    def __init__(self, date1: str, date2: str):
        self.date1 = date1
        self.date2 = date2
<<<<<<< HEAD
        if date1 > date2:
            raise ValueError(f"Invalid Time with duration less than 0 ({self.length} days)")
=======
        # if date1 > date2:
        #     raise ValueError(f'Invalid Time with duration less than 0 ({self.length} days)')
>>>>>>> aac7d7fd

    @classmethod
    def from_dates(cls, date1: date, date2: date):
        return cls(date1.isoformat(), date2.isoformat())

    @classmethod
    def from_iso_format(cls, dates: str):
        return cls(*dates.split("/", maxsplit=1))

    @property
    def date1(self, as_date=False) -> Union[date, str]:
        return date.fromisoformat(self._date1) if as_date else self._date1

    @property
    def date2(self, as_date=False) -> Union[date, str]:
        return date.fromisoformat(self._date2) if as_date else self._date2

    @date1.setter
    def date1(self, value: str):
        date.fromisoformat(value)
        if value > self.date2:
<<<<<<< HEAD
            raise ValueError(
                f"({value} > {self.date2}). Cannot set date1 with a value greater than date2."
            )
=======
            raise SemanticError("2-1-19-4", date=self.date2, value=value)
            # raise ValueError(f"({value} > {self.date2}). Cannot set date1 with a value greater than date2.")
>>>>>>> aac7d7fd
        self._date1 = value

    @date2.setter
    def date2(self, value: str):
        date.fromisoformat(value)
        if value < self.date1:
<<<<<<< HEAD
            raise ValueError(
                f"({value} < {self.date1}). Cannot set date2 with a value lower than date1."
            )
=======
            raise SemanticError("2-1-19-5", date=self.date1, value=value)
            # raise ValueError(f"({value} < {self.date1}). Cannot set date2 with a value lower than date1.")
>>>>>>> aac7d7fd
        self._date2 = value

    @property
    def length(self) -> int:
        date_left = date.fromisoformat(self.date1)
        date_right = date.fromisoformat(self.date2)
        return (date_right - date_left).days

    __len__ = length

    def __str__(self):
        return f"{self.date1}/{self.date2}"

    __repr__ = __str__

    def _meta_comparison(self, other, py_op) -> Optional[bool]:
        if pd.isnull(other):
            return None
        if isinstance(other, str):
            if len(other) == 0:
                return False
            other = TimeIntervalHandler(*other.split("/", maxsplit=1))
        return py_op(self.length, other.length)

    def __eq__(self, other) -> bool:
        return self._meta_comparison(other, operator.eq)

    def __ne__(self, other) -> bool:
        return self._meta_comparison(other, operator.ne)

    def __lt__(self, other) -> bool:
        return self._meta_comparison(other, operator.lt)

    def __le__(self, other) -> bool:
        return self._meta_comparison(other, operator.le)

    def __gt__(self, other) -> bool:
        return self._meta_comparison(other, operator.gt)

    def __ge__(self, other) -> bool:
        return self._meta_comparison(other, operator.ge)

    @classmethod
    def from_time_period(cls, value: TimePeriodHandler):
        date1 = period_to_date(value.year, value.period_indicator, value.period_number, start=True)
        date2 = period_to_date(value.year, value.period_indicator, value.period_number, start=False)
        return cls.from_dates(date1, date2)


def sort_dataframe_by_period_column(data, name, identifiers_names):
    """
    Sorts dataframe by TimePeriod period_indicator and period_number.
    Assuming all values are present (only for identifiers)
    """
    new_component_name = "@period_number"

    # New auxiliary component with pandas type datetime for sorting
    data["duration_var"] = data[name].map(lambda x: x.period_indicator)
    data[new_component_name] = data[name].map(lambda x: x.period_number)
    identifiers_names.append("duration_var")
    identifiers_names.append(new_component_name)
    # Sort the rows by identifiers
    data = data.sort_values(by=identifiers_names)
    # Drop the new auxiliary component
    del data["duration_var"]
    del data[new_component_name]

    identifiers_names.remove("duration_var")
    identifiers_names.remove(new_component_name)
    return data


def next_period(x: TimePeriodHandler):
    y = copy.copy(x)
    if y.period_number == PeriodDuration.periods[x.period_indicator]:
        y.year += 1
        y.period_number = 1
    else:
        y.period_number += 1
    return y


def previous_period(x: TimePeriodHandler):
    y = copy.copy(x)
    if x.period_number == 1:
        y.year -= 1
        y.period_number = PeriodDuration.periods[x.period_indicator]
    else:
        y.period_number -= 1
    return y


def shift_period(x: TimePeriodHandler, shift_param: int):
    if x.period_indicator == "A":
        x.year += shift_param
        return x
    for _ in range(abs(shift_param)):
        x = next_period(x) if shift_param >= 0 else previous_period(x)
    return x


def sort_time_period(series: pd.Series):
<<<<<<< HEAD
    values_sorted = sorted(
        list(series.values),
        key=lambda s: (s.year, DURATION_MAPPING[s.period_indicator], s.period_number),
    )
=======
    values_sorted = sorted(series.to_list(),
                           key=lambda s: (s.year, DURATION_MAPPING[s.period_indicator], s.period_number))
>>>>>>> aac7d7fd
    return pd.Series(values_sorted, name=series.name)


def generate_period_range(start: TimePeriodHandler, end: TimePeriodHandler):
    period_range = [start]
    if start.period_indicator != end.period_indicator:
        raise SemanticError("2-1-19-3", period1=start.period_indicator, period2=end.period_indicator)
        # raise Exception("Only same period indicator allowed")
    if start.period_indicator == "A":
        for _ in range(end.year - start.year):
            period_range.append(next_period(period_range[-1]))
        return period_range
    while str(end) != str(period_range[-1]):
        period_range.append(next_period(period_range[-1]))

    return period_range


def check_max_date(str_: str):
    if pd.isnull(str_) or str_ == "nan" or str_ == "NaT":
        return None

    if len(str_) == 9 and str_[7] == "-":
        str_ = str_[:-1] + "0" + str_[-1]

    # Format 2010-01-01. Prevent passthrough of other ISO 8601 formats.
<<<<<<< HEAD
    if len(str_) != 10 or str_[7] != "-":
        raise ValueError(f"Invalid date format, must be YYYY-MM-DD: {str_}")
=======
    if len(str_) != 10 or str_[7] != '-':
        raise SemanticError("2-1-19-8", date=str)
        # raise ValueError(f"Invalid date format, must be YYYY-MM-DD: {str_}")
>>>>>>> aac7d7fd

    result = date.fromisoformat(str_)
    return result.isoformat()


def str_period_to_date(value: str, start=False) -> date:
    if len(value) < 6:
        return date(int(value[:4]), 1, 1) if start else date(int(value[:4]), 12, 31)
    return TimePeriodHandler(value).start_date(as_date=False) if start else TimePeriodHandler(value).end_date(as_date=False)


def date_to_period_str(date_value: date, period_indicator):
    if isinstance(date_value, str):
        date_value = check_max_date(date_value)
        date_value = date.fromisoformat(date_value)
    if period_indicator == "A":
        return f"{date_value.year}A"
    elif period_indicator == "S":
        return f"{date_value.year}S{((date_value.month - 1) // 6) + 1}"
    elif period_indicator == "Q":
        return f"{date_value.year}Q{((date_value.month - 1) // 3) + 1}"
    elif period_indicator == "M":
        return f"{date_value.year}M{date_value.month}"
    elif period_indicator == "W":
        cal = date_value.isocalendar()
        return f"{cal[0]}W{cal[1]}"
    elif period_indicator == "D":  # Extract day of the year
        return f"{date_value.year}D{date_value.timetuple().tm_yday}"<|MERGE_RESOLUTION|>--- conflicted
+++ resolved
@@ -6,31 +6,11 @@
 
 import pandas as pd
 
-<<<<<<< HEAD
+from vtlengine.Exceptions import SemanticError
+
 DURATION_MAPPING = {"A": 6, "S": 5, "Q": 4, "M": 3, "W": 2, "D": 1}
 
 DURATION_MAPPING_REVERSED = {6: "A", 5: "S", 4: "Q", 3: "M", 2: "W", 1: "D"}
-=======
-from vtlengine.Exceptions import SemanticError
-
-DURATION_MAPPING = {
-    "A": 6,
-    "S": 5,
-    "Q": 4,
-    "M": 3,
-    "W": 2,
-    "D": 1
-}
-
-DURATION_MAPPING_REVERSED = {
-    6: "A",
-    5: "S",
-    4: "Q",
-    3: "M",
-    2: "W",
-    1: "D"
-}
->>>>>>> aac7d7fd
 
 PERIOD_INDICATORS = ["A", "S", "Q", "M", "W", "D"]
 
@@ -52,45 +32,6 @@
 
 
 def period_to_date(year, period_indicator, period_number, start=False):
-<<<<<<< HEAD
-    if period_indicator == "A":
-        if start:
-            return date(year, 1, 1)
-        else:
-            return date(year, 12, 31)
-    if period_indicator == "S":
-        if period_number == 1:
-            if start:
-                return date(year, 1, 1)
-            else:
-                return date(year, 6, 30)
-        else:
-            if start:
-                return date(year, 7, 1)
-            else:
-                return date(year, 12, 31)
-    if period_indicator == "Q":
-        if period_number == 1:
-            if start:
-                return date(year, 1, 1)
-            else:
-                return date(year, 3, 31)
-        elif period_number == 2:
-            if start:
-                return date(year, 4, 1)
-            else:
-                return date(year, 6, 30)
-        elif period_number == 3:
-            if start:
-                return date(year, 7, 1)
-            else:
-                return date(year, 9, 30)
-        else:
-            if start:
-                return date(year, 10, 1)
-            else:
-                return date(year, 12, 31)
-=======
     if period_indicator == 'A':
         return date(year, 1, 1) if start else date(year, 12, 31)
     periods = {
@@ -105,7 +46,6 @@
     if period_indicator in periods:
         start_date, end_date = periods[period_indicator][period_number - 1]
         return start_date if start else end_date
->>>>>>> aac7d7fd
     if period_indicator == "M":
         day = 1 if start else calendar.monthrange(year, period_number)[1]
         return date(year, period_number, day)
@@ -114,12 +54,7 @@
         return dt.strptime(f"{year}-W{period_number}-{week_day}", "%G-W%V-%w").date()
     if period_indicator == "D":
         return dt.strptime(f"{year}-D{period_number}", "%Y-D%j").date()
-<<<<<<< HEAD
-
-    raise ValueError(f"Invalid Period Indicator {period_indicator}")
-=======
     raise SemanticError("2-1-19-2", period=period_indicator)
->>>>>>> aac7d7fd
 
 
 def day_of_year(date: str):
@@ -128,12 +63,7 @@
     2020-01-01 -> 1
     """
     # Convert the date string to a datetime object
-<<<<<<< HEAD
-    date_object = dt.strptime(date, "%Y-%m-%d")
-
-=======
     date_object = dt.strptime(date, '%Y-%m-%d')
->>>>>>> aac7d7fd
     # Get the day number in the year
     day_number = date_object.timetuple().tm_yday
     return day_number
@@ -149,37 +79,6 @@
     2020-M01 -> (2020, 'M', 1)
     2020-W01 -> (2020, 'W', 1)
     """
-<<<<<<< HEAD
-    if period.count("-") == 2:
-        period_indicator = "D"
-        year = int(period.split("-")[0])
-        period_number = int(day_of_year(period))
-        return year, period_indicator, period_number
-    if period.count("-") == 1:
-        year = int(period.split("-")[0])
-        second_term = period.split("-")[1]
-        if len(second_term) == 4:
-            period_indicator = "D"
-            period_number = int(second_term[1:])
-        elif len(second_term) == 3:
-            # Could be W or M YYYY-Www or YYYY-Mmm
-            period_indicator = second_term[0]
-            period_number = int(second_term[1:])
-        elif len(second_term) == 2:
-            # Could be M or Q or S or A YYYY-MM or YYYY-Qq or YYYY-Ss or YYYY-A1
-            if second_term[0] in PERIOD_INDICATORS:
-                period_indicator = second_term[0]
-                period_number = int(second_term[1:])
-            else:
-                period_indicator = "M"
-                period_number = int(second_term)
-        else:
-            raise ValueError
-
-        return year, period_indicator, period_number
-
-    raise ValueError
-=======
     parts = period.split("-")
     year = int(parts[0])
     if len(parts) == 3:  # 'YYYY-MM-DD' case
@@ -195,7 +94,6 @@
         return (year, indicator, int(second_term[1:])) if indicator in PERIOD_INDICATORS else (year, 'M', int(second_term))
     raise SemanticError("2-1-19-6", period_format=period)
     # raise ValueError
->>>>>>> aac7d7fd
 
 
 class SingletonMeta(type):
@@ -271,12 +169,8 @@
     @staticmethod
     def _check_year(year: int):
         if year < 1900 or year > 9999:
-<<<<<<< HEAD
-            raise ValueError(f"Invalid year {year}, must be between 1900 and 9999.")
-=======
             raise SemanticError("2-1-19-10", year=year)
             # raise ValueError(f'Invalid year {year}, must be between 1900 and 9999.')
->>>>>>> aac7d7fd
 
     @property
     def year(self) -> int:
@@ -294,16 +188,9 @@
     @period_indicator.setter
     def period_indicator(self, value: str):
         if value not in PeriodDuration():
-<<<<<<< HEAD
-            raise ValueError(
-                f"Cannot set period indicator as {value}. Possible values: "
-                f"{PeriodDuration().member_names}"
-            )
-=======
             raise SemanticError("2-1-19-2", period=value)
             # raise ValueError(
             #     f'Cannot set period indicator as {value}. Possible values: {PeriodDuration().member_names}')
->>>>>>> aac7d7fd
         self._period_indicator = value
 
     @property
@@ -313,35 +200,20 @@
     @period_number.setter
     def period_number(self, value: int):
         if not PeriodDuration.check_period_range(self.period_indicator, value):
-<<<<<<< HEAD
-            raise ValueError(
-                f"Period Number must be between 1 and "
-                f"{PeriodDuration.periods[self.period_indicator]} "
-                f"for period indicator {self.period_indicator}."
-            )
-=======
             raise SemanticError("2-1-19-7", periods=PeriodDuration.periods[self.period_indicator], period_inidcator=self.period_indicator)
             # raise ValueError(f'Period Number must be between 1 and '
             #                  f'{PeriodDuration.periods[self.period_indicator]} '
             #                  f'for period indicator {self.period_indicator}.')
->>>>>>> aac7d7fd
         # check day is correct for year
         if self.period_indicator == "D":
             if calendar.isleap(self.year):
                 if value > 366:
-<<<<<<< HEAD
-                    raise ValueError(f"Invalid day {value} for year {self.year}.")
-            else:
-                if value > 365:
-                    raise ValueError(f"Invalid day {value} for year {self.year}.")
-=======
                     raise SemanticError("2-1-19-9", day=value, year=self.year)
                     # raise ValueError(f'Invalid day {value} for year {self.year}.')
             else:
                 if value > 365:
                     raise SemanticError("2-1-19-9", day=value, year=self.year)
                     # raise ValueError(f'Invalid day {value} for year {self.year}.')
->>>>>>> aac7d7fd
         self._period_number = value
 
     def _meta_comparison(self, other, py_op) -> Optional[bool]:
@@ -351,59 +223,28 @@
             if len(other) == 0:
                 return False
             other = TimePeriodHandler(other)
-<<<<<<< HEAD
-
-        return py_op(
-            DURATION_MAPPING[self.period_indicator], DURATION_MAPPING[other.period_indicator]
-        )
-=======
         return py_op(DURATION_MAPPING[self.period_indicator], DURATION_MAPPING[other.period_indicator])
->>>>>>> aac7d7fd
 
     def start_date(self, as_date=False) -> Union[date, str]:
         """
         Gets the starting date of the Period
         """
-<<<<<<< HEAD
-        date_value = period_to_date(
-            year=self.year,
-            period_indicator=self.period_indicator,
-            period_number=self.period_number,
-            start=True,
-        )
-        if as_date:
-            return date_value
-        return date_value.isoformat()
-=======
         date_value = period_to_date(year=self.year,
                                     period_indicator=self.period_indicator,
                                     period_number=self.period_number,
                                     start=True)
         return date_value if as_date else date_value.isoformat()
 
->>>>>>> aac7d7fd
 
     def end_date(self, as_date=False) -> Union[date, str]:
         """
         Gets the ending date of the Period
         """
-<<<<<<< HEAD
-        date_value = period_to_date(
-            year=self.year,
-            period_indicator=self.period_indicator,
-            period_number=self.period_number,
-            start=False,
-        )
-        if as_date:
-            return date_value
-        return date_value.isoformat()
-=======
         date_value = period_to_date(year=self.year,
                                     period_indicator=self.period_indicator,
                                     period_number=self.period_number,
                                     start=False)
         return date_value if as_date else date_value.isoformat()
->>>>>>> aac7d7fd
 
     def __eq__(self, other) -> bool:
         return self._meta_comparison(other, operator.eq)
@@ -428,17 +269,11 @@
             return
         date_value = period_to_date(self.year, self.period_indicator, self.period_number)
         self.period_indicator = new_indicator
-        self.period_number = date_to_period(
-            date_value, period_indicator=new_indicator
-        ).period_number
+        self.period_number = date_to_period(date_value,
+                                            period_indicator=new_indicator).period_number
 
     def vtl_representation(self):
-<<<<<<< HEAD
-        if self.period_indicator == "A":
-            # return f"{self.year}{self.period_indicator}"
-=======
         if self.period_indicator == 'A':
->>>>>>> aac7d7fd
             return f"{self.year}"  # Drop A from exit time period year
         if self.period_indicator in ["W", "M"]:
             period_number_str = f"{self.period_number:02}"
@@ -459,13 +294,8 @@
     def __init__(self, date1: str, date2: str):
         self.date1 = date1
         self.date2 = date2
-<<<<<<< HEAD
-        if date1 > date2:
-            raise ValueError(f"Invalid Time with duration less than 0 ({self.length} days)")
-=======
         # if date1 > date2:
         #     raise ValueError(f'Invalid Time with duration less than 0 ({self.length} days)')
->>>>>>> aac7d7fd
 
     @classmethod
     def from_dates(cls, date1: date, date2: date):
@@ -487,28 +317,16 @@
     def date1(self, value: str):
         date.fromisoformat(value)
         if value > self.date2:
-<<<<<<< HEAD
-            raise ValueError(
-                f"({value} > {self.date2}). Cannot set date1 with a value greater than date2."
-            )
-=======
             raise SemanticError("2-1-19-4", date=self.date2, value=value)
             # raise ValueError(f"({value} > {self.date2}). Cannot set date1 with a value greater than date2.")
->>>>>>> aac7d7fd
         self._date1 = value
 
     @date2.setter
     def date2(self, value: str):
         date.fromisoformat(value)
         if value < self.date1:
-<<<<<<< HEAD
-            raise ValueError(
-                f"({value} < {self.date1}). Cannot set date2 with a value lower than date1."
-            )
-=======
             raise SemanticError("2-1-19-5", date=self.date1, value=value)
             # raise ValueError(f"({value} < {self.date1}). Cannot set date2 with a value lower than date1.")
->>>>>>> aac7d7fd
         self._date2 = value
 
     @property
@@ -611,15 +429,8 @@
 
 
 def sort_time_period(series: pd.Series):
-<<<<<<< HEAD
-    values_sorted = sorted(
-        list(series.values),
-        key=lambda s: (s.year, DURATION_MAPPING[s.period_indicator], s.period_number),
-    )
-=======
     values_sorted = sorted(series.to_list(),
                            key=lambda s: (s.year, DURATION_MAPPING[s.period_indicator], s.period_number))
->>>>>>> aac7d7fd
     return pd.Series(values_sorted, name=series.name)
 
 
@@ -646,14 +457,9 @@
         str_ = str_[:-1] + "0" + str_[-1]
 
     # Format 2010-01-01. Prevent passthrough of other ISO 8601 formats.
-<<<<<<< HEAD
-    if len(str_) != 10 or str_[7] != "-":
-        raise ValueError(f"Invalid date format, must be YYYY-MM-DD: {str_}")
-=======
     if len(str_) != 10 or str_[7] != '-':
         raise SemanticError("2-1-19-8", date=str)
         # raise ValueError(f"Invalid date format, must be YYYY-MM-DD: {str_}")
->>>>>>> aac7d7fd
 
     result = date.fromisoformat(str_)
     return result.isoformat()
