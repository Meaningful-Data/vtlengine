from typing import Any, Optional, Type, Dict, Set, Union
import pandas as pd

from vtlengine.DataTypes.TimeHandling import str_period_to_date, check_max_date, date_to_period_str
from vtlengine.Exceptions import SemanticError

DTYPE_MAPPING: Dict[str, str] = {
    "String": "string",
    "Number": "float64",
    "Integer": "int64",
    "TimeInterval": "string",
    "Date": "string",
    "TimePeriod": "string",
    "Duration": "string",
    "Boolean": "object",
}

CAST_MAPPING: Dict[str, type] = {
    "String": str,
    "Number": float,
    "Integer": int,
    "TimeInterval": str,
    "Date": str,
    "TimePeriod": str,
    "Duration": str,
    "Boolean": bool,
}


class ScalarType:
    """ """

    default: Optional[Union[str, "ScalarType"]] = None

    def __name__(self) -> Any:
        return self.__class__.__name__

    def __str__(self) -> str:
<<<<<<< HEAD
        return SCALAR_TYPES_CLASS_REVERSE[self.__class__]
=======
        return f"{self.__class__.__name__}"
>>>>>>> c0ae9caf

    __repr__ = __str__

    def strictly_same_class(self, obj: "ScalarType") -> bool:
        if not isinstance(obj, ScalarType):
            raise Exception("Not use strictly_same_class")
        return self.__class__ == obj.__class__

    def __eq__(self, other: Any) -> bool:
        return self.__class__.__name__ == other.__class__.__name__

    def __ne__(self, other: Any) -> bool:
        return not self.__eq__(other)

    def instance_is_included(self, set_: Set[Any]) -> bool:
        return self.__class__ in set_

    @classmethod
    def is_included(cls, set_: Set[Any]) -> bool:
        return cls in set_

    @classmethod
    def promotion_changed_type(cls, promoted: Any) -> bool:
        return not issubclass(cls, promoted)

    @classmethod
    def implicit_cast(cls, value: Any, from_type: Any) -> Any:
        raise Exception("Method should be implemented by inheritors")

    @classmethod
    def explicit_cast(cls, value: Any, from_type: Any) -> Any:
        raise Exception("Method should be implemented by inheritors")

    @classmethod
    def is_subtype(cls, obj: Any) -> bool:
        return issubclass(cls, obj)

    @classmethod
    def is_null_type(cls) -> bool:
        return False

    @classmethod
    def check_type(cls, value: Any) -> bool:
        if isinstance(value, CAST_MAPPING[cls.__name__]):  # type: ignore[index]
            return True
        raise Exception(f"Value {value} is not a {cls.__name__}")

    @classmethod
    def cast(cls, value: Any) -> Any:
        if pd.isnull(value):
            return None
        class_name: str = cls.__name__.__str__()
        return CAST_MAPPING[class_name](value)

    @classmethod
    def dtype(cls) -> str:
        class_name: str = cls.__name__.__str__()
        return DTYPE_MAPPING[class_name]
<<<<<<< HEAD
=======

    # __str__ = __repr__
>>>>>>> c0ae9caf


class String(ScalarType):
    """ """

    default = ""

    @classmethod
    def implicit_cast(cls, value: Any, from_type: Any) -> str:
        # if pd.isna(value):
        #     return cls.default
        if from_type in {
            Number,
            Integer,
            Boolean,
            String,
            Date,
            TimePeriod,
            TimeInterval,
            Duration,
        }:
            return str(value)

        raise SemanticError(
            "2-1-5-1",
            value=value,
            type_1=SCALAR_TYPES_CLASS_REVERSE[from_type],
            type_2=SCALAR_TYPES_CLASS_REVERSE[cls],
        )

    @classmethod
    def explicit_cast(cls, value: Any, from_type: Any) -> str:
        if from_type in {TimePeriod, Date, String}:
            return str(value)

        raise SemanticError(
            "2-1-5-1",
            value=value,
            type_1=SCALAR_TYPES_CLASS_REVERSE[from_type],
            type_2=SCALAR_TYPES_CLASS_REVERSE[cls],
        )


class Number(ScalarType):
    """ """

    def __eq__(self, other: Any) -> bool:
        return (
            self.__class__.__name__ == other.__class__.__name__
            or other.__class__.__name__ == Integer.__name__
        )

    def __ne__(self, other: Any) -> bool:
        return not self.__eq__(other)

    @classmethod
    def implicit_cast(cls, value: Any, from_type: Any) -> float:
        # if pd.isna(value):
        #     return cls.default
        if from_type in {Integer, Number}:
            return float(value)

        raise SemanticError(
            "2-1-5-1",
            value=value,
            type_1=SCALAR_TYPES_CLASS_REVERSE[from_type],
            type_2=SCALAR_TYPES_CLASS_REVERSE[cls],
        )

    @classmethod
    def explicit_cast(cls, value: Any, from_type: Any) -> float:
        if from_type in {Boolean}:
            if value:
                return 1.0
            else:
                return 0.0
        elif from_type in {Integer, Number, String}:
            try:
                return float(value)
            except ValueError:
                pass

        raise SemanticError(
            "2-1-5-1",
            value=value,
            type_1=SCALAR_TYPES_CLASS_REVERSE[from_type],
            type_2=SCALAR_TYPES_CLASS_REVERSE[cls],
        )

    @classmethod
    def cast(cls, value: Any) -> Optional[float]:
        if pd.isnull(value):
            return None
        if isinstance(value, str):
            if value.lower() == "true":
                return 1.0
            elif value.lower() == "false":
                return 0.0
        return float(value)


class Integer(Number):
    """ """

    def __eq__(self, other: Any) -> bool:
        return (
            self.__class__.__name__ == other.__class__.__name__
            or other.__class__.__name__ == Number.__name__
        )

    def __ne__(self, other: Any) -> bool:
        return not self.__eq__(other)

    @classmethod
    def implicit_cast(cls, value: Any, from_type: Any) -> int:
        if from_type.__name__ == "Integer":
            return value

        if from_type.__name__ == "Number":
            if value.is_integer():
                return int(value)
            else:
                raise SemanticError(
                    "2-1-5-1",
                    value=value,
                    type_1=SCALAR_TYPES_CLASS_REVERSE[from_type],
                    type_2=SCALAR_TYPES_CLASS_REVERSE[cls],
                )

        raise SemanticError(
            "2-1-5-1",
            value=value,
            type_1=SCALAR_TYPES_CLASS_REVERSE[from_type],
            type_2=SCALAR_TYPES_CLASS_REVERSE[cls],
        )

    @classmethod
    def explicit_cast(cls, value: Any, from_type: Any) -> int:
        if from_type in {Boolean}:
            if value:
                return 1
            else:
                return 0
        if from_type in {Number, String}:
            try:
                if float(value) - int(value) != 0:
                    raise SemanticError(
                        "2-1-5-1",
                        value=value,
                        type_1=SCALAR_TYPES_CLASS_REVERSE[from_type],
                        type_2=SCALAR_TYPES_CLASS_REVERSE[cls],
                    )
            except ValueError:
                raise SemanticError(
                    "2-1-5-1",
                    value=value,
                    type_1=SCALAR_TYPES_CLASS_REVERSE[from_type],
                    type_2=SCALAR_TYPES_CLASS_REVERSE[cls],
                )
            return int(value)

        raise SemanticError(
            "2-1-5-1",
            value=value,
            type_1=SCALAR_TYPES_CLASS_REVERSE[from_type],
            type_2=SCALAR_TYPES_CLASS_REVERSE[cls],
        )

    @classmethod
    def cast(cls, value: Any) -> Optional[int]:
        if pd.isnull(value):
            return None
        if isinstance(value, float):
            # Check if the float has decimals
            if value.is_integer():
                return int(value)
            else:
                raise ValueError(f"Value {value} has decimals, cannot cast to integer")
        if isinstance(value, str):
            if value.lower() == "true":
                return 1
            elif value.lower() == "false":
                return 0
        return int(value)


class TimeInterval(ScalarType):
    """ """

    default = None

    @classmethod
    def implicit_cast(cls, value: Any, from_type: Any) -> Any:
        # TODO: Remove String, only for compatibility with previous engine
        if from_type in {TimeInterval, String}:
            return value
        if from_type in {Date}:
            value = check_max_date(value)

            return f"{value}/{value}"

        if from_type in {TimePeriod}:
            init_value = str_period_to_date(value, start=True).isoformat()
            end_value = str_period_to_date(value, start=False).isoformat()
            return f"{init_value}/{end_value}"

        raise SemanticError(
            "2-1-5-1",
            value=value,
            type_1=SCALAR_TYPES_CLASS_REVERSE[from_type],
            type_2=SCALAR_TYPES_CLASS_REVERSE[cls],
        )

    @classmethod
    def explicit_cast(cls, value: Any, from_type: Any) -> Any:

        raise SemanticError(
            "2-1-5-1",
            value=value,
            type_1=SCALAR_TYPES_CLASS_REVERSE[from_type],
            type_2=SCALAR_TYPES_CLASS_REVERSE[cls],
        )


class Date(TimeInterval):
    """ """

    default = None

    @classmethod
    def implicit_cast(cls, value: Any, from_type: Any) -> Any:
        # TODO: Remove String, only for compatibility with previous engine
        if from_type in {Date, String}:
            return value

        raise SemanticError(
            "2-1-5-1",
            value=value,
            type_1=SCALAR_TYPES_CLASS_REVERSE[from_type],
            type_2=SCALAR_TYPES_CLASS_REVERSE[cls],
        )

    @classmethod
    def explicit_cast(cls, value: Any, from_type: Any) -> Any:
        # TODO: Remove String, only for compatibility with previous engine
        if from_type == String:
            return value

        raise SemanticError(
            "2-1-5-1",
            value=value,
            type_1=SCALAR_TYPES_CLASS_REVERSE[from_type],
            type_2=SCALAR_TYPES_CLASS_REVERSE[cls],
        )


class TimePeriod(TimeInterval):
    """ """

    default = None

    @classmethod
    def implicit_cast(cls, value: Any, from_type: Any) -> Any:
        # TODO: Remove String, only for compatibility with previous engine
        if from_type in {TimePeriod, String}:
            return value

        raise SemanticError(
            "2-1-5-1",
            value=value,
            type_1=SCALAR_TYPES_CLASS_REVERSE[from_type],
            type_2=SCALAR_TYPES_CLASS_REVERSE[cls],
        )

    @classmethod
    def explicit_cast(cls, value: Any, from_type: Any) -> Any:
        if from_type in {Date}:
            try:
                period_str = date_to_period_str(value, "D")
            except ValueError:
                raise SemanticError(
                    "2-1-5-1",
                    value=value,
                    type_1=SCALAR_TYPES_CLASS_REVERSE[from_type],
                    type_2=SCALAR_TYPES_CLASS_REVERSE[cls],
                )
            return period_str
        # TODO: Remove String, only for compatibility with previous engine
        elif from_type == String:
            return value

        raise SemanticError(
            "2-1-5-1",
            value=value,
            type_1=SCALAR_TYPES_CLASS_REVERSE[from_type],
            type_2=SCALAR_TYPES_CLASS_REVERSE[cls],
        )


class Duration(ScalarType):

    @classmethod
    def implicit_cast(cls, value: Any, from_type: Any) -> str:
        if from_type in {Duration, String}:
            return value

        raise SemanticError(
            "2-1-5-1",
            value=value,
            type_1=SCALAR_TYPES_CLASS_REVERSE[from_type],
            type_2=SCALAR_TYPES_CLASS_REVERSE[cls],
        )

    @classmethod
    def explicit_cast(cls, value: Any, from_type: Any) -> Any:
        if from_type == String:
            return value

        raise SemanticError(
            "2-1-5-1",
            value=value,
            type_1=SCALAR_TYPES_CLASS_REVERSE[from_type],
            type_2=SCALAR_TYPES_CLASS_REVERSE[cls],
        )


class Boolean(ScalarType):
    """ """

    default = None

    @classmethod
    def cast(cls, value: Any) -> Optional[bool]:
        if pd.isnull(value):
            return None
        if isinstance(value, str):
            if value.lower() == "true":
                return True
            elif value.lower() == "false":
                return False
            elif value.lower() == "1":
                return True
            elif value.lower() == "0":
                return False
            else:
                return None
        if isinstance(value, int):
            if value != 0:
                return True
            else:
                return False
        if isinstance(value, float):
            if value != 0.0:
                return True
            else:
                return False
        if isinstance(value, bool):
            return value
        return value

    @classmethod
    def implicit_cast(cls, value: Any, from_type: Any) -> bool:
        if from_type in {Boolean}:
            return value

        raise SemanticError(
            "2-1-5-1",
            value=value,
            type_1=SCALAR_TYPES_CLASS_REVERSE[from_type],
            type_2=SCALAR_TYPES_CLASS_REVERSE[cls],
        )

    @classmethod
    def explicit_cast(cls, value: Any, from_type: Any) -> bool:
        if from_type in {Number, Integer}:
            if value in {0, 0.0}:
                return False
            return True

        raise SemanticError(
            "2-1-5-1",
            value=value,
            type_1=SCALAR_TYPES_CLASS_REVERSE[from_type],
            type_2=SCALAR_TYPES_CLASS_REVERSE[cls],
        )


class Null(ScalarType):
    """ """

    @classmethod
    def is_null_type(cls) -> bool:
        return True

    @classmethod
    def check_type(cls, value: Any) -> bool:
        return True

    @classmethod
    def cast(cls, value: Any) -> None:
        return None

    @classmethod
    def dtype(cls) -> str:
        return "string"


SCALAR_TYPES: Dict[str, Type[ScalarType]] = {
    "String": String,
    "Number": Number,
    "Integer": Integer,
    "Time": TimeInterval,
    "Date": Date,
    "Time_Period": TimePeriod,
    "Duration": Duration,
    "Boolean": Boolean,
}

SCALAR_TYPES_CLASS_REVERSE: Dict[Type[ScalarType], str] = {
    String: "String",
    Number: "Number",
    Integer: "Integer",
    TimeInterval: "Time",
    Date: "Date",
    TimePeriod: "Time_Period",
    Duration: "Duration",
    Boolean: "Boolean",
}

BASIC_TYPES: Dict[type, Type[ScalarType]] = {
    str: String,
    int: Integer,
    float: Number,
    bool: Boolean,
    type(None): Null,
}

COMP_NAME_MAPPING: Dict[Type[ScalarType], str] = {
    String: "str_var",
    Number: "num_var",
    Integer: "int_var",
    TimeInterval: "time_var",
    TimePeriod: "time_period_var",
    Date: "date_var",
    Duration: "duration_var",
    Boolean: "bool_var",
    Null: "null_var",
}

IMPLICIT_TYPE_PROMOTION_MAPPING: Dict[Type[ScalarType], Any] = {
    # TODO: Remove Time types, only for compatibility with previous engine
    String: {String, Boolean, TimePeriod},
    Number: {String, Number, Integer},
    Integer: {String, Number, Integer},
    # TODO: Remove String, only for compatibility with previous engine
    TimeInterval: {TimeInterval},
    Date: {TimeInterval, Date},
    TimePeriod: {TimeInterval, TimePeriod},
    Duration: {Duration},
    Boolean: {String, Boolean},
    Null: {String, Number, Integer, TimeInterval, Date, TimePeriod, Duration, Boolean, Null},
}

# TODO: Implicit are valid as cast without mask
EXPLICIT_WITHOUT_MASK_TYPE_PROMOTION_MAPPING: Dict[Type[ScalarType], Any] = {
    # TODO: Remove time types, only for compatibility with previous engine
    String: {Integer, String, Date, TimePeriod, TimeInterval, Duration, Number},
    Number: {Integer, Boolean, String, Number},
    Integer: {Number, Boolean, String, Integer},
    # TODO: Remove String on time types, only for compatibility with previous engine
    TimeInterval: {TimeInterval, String},
    Date: {TimePeriod, Date, String},
    TimePeriod: {TimePeriod, String},
    Duration: {Duration, String},
    Boolean: {Integer, Number, String, Boolean},
    Null: {String, Number, Integer, TimeInterval, Date, TimePeriod, Duration, Boolean, Null},
}

EXPLICIT_WITH_MASK_TYPE_PROMOTION_MAPPING: Dict[Type[ScalarType], Any] = {
    String: {Number, TimeInterval, Date, TimePeriod, Duration},
    Number: {},
    Integer: {},
    TimeInterval: {String},
    Date: {String},
    TimePeriod: {Date},
    Duration: {String},
    Boolean: {},
    Null: {String, Number, Integer, TimeInterval, Date, TimePeriod, Duration, Boolean, Null},
}


def binary_implicit_promotion(
    left_type: Type[ScalarType],
    right_type: Type[ScalarType],
    type_to_check: Optional[Type[ScalarType]] = None,
    return_type: Optional[Type[ScalarType]] = None,
) -> Type[ScalarType]:
    """
    Validates the compatibility between the types of the operands and the operator
    (implicit type promotion : check_binary_implicit_type_promotion)
    :param left: The left operand
    :param right: The right operand
    :return: The resulting type of the operation, after the implicit type promotion
    """
    left_implicities = IMPLICIT_TYPE_PROMOTION_MAPPING[left_type]
    right_implicities = IMPLICIT_TYPE_PROMOTION_MAPPING[right_type]
    if type_to_check is not None:
        if type_to_check.is_included(left_implicities.intersection(right_implicities)):
            if return_type is not None:
                return return_type
            if left_type.is_included(right_implicities):
                if left_type.is_subtype(right_type):  # For Integer and Number
                    return right_type
                elif right_type.is_subtype(left_type):
                    return left_type
                return left_type
            if right_type.is_included(left_implicities):
                return right_type
            return type_to_check
        raise SemanticError(
            code="1-1-1-2",
            type_1=SCALAR_TYPES_CLASS_REVERSE[left_type],
            type_2=SCALAR_TYPES_CLASS_REVERSE[right_type],
            type_check=SCALAR_TYPES_CLASS_REVERSE[type_to_check],
        )
        # raise Exception(f"Implicit cast not allowed from
        # {left_type} and {right_type} to {type_to_check}")

    if return_type and (
        left_type.is_included(right_implicities) or right_type.is_included(left_implicities)
    ):
        return return_type
    if left_type.is_included(right_implicities):
        return left_type
    if right_type.is_included(left_implicities):
        return right_type

    raise SemanticError(
        code="1-1-1-1",
        type_1=SCALAR_TYPES_CLASS_REVERSE[left_type],
        type_2=SCALAR_TYPES_CLASS_REVERSE[right_type],
    )


def check_binary_implicit_promotion(
    left: Type[ScalarType], right: Any, type_to_check: Any = None, return_type: Any = None
) -> bool:
    """
    Validates the compatibility between the types of the operands and the operator
    (implicit type promotion : check_binary_implicit_type_promotion)
    :param left: The left operand
    :param right: The right operand
    :param type_to_check: The type of the operator (from the operator if any)
    :param return_type: The type of the result (from the operator if any)
    :return: True if the types are compatible, False otherwise
    """
    left_implicities = IMPLICIT_TYPE_PROMOTION_MAPPING[left]
    right_implicities = IMPLICIT_TYPE_PROMOTION_MAPPING[right]
    if type_to_check:
        return type_to_check.is_included(set_=left_implicities.intersection(right_implicities))

    return left.is_included(right_implicities) or right.is_included(left_implicities)


def unary_implicit_promotion(
    operand_type: Type[ScalarType],
    type_to_check: Optional[Type[ScalarType]] = None,
    return_type: Optional[Type[ScalarType]] = None,
) -> Type[ScalarType]:
    """
    Validates the compatibility between the type of the operand and the operator
    param operand: The operand
    param type_to_check: The type of the operator (from the operator if any)
    param return_type: The type of the result (from the operator if any)
    return: The resulting type of the operation, after the implicit type promotion
    """
    operand_implicities = IMPLICIT_TYPE_PROMOTION_MAPPING[operand_type]
    if type_to_check:
        if not type_to_check.is_included(operand_implicities):
            raise SemanticError(
                code="1-1-1-1",
                type_1=SCALAR_TYPES_CLASS_REVERSE[operand_type],
                type_2=SCALAR_TYPES_CLASS_REVERSE[type_to_check],
            )
    if return_type:
        return return_type
    if (
        type_to_check
        and not issubclass(operand_type, type_to_check)
        and not issubclass(type_to_check, operand_type)
    ):
        return type_to_check
    return operand_type


def check_unary_implicit_promotion(
    operand_type: Type[ScalarType], type_to_check: Any = None, return_type: Any = None
) -> bool:
    """
    Validates the compatibility between the type of the operand and the operator
    :param operand: The operand
    :param type_to_check: The type of the operator (from the operator if any)
    :param return_type: The type of the result (from the operator if any)
    :return: True if the types are compatible, False otherwise
    """
    operand_implicities = IMPLICIT_TYPE_PROMOTION_MAPPING[operand_type]
    return not (type_to_check and not type_to_check.is_included(operand_implicities))<|MERGE_RESOLUTION|>--- conflicted
+++ resolved
@@ -36,13 +36,10 @@
         return self.__class__.__name__
 
     def __str__(self) -> str:
-<<<<<<< HEAD
-        return SCALAR_TYPES_CLASS_REVERSE[self.__class__]
-=======
         return f"{self.__class__.__name__}"
->>>>>>> c0ae9caf
-
-    __repr__ = __str__
+
+    def __repr__(self) -> str:
+        return f"{self.__class__.__name__}"
 
     def strictly_same_class(self, obj: "ScalarType") -> bool:
         if not isinstance(obj, ScalarType):
@@ -99,11 +96,8 @@
     def dtype(cls) -> str:
         class_name: str = cls.__name__.__str__()
         return DTYPE_MAPPING[class_name]
-<<<<<<< HEAD
-=======
 
     # __str__ = __repr__
->>>>>>> c0ae9caf
 
 
 class String(ScalarType):
