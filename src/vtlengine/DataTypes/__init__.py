--- conflicted
+++ resolved
@@ -402,7 +402,6 @@
 
 
 class Duration(ScalarType):
-<<<<<<< HEAD
     iso8601_duration_pattern = r"^P((\d+Y)?(\d+M)?(\d+D)?)$"
 
     @classmethod
@@ -413,8 +412,6 @@
         except Exception:
             raise Exception("Must be valid")
 
-=======
->>>>>>> 699c2c3d
     @classmethod
     def implicit_cast(cls, value: Any, from_type: Any) -> str:
         if from_type == String and cls.validate_duration(value):
