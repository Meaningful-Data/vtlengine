--- conflicted
+++ resolved
@@ -465,11 +465,7 @@
     @classmethod
     def explicit_cast(cls, value: Any, from_type: Any) -> bool:
         if from_type in {Number, Integer}:
-<<<<<<< HEAD
-            return value != 0
-=======
             return value not in {0}
->>>>>>> 5ee061ed
 
         raise SemanticError(
             "2-1-5-1",
