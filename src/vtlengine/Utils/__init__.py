--- conflicted
+++ resolved
@@ -83,12 +83,8 @@
     SquareRoot,
     Trunc,
     UnMinus,
-<<<<<<< HEAD
-    UnPlus, Random,
-=======
     UnPlus,
     Random,
->>>>>>> 8d2fd985
 )
 from vtlengine.Operators.RoleSetter import Attribute, Identifier, Measure
 from vtlengine.Operators.Set import Intersection, Setdiff, Symdiff, Union
