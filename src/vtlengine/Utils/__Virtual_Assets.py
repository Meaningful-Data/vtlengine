import uuid
from copy import copy
from typing import List

from vtlengine.connection import con


class VirtualCounter:
    _instance = None
    dataset_count: int = 0
    component_count: int = 0
    temp_views: List[str] = []

    def __init__(self) -> None:
        self.dataset_count = 0
        self.component_count = 0
        self.temp_views = []

    def __new__(cls):  # type: ignore[no-untyped-def]
        if cls._instance is None:
            cls._instance = super(VirtualCounter, cls).__new__(cls)
            cls._instance.reset()
        return cls._instance

    @classmethod
    def reset(cls) -> None:
        cls.dataset_count = 0
        cls.component_count = 0

    @classmethod
    def reset_temp_views(cls) -> None:
        for view in cls.temp_views:
            try:
                con.unregister(view)
            except Exception as e:
                print(f"Error dropping view {view}: {e}")
        cls.temp_views = []

    # TODO: DuckDB have problem operating columns with @ in their names
    #  Virtual name @ have been replaced with __VDS_...__ and __VDC_...__ to avoid this issue
    #  until we consider the names changes.
    @classmethod
    def _new_ds_name(cls) -> str:
        cls.dataset_count += 1
        name = f"__VDS_{copy(cls.dataset_count)}__"
        return name

    @classmethod
    def _new_dc_name(cls) -> str:
        cls.component_count += 1
        name = f"__VDC_{copy(cls.component_count)}__"
<<<<<<< HEAD
=======
        return name

    @classmethod
    def _new_temp_view_name(cls) -> str:
        name = f"__TMP_{uuid.uuid4().hex[:8]}__"
        cls.temp_views.append(name)
>>>>>>> 677c662e
        return name<|MERGE_RESOLUTION|>--- conflicted
+++ resolved
@@ -49,13 +49,10 @@
     def _new_dc_name(cls) -> str:
         cls.component_count += 1
         name = f"__VDC_{copy(cls.component_count)}__"
-<<<<<<< HEAD
-=======
         return name
 
     @classmethod
     def _new_temp_view_name(cls) -> str:
         name = f"__TMP_{uuid.uuid4().hex[:8]}__"
         cls.temp_views.append(name)
->>>>>>> 677c662e
         return name