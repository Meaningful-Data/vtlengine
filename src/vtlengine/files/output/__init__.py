--- conflicted
+++ resolved
@@ -23,14 +23,11 @@
     if isinstance(dataset.data, DuckDBPyRelation):
         dataset.data = dataset.data.df()
     if isinstance(output_path, str):
-<<<<<<< HEAD
+        # __check_s3_extra()
         if "__index__" in dataset.data.columns:
             dataset.data = dataset.data.drop(columns="__index__")
 
         __check_s3_extra()
-=======
-        # __check_s3_extra()
->>>>>>> 229137b0
         if output_path.endswith("/"):
             s3_file_output = output_path + f"{dataset.name}.csv"
         else:
