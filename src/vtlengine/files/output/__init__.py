from pathlib import Path
from typing import Optional, Union

<<<<<<< HEAD
from vtlengine.__extras_check import __check_s3_extra
=======
import duckdb
from duckdb.duckdb import DuckDBPyRelation  # type: ignore[import-untyped]

from vtlengine.duckdb.duckdb_utils import empty_relation
from vtlengine.Exceptions import RunTimeError
>>>>>>> 3a1eb014
from vtlengine.files.output._time_period_representation import (
    TimePeriodRepresentation,
    format_time_period_external_representation,
)
from vtlengine.Model import Dataset


def save_datapoints(
    time_period_representation: Optional[TimePeriodRepresentation],
    dataset: Dataset,
    output_path: Union[str, Path],
) -> None:
    if dataset.data is None:
<<<<<<< HEAD
        return
    if time_period_representation is not None:
        format_time_period_external_representation(dataset, time_period_representation)
=======
        dataset.data = empty_relation()
    if time_period_representation is not None:
        format_time_period_external_representation(dataset, time_period_representation)
    if isinstance(dataset.data, DuckDBPyRelation):
        try:
            dataset.data = dataset.data.df()
        except duckdb.Error as e:
            raise RunTimeError.map_duckdb_error(e)
>>>>>>> 3a1eb014
    if isinstance(output_path, str):
        # __check_s3_extra()
        if "__index__" in dataset.data.columns:
            dataset.data = dataset.data.drop(columns="__index__")

        if output_path.endswith("/"):
            s3_file_output = output_path + f"{dataset.name}.csv"
        else:
            s3_file_output = output_path + f"/{dataset.name}.csv"
        # start = time()
        dataset.data.df().to_csv(s3_file_output, index=False)
        # end = time()
        # print(f"Dataset {dataset.name} saved to {s3_file_output}")
        # print(f"Time to save data on s3 URI: {end - start}")
    else:
<<<<<<< HEAD
        dataset.data.to_csv(str(output_path / f"{dataset.name}.csv"))
    dataset.data.close()
    del dataset.data
=======
        dataset.data.df().to_csv(output_path / f"{dataset.name}.csv", index=False)
>>>>>>> 3a1eb014
<|MERGE_RESOLUTION|>--- conflicted
+++ resolved
@@ -1,15 +1,11 @@
 from pathlib import Path
 from typing import Optional, Union
 
-<<<<<<< HEAD
-from vtlengine.__extras_check import __check_s3_extra
-=======
 import duckdb
 from duckdb.duckdb import DuckDBPyRelation  # type: ignore[import-untyped]
 
 from vtlengine.duckdb.duckdb_utils import empty_relation
 from vtlengine.Exceptions import RunTimeError
->>>>>>> 3a1eb014
 from vtlengine.files.output._time_period_representation import (
     TimePeriodRepresentation,
     format_time_period_external_representation,
@@ -23,11 +19,6 @@
     output_path: Union[str, Path],
 ) -> None:
     if dataset.data is None:
-<<<<<<< HEAD
-        return
-    if time_period_representation is not None:
-        format_time_period_external_representation(dataset, time_period_representation)
-=======
         dataset.data = empty_relation()
     if time_period_representation is not None:
         format_time_period_external_representation(dataset, time_period_representation)
@@ -36,7 +27,6 @@
             dataset.data = dataset.data.df()
         except duckdb.Error as e:
             raise RunTimeError.map_duckdb_error(e)
->>>>>>> 3a1eb014
     if isinstance(output_path, str):
         # __check_s3_extra()
         if "__index__" in dataset.data.columns:
@@ -52,10 +42,4 @@
         # print(f"Dataset {dataset.name} saved to {s3_file_output}")
         # print(f"Time to save data on s3 URI: {end - start}")
     else:
-<<<<<<< HEAD
-        dataset.data.to_csv(str(output_path / f"{dataset.name}.csv"))
-    dataset.data.close()
-    del dataset.data
-=======
-        dataset.data.df().to_csv(output_path / f"{dataset.name}.csv", index=False)
->>>>>>> 3a1eb014
+        dataset.data.df().to_csv(output_path / f"{dataset.name}.csv", index=False)