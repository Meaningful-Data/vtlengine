from pathlib import Path
<<<<<<< HEAD
from typing import Optional, Union

import pandas as pd
=======
>>>>>>> b8ba288d

# from time import time

from vtlengine.Model import Dataset
from vtlengine.files.output._time_period_representation import (
    format_time_period_external_representation,
    TimePeriodRepresentation,
)


<<<<<<< HEAD
def save_datapoints(time_period_representation: Optional[TimePeriodRepresentation],
                    dataset: Dataset, output_path: Union[str, Path]) -> None:

    if dataset.data is None:
        dataset.data = pd.DataFrame()
=======
def save_datapoints(
    time_period_representation: TimePeriodRepresentation, dataset: Dataset, output_path: str | Path
):
>>>>>>> b8ba288d
    if time_period_representation is not None:
        format_time_period_external_representation(dataset, time_period_representation)
    if isinstance(output_path, str):
        if output_path.endswith("/"):
            s3_file_output = output_path + f"{dataset.name}.csv"
        else:
            s3_file_output = output_path + f"/{dataset.name}.csv"
        # start = time()
        dataset.data.to_csv(s3_file_output, index=False)
        # end = time()
        # print(f"Dataset {dataset.name} saved to {s3_file_output}")
        # print(f"Time to save data on s3 URI: {end - start}")
    else:
        dataset.data.to_csv(output_path / f"{dataset.name}.csv", index=False)<|MERGE_RESOLUTION|>--- conflicted
+++ resolved
@@ -1,10 +1,7 @@
 from pathlib import Path
-<<<<<<< HEAD
 from typing import Optional, Union
 
 import pandas as pd
-=======
->>>>>>> b8ba288d
 
 # from time import time
 
@@ -15,17 +12,11 @@
 )
 
 
-<<<<<<< HEAD
 def save_datapoints(time_period_representation: Optional[TimePeriodRepresentation],
                     dataset: Dataset, output_path: Union[str, Path]) -> None:
 
     if dataset.data is None:
         dataset.data = pd.DataFrame()
-=======
-def save_datapoints(
-    time_period_representation: TimePeriodRepresentation, dataset: Dataset, output_path: str | Path
-):
->>>>>>> b8ba288d
     if time_period_representation is not None:
         format_time_period_external_representation(dataset, time_period_representation)
     if isinstance(output_path, str):
