from enum import Enum

from vtlengine.DataTypes import TimePeriod
from vtlengine.DataTypes.TimeHandling import TimePeriodHandler

from vtlengine.Model import Dataset, Scalar


class TimePeriodRepresentation(Enum):
    # Time Period output format
    SDMX_GREGORIAN = "sdmx_gregorian"
    SDMX_REPORTING = "sdmx_reporting"
    VTL = "vtl"

    @classmethod
    def check_value(cls, value: str) -> 'TimePeriodRepresentation':
        if value not in cls._value2member_map_:
            raise Exception("Invalid Time Period Representation")
        return cls(value)


def _format_vtl_representation(value: str) -> str:
    return TimePeriodHandler(value).vtl_representation()


<<<<<<< HEAD
def format_time_period_external_representation(dataset: Dataset | Scalar,
                                               mode: TimePeriodRepresentation) -> None:
=======
def format_time_period_external_representation(
    dataset: Dataset | Scalar, mode: TimePeriodRepresentation
):
>>>>>>> b8ba288d
    """
    From SDMX time period representation to standard VTL representation (no hyphen).
    'A': 'nothing to do',
    'S': 'YYYY-Sx',
    'Q': 'YYYY-Qx',
    'M': 'YYYY-MM',
    'W': 'YYYY-Wxx',
    'D': 'YYYY-MM-DD'
    """
    if mode == TimePeriodRepresentation.SDMX_REPORTING:
        return
    elif mode == TimePeriodRepresentation.SDMX_GREGORIAN:
        raise NotImplementedError

    if isinstance(dataset, Scalar):
        return

    # VTL Representation
    if dataset.data is None or len(dataset.data) == 0:
        return
    for comp in dataset.components.values():
        if comp.data_type == TimePeriod:
            dataset.data[comp.name] = dataset.data[comp.name].map(
                _format_vtl_representation, na_action="ignore"
            )

    return<|MERGE_RESOLUTION|>--- conflicted
+++ resolved
@@ -23,14 +23,8 @@
     return TimePeriodHandler(value).vtl_representation()
 
 
-<<<<<<< HEAD
 def format_time_period_external_representation(dataset: Dataset | Scalar,
                                                mode: TimePeriodRepresentation) -> None:
-=======
-def format_time_period_external_representation(
-    dataset: Dataset | Scalar, mode: TimePeriodRepresentation
-):
->>>>>>> b8ba288d
     """
     From SDMX time period representation to standard VTL representation (no hyphen).
     'A': 'nothing to do',
