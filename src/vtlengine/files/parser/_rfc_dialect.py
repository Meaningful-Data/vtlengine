import csv


class RFCDialect(csv.Dialect):
    """
    https://docs.python.org/3/library/csv.html#csv.Dialect
    https://tools.ietf.org/html/rfc4180
    """

    delimiter = ","
    doublequote = True
    lineterminator = "\r\n"
    quotechar = '"'
    quoting = csv.QUOTE_MINIMAL
    strict = True
    escapechar = None
    skipinitialspace = False


<<<<<<< HEAD
def register_rfc() -> None:
    """ Register the RFC dialect. """
    csv.register_dialect('rfc', RFCDialect)
=======
def register_rfc():
    """Register the RFC dialect."""
    csv.register_dialect("rfc", RFCDialect)
>>>>>>> b8ba288d
<|MERGE_RESOLUTION|>--- conflicted
+++ resolved
@@ -17,12 +17,6 @@
     skipinitialspace = False
 
 
-<<<<<<< HEAD
 def register_rfc() -> None:
     """ Register the RFC dialect. """
-    csv.register_dialect('rfc', RFCDialect)
-=======
-def register_rfc():
-    """Register the RFC dialect."""
-    csv.register_dialect("rfc", RFCDialect)
->>>>>>> b8ba288d
+    csv.register_dialect('rfc', RFCDialect)