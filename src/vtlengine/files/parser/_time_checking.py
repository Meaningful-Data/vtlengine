import calendar
import re
from datetime import datetime, date

from vtlengine.DataTypes.TimeHandling import TimePeriodHandler

from vtlengine.Exceptions import InputValidationException


def check_date(value: str) -> str:
    """
    Check if the date is in the correct format.
    """
    # Remove all whitespaces
    value = value.replace(" ", "")
    try:
        if len(value) == 9 and value[7] == "-":
            value = value[:-1] + "0" + value[-1]
        date_value = date.fromisoformat(value)
    except ValueError as e:
        if "is out of range" in str(e):
            raise InputValidationException(f"Date {value} is out of range for the month.")
        if "month must be in 1..12" in str(e):
            raise InputValidationException(
                f"Date {value} is invalid. " f"Month must be between 1 and 12."
            )
        raise InputValidationException(
            f"Date {value} is not in the correct format. " f"Use YYYY-MM-DD."
        )

    # Check date is between 1900 and 9999
    if not 1800 <= date_value.year <= 9999:
        raise InputValidationException(
            f"Date {value} is invalid. " f"Year must be between 1900 and 9999."
        )

    return date_value.isoformat()


<<<<<<< HEAD
def dates_to_string(date1: date, date2: date) -> str:
    date1_str = date1.strftime('%Y-%m-%d')
    date2_str = date2.strftime('%Y-%m-%d')
=======
def dates_to_string(date1, date2):
    date1_str = date1.strftime("%Y-%m-%d")
    date2_str = date2.strftime("%Y-%m-%d")
>>>>>>> b8ba288d
    return f"{date1_str}/{date2_str}"


date_pattern = r"\d{4}[-][0-1]?\d[-][0-3]?\d"
year_pattern = r"\d{4}"
month_pattern = r"\d{4}[-][0-1]?\d"
time_pattern = r"^" + date_pattern + r"/" + date_pattern + r"$"


def check_time(value: str) -> str:
    value = value.replace(" ", "")
    year_result = re.fullmatch(year_pattern, value)
    if year_result is not None:
        date1_time = datetime.strptime(value, "%Y")
        date2_time = date1_time.replace(day=31, month=12)
        return dates_to_string(date1_time, date2_time)
    month_result = re.fullmatch(month_pattern, value)
    if month_result is not None:
        date1_time = datetime.strptime(value, "%Y-%m")
        last_month_day = calendar.monthrange(date1_time.year, date1_time.month)[1]
        date2_time = date1_time.replace(day=last_month_day)
        return dates_to_string(date1_time, date2_time)
    time_result = re.fullmatch(time_pattern, value)
    if time_result is not None:
        time_list = value.split("/")
        if time_list[0] > time_list[1]:
            raise ValueError("Start date is greater than end date.")
        return value
    raise ValueError(
        "Time is not in the correct format. " "Use YYYY-MM-DD/YYYY-MM-DD or YYYY or YYYY-MM."
    )


day_period_pattern = r"^\d{4}[-][0-1]?\d[-][0-3]?\d$"
month_period_pattern = r"^\d{4}[-][0-1]?\d$"
year_period_pattern = r"^\d{4}$"
period_pattern = (
    r"^\d{4}[A]$|^\d{4}[S][1-2]$|^\d{4}[Q][1-4]$|^\d{4}[M]"
    r"[0-1]?\d$|^\d{4}[W][0-5]?\d$|^\d{4}[D][0-3]?[0-9]?\d$"
)

# Related with gitlab issue #440, we can say that period pattern
# matches with our internal representation (or vtl user manual)
# and further_options_period_pattern matches
# with other kinds of inputs that we have to accept for the period.
further_options_period_pattern = (
    r"\d{4}-\d{2}-\d{2}|^\d{4}-D[0-3]\d\d$|^\d{4}-W([0-4]"
    r"\d|5[0-3])|^\d{4}-(0[1-9]|1[0-2]|M(0[1-9]|1[0-2]|[1-9]))$|^"
    r"\d{4}-Q[1-4]$|^\d{4}-S[1-2]$|^\d{4}-A1$"
)


def check_time_period(value: str) -> str:
    value = value.replace(" ", "")
    period_result = re.fullmatch(period_pattern, value)
    if period_result is not None:
        result = TimePeriodHandler(value)
        return str(result)

    # We allow the user to input the time period in different formats.
    # See gl-440 or documentation in time period tests.
    further_options_period_result = re.fullmatch(further_options_period_pattern, value)
    if further_options_period_result is not None:
        result = TimePeriodHandler(value)
        return str(result)

    year_result = re.fullmatch(year_period_pattern, value)
    if year_result is not None:
        year = datetime.strptime(value, "%Y")
        year_period_wo_A = str(year.year)
        return year_period_wo_A
        # return year_period

    month_result = re.fullmatch(month_period_pattern, value)
    if month_result is not None:
        month = datetime.strptime(value, "%Y-%m")
        month_period = month.strftime("%YM%m")
        result = TimePeriodHandler(month_period)
        return str(result)

    # TODO: Do we use this?
    day_result = re.fullmatch(day_period_pattern, value)
    if day_result is not None:
        day = datetime.strptime(value, "%Y-%m-%d")
        day_period = day.strftime("%YD%-j")
        return day_period
    raise ValueError<|MERGE_RESOLUTION|>--- conflicted
+++ resolved
@@ -37,15 +37,9 @@
     return date_value.isoformat()
 
 
-<<<<<<< HEAD
 def dates_to_string(date1: date, date2: date) -> str:
     date1_str = date1.strftime('%Y-%m-%d')
     date2_str = date2.strftime('%Y-%m-%d')
-=======
-def dates_to_string(date1, date2):
-    date1_str = date1.strftime("%Y-%m-%d")
-    date2_str = date2.strftime("%Y-%m-%d")
->>>>>>> b8ba288d
     return f"{date1_str}/{date2_str}"
 
 
