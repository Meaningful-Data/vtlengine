import calendar
import re
from datetime import date, datetime
from typing import Union

import duckdb
from duckdb import DuckDBPyConnection  # type: ignore[import-untyped]

from vtlengine.DataTypes.TimeHandling import PERIOD_IND_MAPPING, TimePeriodHandler


def load_time_checks(con: DuckDBPyConnection) -> None:
    # Register the functions with DuckDB
    con.create_function("check_date", check_date, return_type=duckdb.type("VARCHAR"))
    con.create_function("check_duration", check_duration, return_type=duckdb.type("VARCHAR"))
    con.create_function("check_timeinterval", check_time, return_type=duckdb.type("VARCHAR"))
    con.create_function("check_timeperiod", check_time_period, return_type=duckdb.type("VARCHAR"))


def dates_to_string(date1: date, date2: date) -> str:
    date1_str = date1.strftime("%Y-%m-%d")
    date2_str = date2.strftime("%Y-%m-%d")
    return f"{date1_str}/{date2_str}"


date_pattern = r"\d{4}[-][0-1]?\d[-][0-3]?\d"


def check_date(value: str, ds_name: str, col_name: str) -> str:
    value = value.replace(" ", "")
    date_result = re.fullmatch(date_pattern, value)
    if date_result is not None:
        try:
            dt = datetime.strptime(value, "%Y-%m-%d")
        except ValueError:
            raise ValueError(
                f"On Dataset {ds_name} loading: not possible to cast column {col_name} to Date."
            )
        return dt.strftime("%Y-%m-%d")
    raise ValueError(
        f"On Dataset {ds_name} loading: not possible to cast column {col_name} to Date."
    )


year_pattern = r"\d{4}"
month_pattern = r"\d{4}[-][0-1]?\d"
time_pattern = r"^" + date_pattern + r"/" + date_pattern + r"$"


def check_time(value: str, ds_name: str, col_name: str) -> str:
    value = value.replace(" ", "")
    year_result = re.fullmatch(year_pattern, value)
    if year_result is not None:
        date1_time = datetime.strptime(value, "%Y")
        date2_time = date1_time.replace(day=31, month=12)
        return dates_to_string(date1_time, date2_time)
    month_result = re.fullmatch(month_pattern, value)
    if month_result is not None:
        date1_time = datetime.strptime(value, "%Y-%m")
        last_month_day = calendar.monthrange(date1_time.year, date1_time.month)[1]
        date2_time = date1_time.replace(day=last_month_day)
        return dates_to_string(date1_time, date2_time)
    time_result = re.fullmatch(time_pattern, value)
    if time_result is not None:
        time_list = value.split("/")
        if time_list[0] > time_list[1]:
            raise ValueError(
                f"On Dataset {ds_name} loading: not possible to cast column {col_name} to Time."
            )
        return value
    raise ValueError(
        f"On Dataset {ds_name} loading: not possible to cast column {col_name} to Time."
    )


day_period_pattern = r"^\d{4}[-][0-1]?\d[-][0-3]?\d$"
month_period_pattern = r"^\d{4}[-][0-1]?\d$"
year_period_pattern = r"^\d{4}$"
period_pattern = (
    r"^\d{4}[A]$|^\d{4}[S][1-2]$|^\d{4}[Q][1-4]$|^\d{4}[M]"
    r"[0-1]?\d$|^\d{4}[W][0-5]?\d$|^\d{4}[D][0-3]?[0-9]?\d$"
)

# Related with gitlab issue #440, we can say that period pattern
# matches with our internal representation (or vtl user manual)
# and further_options_period_pattern matches
# with other kinds of inputs that we have to accept for the period.
further_options_period_pattern = (
    r"\d{4}-\d{2}-\d{2}|^\d{4}-D[0-3]\d\d$|^\d{4}-W([0-4]"
    r"\d|5[0-3])|^\d{4}-(0[1-9]|1[0-2]|M(0[1-9]|1[0-2]|[1-9]))$|^"
    r"\d{4}-Q[1-4]$|^\d{4}-S[1-2]$|^\d{4}-A1$"
)


def check_time_period(value: Union[str, int, date], ds_name: str, col_name: str) -> str:
    if isinstance(value, (int, date)):
        value = str(value)
<<<<<<< HEAD
    value = value.replace(" ", "")
=======
    value = value.strip()
>>>>>>> 677c662e

    match = re.fullmatch(r"^(\d{4})-(\d{2})$", value)
    if match:
        value = f"{match.group(1)}-M{match.group(2)}"

    period_result = re.fullmatch(period_pattern, value)
    if period_result is not None:
        result = TimePeriodHandler(value)
        return str(result)

    # We allow the user to input the time period in different formats.
    # See gl-440 or documentation in time period tests.
    further_options_period_result = re.fullmatch(further_options_period_pattern, value)
    if further_options_period_result is not None:
        result = TimePeriodHandler(value)
        return str(result)

    year_result = re.fullmatch(year_period_pattern, value)
    if year_result is not None:
        year = datetime.strptime(value, "%Y")
        year_period_wo_A = str(year.year)
        return year_period_wo_A

    month_result = re.fullmatch(month_period_pattern, value)
    if month_result is not None:
        month = datetime.strptime(value, "%Y-%m")
        month_period = month.strftime("%YM%m")
        result = TimePeriodHandler(month_period)
        return str(result)

    # TODO: Do we use this?
    day_result = re.fullmatch(day_period_pattern, value)
    if day_result is not None:
        day = datetime.strptime(value, "%Y-%m-%d")
        day_period = day.strftime("%YD%-j")
        return day_period
    raise ValueError(
        f"On Dataset {ds_name} loading: not possible to cast column {col_name} to Time_Period."
    )


def iso_duration_to_indicator(value: str, ds_name: str, col_name: str) -> str:
    pattern = r"^P(?:(\d+)Y)?(?:(\d+)M)?(?:(\d+)D)?$"
    match = re.match(pattern, value)
    if not match:
        if value in PERIOD_IND_MAPPING:
            return value
        raise ValueError(
            f"On Dataset {ds_name} loading: not possible to cast column {col_name} to Duration."
        )

    years, months, days = match.groups()
    years = int(years) if years else 0
    months = int(months) if months else 0
    days = int(days) if days else 0

    if years > 0:
        return "A"
    elif months > 0:
        return "M"
    elif days > 0:
        return "D"
    else:
        raise ValueError(
            f"On Dataset {ds_name} loading: not possible to cast column {col_name} to Duration."
        )


def check_duration(value: str, ds_name: str, col_name: str) -> str:
    value = value.strip()
    indicator = iso_duration_to_indicator(value, ds_name, col_name)
    if indicator not in PERIOD_IND_MAPPING:
        raise ValueError(
            f"On Dataset {ds_name} loading: not possible to cast column {col_name} to Duration."
        )
    return value<|MERGE_RESOLUTION|>--- conflicted
+++ resolved
@@ -95,11 +95,7 @@
 def check_time_period(value: Union[str, int, date], ds_name: str, col_name: str) -> str:
     if isinstance(value, (int, date)):
         value = str(value)
-<<<<<<< HEAD
-    value = value.replace(" ", "")
-=======
     value = value.strip()
->>>>>>> 677c662e
 
     match = re.fullmatch(r"^(\d{4})-(\d{2})$", value)
     if match:
