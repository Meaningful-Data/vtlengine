--- conflicted
+++ resolved
@@ -201,11 +201,7 @@
                 values_correct = (
                     data[comp_name]
                     .map(
-<<<<<<< HEAD
-                        lambda x: x.replace(" ", "") in DURATION_MAPPING,  # type: ignore[union-attr]
-=======
-                        lambda x: Duration.validate_duration(x),
->>>>>>> 60cd74de
+                        lambda x: Duration.validate_duration(x),  # type: ignore[union-attr]
                         na_action="ignore",
                     )
                     .all()
