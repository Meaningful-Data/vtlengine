from csv import DictReader
from pathlib import Path
from typing import Dict, List, Optional, Union

import duckdb
from _duckdb import Error
from duckdb import DuckDBPyRelation  # type: ignore[import-untyped]

from vtlengine.connection import con
from vtlengine.DataTypes import Date, Duration, TimeInterval, TimePeriod
from vtlengine.duckdb.duckdb_utils import empty_relation
from vtlengine.Exceptions import DataLoadError, InputValidationException, SemanticError
from vtlengine.files.parser._rfc_dialect import register_rfc
from vtlengine.files.parser._time_checking import load_time_checks
from vtlengine.Model import Component, Dataset, RelationProxy, Role

load_time_checks(con)


def _validate_csv_path(components: Dict[str, Component], csv_path: Path) -> None:
    # GE1 check if the file is empty
    if not csv_path.exists():
        raise Exception(f"Path {csv_path} does not exist.")
    if not csv_path.is_file():
        raise Exception(f"Path {csv_path} is not a file.")
    register_rfc()
    try:
        with open(csv_path, "r", errors="replace", encoding="utf-8") as f:
            reader = DictReader(f, dialect="rfc")
            csv_columns = reader.fieldnames
    except InputValidationException as ie:
        raise InputValidationException("{}".format(str(ie))) from None
    except Exception as e:
        raise InputValidationException(
            f"ERROR: {str(e)}, review file {str(csv_path.as_posix())}"
        ) from None

    if not csv_columns:
        raise InputValidationException(code="0-1-1-7")

    if len(list(set(csv_columns))) != len(csv_columns):
        duplicates = list(set([item for item in csv_columns if csv_columns.count(item) > 1]))
        raise DataLoadError(code="0-1-2-3", component=duplicates)

    comp_names = set([c.name for c in components.values() if c.role == Role.IDENTIFIER])
    comps_missing: Union[str, List[str]] = (
        [id_m for id_m in comp_names if id_m not in reader.fieldnames] if reader.fieldnames else []
    )
    if comps_missing:
        comps_missing = ", ".join(comps_missing)
        raise InputValidationException(code="0-1-1-8", ids=comps_missing, file=str(csv_path.name))


def _sanitize_duckdb_columns(
    components: Dict[str, Component],
    csv_path: Union[str, Path],
    data: DuckDBPyRelation,
) -> DuckDBPyRelation:
    column_names = data.columns
    modified_data = data

    # Fast loading from SDMX-CSV
    if (
        "DATAFLOW" in column_names
        and column_names[0] == "DATAFLOW"
        and "DATAFLOW" not in components
    ):
        modified_data = modified_data.project(
            ", ".join([f'"{col}"' for col in column_names if col != "DATAFLOW"])
        )
        column_names = modified_data.columns

    if "STRUCTURE" in column_names and column_names[0] == "STRUCTURE":
        cols_to_drop = {"STRUCTURE", "STRUCTURE_ID", "ACTION"} & set(column_names)
        remaining_cols = [col for col in column_names if col not in cols_to_drop]

        if "ACTION" in column_names:
            modified_data = modified_data.filter("ACTION != 'D'")

        modified_data = modified_data.project(", ".join([f'"{col}"' for col in remaining_cols]))
        column_names = modified_data.columns

    # Validate identifiers
    comp_names = {c.name for c in components.values() if c.role == Role.IDENTIFIER}
    missing = [name for name in comp_names if name not in column_names]

    if missing:
        file = csv_path if isinstance(csv_path, str) else csv_path.name
        raise InputValidationException(code="0-1-1-7", ids=", ".join(missing), file=file)

    # Add missing nullable columns
    for comp_name, comp in components.items():
        if comp_name not in column_names:
            if not comp.nullable:
                raise InputValidationException(f"Component {comp_name} is missing in the file.")
<<<<<<< HEAD
            data[comp_name] = None
    return data


def _pandas_load_csv(components: Dict[str, Component], csv_path: Union[str, Path]) -> pd.DataFrame:
    obj_dtypes = {comp_name: object for comp_name, comp in components.items()}

    data = pd.read_csv(
        csv_path,  # type: ignore[call-overload, unused-ignore]
        dtype=obj_dtypes,
        engine="c",
        keep_default_na=False,
        na_values=[""],
        encoding_errors="replace",
    )

    return _sanitize_pandas_columns(components, csv_path, data)

=======
            modified_data = modified_data.project(
                f'*, NULL::{comp.data_type().sql_type} AS "{comp_name}"'
            )
            column_names = modified_data.columns
>>>>>>> 677c662e

    return modified_data


def _validate_duckdb(
    components: Dict[str, Component],
    data: DuckDBPyRelation,
    dataset_name: str,
    materialize: bool = False,
) -> DuckDBPyRelation:
    # Check for missing columns
    data_columns = data.columns
    for col in components:
        if col not in data_columns:
            if not components[col].nullable:
                raise DataLoadError(code="0-1-1-10", name=dataset_name, comp_name=col)
            # Add NULL column
            data = data.project(f'*, NULL AS "{col}"')

    # Check dataset integrity
    check_nulls(components, data, dataset_name)
    check_duplicates(components, data, dataset_name)
    check_dwi(components, data, dataset_name)

    exprs = []
    for col, comp in components.items():
        dtype = comp.data_type
        if dtype in [Duration, TimeInterval, TimePeriod, Date]:
            check_method = f"check_{dtype.__name__}".lower()
            exprs.append(f'{check_method}("{col}", {repr(dataset_name)}, {repr(col)}) AS "{col}"')
        else:
            exprs.append(f'"{col}"')

    final_query = ", ".join(exprs)
    data = RelationProxy(data.project(final_query))
    try:
        data.clean_exec_graph(no_check=materialize)
    except duckdb.Error as e:
        raise DataLoadError.map_duckdb_error(e)
    return data


def check_nulls(
    components: Dict[str, Component], data: DuckDBPyRelation, dataset_name: str
) -> None:
    id_names = [name for name, comp in components.items() if comp.role == Role.IDENTIFIER]
    non_nullable = [
        comp.name
        for comp in components.values()
        if not comp.nullable or comp.role == Role.IDENTIFIER
    ]
    if not non_nullable:
        return
    query = (
        "SELECT "
        + ", ".join(
            [
                f'COUNT(CASE WHEN "{col}" IS NULL THEN 1 END) AS "{col}_null_count"'
                for col in non_nullable
            ]
        )
        + " FROM data"
    )
    null_counts = con.execute(query).fetchone()

    for col, null_count in zip(non_nullable, null_counts):  # type: ignore[arg-type]
        if null_count > 0:
            if col in id_names:
                raise DataLoadError(code="0-1-1-4", null_identifier=col, name=dataset_name)
            raise SemanticError(code="0-1-1-15", measure=col, name=dataset_name)


<<<<<<< HEAD
    data = data.fillna(np.nan).replace([np.nan], None)
    # Checking data types on all data types
    comp_name = ""
    comp = None
    try:
        for comp_name, comp in components.items():
            if comp.data_type in (Date, TimePeriod, TimeInterval):
                data[comp_name] = data[comp_name].map(
                    TIME_CHECKS_MAPPING[comp.data_type], na_action="ignore"
                )
            elif comp.data_type == Integer:
                data[comp_name] = data[comp_name].map(
                    lambda x: Integer.cast(float(str(x))), na_action="ignore"
                )
            elif comp.data_type == Number:
                data[comp_name] = data[comp_name].map(lambda x: float((str(x))), na_action="ignore")
            elif comp.data_type == Boolean:
                data[comp_name] = data[comp_name].map(
                    lambda x: _parse_boolean(str(x)), na_action="ignore"
                )
            elif comp.data_type == Duration:
                values_correct = (
                    data[comp_name]
                    .map(
                        lambda x: Duration.validate_duration(x),
                        na_action="ignore",
                    )
                    .all()
                )
                if not values_correct:
                    try:
                        values_correct = (
                            data[comp_name]
                            .map(
                                lambda x: x.replace(" ", "") in PERIOD_IND_MAPPING,  # type: ignore[union-attr, unused-ignore]
                                na_action="ignore",
                            )
                            .all()
                        )
                        if not values_correct:
                            raise ValueError(
                                f"Duration values are not correct in column {comp_name}"
                            )
                    except ValueError:
                        raise ValueError(f"Duration values are not correct in column {comp_name}")
            else:
                data[comp_name] = data[comp_name].map(
                    lambda x: str(x).replace('"', ""), na_action="ignore"
                )
            data[comp_name] = data[comp_name].astype(object, errors="raise")

    except ValueError:
        str_comp = SCALAR_TYPES_CLASS_REVERSE[comp.data_type] if comp else "Null"
        raise SemanticError("0-1-1-12", name=dataset_name, column=comp_name, type=str_comp)

    if id_names:
        check_identifiers_duplicity(data, id_names, dataset_name)

    return data
=======
def check_duplicates(
    components: Dict[str, Component],
    data: DuckDBPyRelation,
    dataset_name: str,
) -> None:
    id_names = [f'"{name}"' for name, comp in components.items() if comp.role == Role.IDENTIFIER]

    if id_names:
        query = f"""
                SELECT COUNT(*) > 0 from (
                    SELECT COUNT(*) as count
                    FROM data
                    GROUP BY {", ".join(id_names)}
                    HAVING COUNT(*) > 1
                ) AS duplicates
                """

        result = con.execute(query).fetchone()
        dup = result[0] if result is not None else None
        if dup:
            raise InputValidationException(code="0-1-1-6")


def check_dwi(
    components: Dict[str, Component],
    data: DuckDBPyRelation,
    dataset_name: str,
) -> None:
    id_names = [name for name, comp in components.items() if comp.role == Role.IDENTIFIER]

    if not id_names:
        rowcount = con.execute("SELECT COUNT(*) FROM data LIMIT 2").fetchone()[0]  # type: ignore[index]
        if rowcount > 1:
            raise SemanticError(code="0-1-1-5", name=dataset_name)
>>>>>>> 677c662e


def check_identifiers_duplicity(data: pd.DataFrame, identifiers: List[str], name: str) -> None:
    dup_id_row = data.duplicated(subset=identifiers, keep=False)
    if dup_id_row.any():
        row_index = int(dup_id_row.idxmax()) + 1
        raise SemanticError("0-1-1-15", name=name, row_index=row_index)


def load_datapoints(
    components: Dict[str, Component],
    dataset_name: str,
    csv_path: Optional[Union[Path, str]] = None,
    materialize: bool = True,
) -> DuckDBPyRelation:
    if csv_path is None or (isinstance(csv_path, Path) and not csv_path.exists()):
        return empty_relation(list(components.keys()))

    elif isinstance(csv_path, (str, Path)):
        path_str = str(csv_path)
        if isinstance(csv_path, Path):
            _validate_csv_path(components, csv_path)

        header_rel = con.query(f"SELECT * FROM read_csv('{path_str}', header = TRUE) LIMIT 0")
        header = header_rel.columns
        if len(header) == 1 and "," in header[0]:
            header = [h.strip() for h in header[0].split(",")]

        # Extract data types from components in header
        dtypes = {
            col: comp.data_type().sql_type
            for col in header
            for comp in components.values()
            if comp.name == col
        }

        # Read the CSV file
        try:
            rel = con.read_csv(
                path_str,
                header=True,
                columns=dtypes,
                delimiter=",",
                quotechar='"',
                ignore_errors=False,
                date_format="%Y-%m-%d",
                allow_quoted_nulls=False,
                encoding="utf-8",
            )
        except Error as e:
            raise DataLoadError.map_duckdb_error(e)

        # Type validation and normalization
        rel = _validate_duckdb(components, rel, dataset_name, materialize=materialize)
        # Column sanitization
        rel = _sanitize_duckdb_columns(components, csv_path, rel)
        # Materialization of the relation to avoid later re-computation
        data = RelationProxy(rel)
        try:
            data.clean_exec_graph(no_check=materialize)
        except duckdb.Error as e:
            raise DataLoadError.map_duckdb_error(e)
        return data

    else:
        raise Exception("Invalid csv_path type")


def _fill_dataset_empty_data(dataset: Dataset) -> None:
    if not dataset.components:
        dataset.data = con.query("SELECT NULL LIMIT 0")
        return

    column_defs = ", ".join(
        [
            f'NULL::{comp.data_type().sql_type} AS "{name}"'
            for name, comp in dataset.components.items()
        ]
    )
    dataset.data = con.query(f"SELECT {column_defs} LIMIT 0")<|MERGE_RESOLUTION|>--- conflicted
+++ resolved
@@ -93,31 +93,10 @@
         if comp_name not in column_names:
             if not comp.nullable:
                 raise InputValidationException(f"Component {comp_name} is missing in the file.")
-<<<<<<< HEAD
-            data[comp_name] = None
-    return data
-
-
-def _pandas_load_csv(components: Dict[str, Component], csv_path: Union[str, Path]) -> pd.DataFrame:
-    obj_dtypes = {comp_name: object for comp_name, comp in components.items()}
-
-    data = pd.read_csv(
-        csv_path,  # type: ignore[call-overload, unused-ignore]
-        dtype=obj_dtypes,
-        engine="c",
-        keep_default_na=False,
-        na_values=[""],
-        encoding_errors="replace",
-    )
-
-    return _sanitize_pandas_columns(components, csv_path, data)
-
-=======
             modified_data = modified_data.project(
                 f'*, NULL::{comp.data_type().sql_type} AS "{comp_name}"'
             )
             column_names = modified_data.columns
->>>>>>> 677c662e
 
     return modified_data
 
@@ -190,67 +169,6 @@
             raise SemanticError(code="0-1-1-15", measure=col, name=dataset_name)
 
 
-<<<<<<< HEAD
-    data = data.fillna(np.nan).replace([np.nan], None)
-    # Checking data types on all data types
-    comp_name = ""
-    comp = None
-    try:
-        for comp_name, comp in components.items():
-            if comp.data_type in (Date, TimePeriod, TimeInterval):
-                data[comp_name] = data[comp_name].map(
-                    TIME_CHECKS_MAPPING[comp.data_type], na_action="ignore"
-                )
-            elif comp.data_type == Integer:
-                data[comp_name] = data[comp_name].map(
-                    lambda x: Integer.cast(float(str(x))), na_action="ignore"
-                )
-            elif comp.data_type == Number:
-                data[comp_name] = data[comp_name].map(lambda x: float((str(x))), na_action="ignore")
-            elif comp.data_type == Boolean:
-                data[comp_name] = data[comp_name].map(
-                    lambda x: _parse_boolean(str(x)), na_action="ignore"
-                )
-            elif comp.data_type == Duration:
-                values_correct = (
-                    data[comp_name]
-                    .map(
-                        lambda x: Duration.validate_duration(x),
-                        na_action="ignore",
-                    )
-                    .all()
-                )
-                if not values_correct:
-                    try:
-                        values_correct = (
-                            data[comp_name]
-                            .map(
-                                lambda x: x.replace(" ", "") in PERIOD_IND_MAPPING,  # type: ignore[union-attr, unused-ignore]
-                                na_action="ignore",
-                            )
-                            .all()
-                        )
-                        if not values_correct:
-                            raise ValueError(
-                                f"Duration values are not correct in column {comp_name}"
-                            )
-                    except ValueError:
-                        raise ValueError(f"Duration values are not correct in column {comp_name}")
-            else:
-                data[comp_name] = data[comp_name].map(
-                    lambda x: str(x).replace('"', ""), na_action="ignore"
-                )
-            data[comp_name] = data[comp_name].astype(object, errors="raise")
-
-    except ValueError:
-        str_comp = SCALAR_TYPES_CLASS_REVERSE[comp.data_type] if comp else "Null"
-        raise SemanticError("0-1-1-12", name=dataset_name, column=comp_name, type=str_comp)
-
-    if id_names:
-        check_identifiers_duplicity(data, id_names, dataset_name)
-
-    return data
-=======
 def check_duplicates(
     components: Dict[str, Component],
     data: DuckDBPyRelation,
@@ -285,14 +203,6 @@
         rowcount = con.execute("SELECT COUNT(*) FROM data LIMIT 2").fetchone()[0]  # type: ignore[index]
         if rowcount > 1:
             raise SemanticError(code="0-1-1-5", name=dataset_name)
->>>>>>> 677c662e
-
-
-def check_identifiers_duplicity(data: pd.DataFrame, identifiers: List[str], name: str) -> None:
-    dup_id_row = data.duplicated(subset=identifiers, keep=False)
-    if dup_id_row.any():
-        row_index = int(dup_id_row.idxmax()) + 1
-        raise SemanticError("0-1-1-15", name=name, row_index=row_index)
 
 
 def load_datapoints(
