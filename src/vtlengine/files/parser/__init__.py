import warnings
from csv import DictReader
from pathlib import Path
from typing import Any, Dict, List, Optional, Type, Union

import numpy as np
import pandas as pd

from vtlengine.DataTypes import (
    SCALAR_TYPES_CLASS_REVERSE,
    Boolean,
    Date,
    Duration,
    Integer,
    Number,
    ScalarType,
    TimeInterval,
    TimePeriod,
)
from vtlengine.DataTypes.TimeHandling import PERIOD_IND_MAPPING
from vtlengine.Exceptions import InputValidationException, SemanticError
from vtlengine.files.parser._rfc_dialect import register_rfc
from vtlengine.files.parser._time_checking import (
    check_date,
    check_time,
    check_time_period,
)
from vtlengine.Model import Component, Dataset, Role

TIME_CHECKS_MAPPING: Dict[Type[ScalarType], Any] = {
    Date: check_date,
    TimePeriod: check_time_period,
    TimeInterval: check_time,
}


def _validate_csv_path(components: Dict[str, Component], csv_path: Path) -> None:
    # GE1 check if the file is empty
    if not csv_path.exists():
        raise Exception(f"Path {csv_path} does not exist.")
    if not csv_path.is_file():
        raise Exception(f"Path {csv_path} is not a file.")
    register_rfc()
    try:
        with open(csv_path, "r", errors="replace", encoding="utf-8") as f:
            reader = DictReader(f, dialect="rfc")
            csv_columns = reader.fieldnames
    except InputValidationException as ie:
        raise InputValidationException("{}".format(str(ie))) from None
    except Exception as e:
        raise InputValidationException(
            f"ERROR: {str(e)}, review file {str(csv_path.as_posix())}"
        ) from None

    if not csv_columns:
        raise InputValidationException(code="0-1-1-6", file=csv_path)

    if len(list(set(csv_columns))) != len(csv_columns):
        duplicates = list(set([item for item in csv_columns if csv_columns.count(item) > 1]))
        raise Exception(f"Duplicated columns {', '.join(duplicates)} found in file.")

    comp_names = set([c.name for c in components.values() if c.role == Role.IDENTIFIER])
    comps_missing: Union[str, List[str]] = (
        [id_m for id_m in comp_names if id_m not in reader.fieldnames] if reader.fieldnames else []
    )
    if comps_missing:
        comps_missing = ", ".join(comps_missing)
        raise InputValidationException(code="0-1-1-8", ids=comps_missing, file=str(csv_path.name))


def _sanitize_pandas_columns(
    components: Dict[str, Component], csv_path: Union[str, Path], data: pd.DataFrame
) -> pd.DataFrame:
    # Fast loading from SDMX-CSV
    if (
        "DATAFLOW" in data.columns
        and data.columns[0] == "DATAFLOW"
        and "DATAFLOW" not in components
    ):
        data.drop(columns=["DATAFLOW"], inplace=True)
    if "STRUCTURE" in data.columns and data.columns[0] == "STRUCTURE":
        if "STRUCTURE" not in components:
            data.drop(columns=["STRUCTURE"], inplace=True)
        if "STRUCTURE_ID" in data.columns:
            data.drop(columns=["STRUCTURE_ID"], inplace=True)
        if "ACTION" in data.columns:
            data = data[data["ACTION"] != "D"]
            data.drop(columns=["ACTION"], inplace=True)

    # Validate identifiers
    comp_names = set([c.name for c in components.values() if c.role == Role.IDENTIFIER])
    comps_missing: Union[str, List[str]] = [id_m for id_m in comp_names if id_m not in data.columns]
    if comps_missing:
        comps_missing = ", ".join(comps_missing)
        file = csv_path if isinstance(csv_path, str) else csv_path.name
        raise InputValidationException(code="0-1-1-7", ids=comps_missing, file=file)

    # Fill rest of components with null values
    for comp_name, comp in components.items():
        if comp_name not in data:
            if not comp.nullable:
                raise InputValidationException(f"Component {comp_name} is missing in the file.")
            data[comp_name] = None
    return data


def _pandas_load_csv(components: Dict[str, Component], csv_path: Union[str, Path]) -> pd.DataFrame:
    obj_dtypes = {comp_name: np.object_ for comp_name, comp in components.items()}

    data = pd.read_csv(
        csv_path,
        dtype=obj_dtypes,
        engine="c",
        keep_default_na=False,
        na_values=[""],
        encoding_errors="replace",
    )

    return _sanitize_pandas_columns(components, csv_path, data)


def _parse_boolean(value: str) -> bool:
    if isinstance(value, bool):
        return value
    result = value.lower() == "true" or value == "1"
    return result


def _validate_pandas(
    components: Dict[str, Component], data: pd.DataFrame, dataset_name: str
) -> pd.DataFrame:
    warnings.filterwarnings("ignore", category=FutureWarning)
    # Identifier checking

    id_names = [comp_name for comp_name, comp in components.items() if comp.role == Role.IDENTIFIER]

    missing_columns = [name for name in components if name not in data.columns.tolist()]
    if missing_columns:
        for name in missing_columns:
            if components[name].nullable is False:
                raise SemanticError("0-1-1-10", name=dataset_name, comp_name=name)
            data[name] = None

    for id_name in id_names:
        if data[id_name].isnull().any():
            raise SemanticError("0-1-1-4", null_identifier=id_name, name=dataset_name)

    if len(id_names) == 0 and len(data) > 1:
        raise SemanticError("0-1-1-5", name=dataset_name)

    data = data.fillna(np.nan).replace([np.nan], [None])
    # Checking data types on all data types
    comp_name = ""
    comp = None
    try:
        for comp_name, comp in components.items():
            if comp.data_type in (Date, TimePeriod, TimeInterval):
                data[comp_name] = data[comp_name].map(
                    TIME_CHECKS_MAPPING[comp.data_type], na_action="ignore"
                )
            elif comp.data_type == Integer:
<<<<<<< HEAD
                data[comp_name].map(lambda x: float((str(x))), na_action="ignore")
            elif comp.data_type == Number:
                data[comp_name] = data[comp_name].map(lambda x: float(str(x)), na_action="ignore")
=======
                data[comp_name] = data[comp_name].map(
                    lambda x: Integer.cast(float(str(x))), na_action="ignore"
                )
            elif comp.data_type == Number:
                data[comp_name] = data[comp_name].map(lambda x: float((str(x))), na_action="ignore")
>>>>>>> 0e79c202
            elif comp.data_type == Boolean:
                data[comp_name] = data[comp_name].map(
                    lambda x: _parse_boolean(str(x)), na_action="ignore"
                )
            elif comp.data_type == Duration:
                values_correct = (
                    data[comp_name]
                    .map(
                        lambda x: Duration.validate_duration(x),
                        na_action="ignore",
                    )
                    .all()
                )
                if not values_correct:
                    try:
                        values_correct = (
                            data[comp_name]
                            .map(
                                lambda x: x.replace(" ", "") in PERIOD_IND_MAPPING,  # type: ignore[union-attr]
                                na_action="ignore",
                            )
                            .all()
                        )
                        if not values_correct:
                            raise ValueError(
                                f"Duration values are not correct in column {comp_name}"
                            )
                    except ValueError:
                        raise ValueError(f"Duration values are not correct in column {comp_name}")
            else:
                data[comp_name] = data[comp_name].map(
                    lambda x: str(x).replace('"', ""), na_action="ignore"
                )
            data[comp_name] = data[comp_name].astype(np.object_, errors="raise")

    except ValueError:
        str_comp = SCALAR_TYPES_CLASS_REVERSE[comp.data_type] if comp else "Null"
        raise SemanticError("0-1-1-12", name=dataset_name, column=comp_name, type=str_comp)

    return data


def load_datapoints(
    components: Dict[str, Component],
    dataset_name: str,
    csv_path: Optional[Union[Path, str]] = None,
) -> pd.DataFrame:
    if csv_path is None or (isinstance(csv_path, Path) and not csv_path.exists()):
        return pd.DataFrame(columns=list(components.keys()))
    elif isinstance(csv_path, (str, Path)):
        if isinstance(csv_path, Path):
            _validate_csv_path(components, csv_path)
        data = _pandas_load_csv(components, csv_path)
    else:
        raise Exception("Invalid csv_path type")
    data = _validate_pandas(components, data, dataset_name)

    return data


def _fill_dataset_empty_data(dataset: Dataset) -> None:
    dataset.data = pd.DataFrame(columns=list(dataset.components.keys()))<|MERGE_RESOLUTION|>--- conflicted
+++ resolved
@@ -159,17 +159,11 @@
                     TIME_CHECKS_MAPPING[comp.data_type], na_action="ignore"
                 )
             elif comp.data_type == Integer:
-<<<<<<< HEAD
-                data[comp_name].map(lambda x: float((str(x))), na_action="ignore")
-            elif comp.data_type == Number:
-                data[comp_name] = data[comp_name].map(lambda x: float(str(x)), na_action="ignore")
-=======
                 data[comp_name] = data[comp_name].map(
                     lambda x: Integer.cast(float(str(x))), na_action="ignore"
                 )
             elif comp.data_type == Number:
                 data[comp_name] = data[comp_name].map(lambda x: float((str(x))), na_action="ignore")
->>>>>>> 0e79c202
             elif comp.data_type == Boolean:
                 data[comp_name] = data[comp_name].map(
                     lambda x: _parse_boolean(str(x)), na_action="ignore"
