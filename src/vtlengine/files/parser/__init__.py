--- conflicted
+++ resolved
@@ -7,11 +7,8 @@
 
 import numpy as np
 import pandas as pd
-<<<<<<< HEAD
-from vtlengine.DataTypes import Date, TimePeriod, TimeInterval, Integer, Number, Boolean, Duration, \
-    SCALAR_TYPES_CLASS_REVERSE, ScalarType
-=======
 from vtlengine.DataTypes import (
+    ScalarType,
     Date,
     TimePeriod,
     TimeInterval,
@@ -21,7 +18,6 @@
     Duration,
     SCALAR_TYPES_CLASS_REVERSE,
 )
->>>>>>> b8ba288d
 from vtlengine.DataTypes.TimeHandling import DURATION_MAPPING
 from vtlengine.files.parser._rfc_dialect import register_rfc
 from vtlengine.files.parser._time_checking import check_date, check_time_period, check_time
@@ -29,15 +25,11 @@
 from vtlengine.Exceptions import InputValidationException, SemanticError
 from vtlengine.Model import Component, Role, Dataset
 
-<<<<<<< HEAD
 TIME_CHECKS_MAPPING: Dict[Type[ScalarType], Any] = {
     Date: check_date,
     TimePeriod: check_time_period,
     TimeInterval: check_time
 }
-=======
-TIME_CHECKS_MAPPING = {Date: check_date, TimePeriod: check_time_period, TimeInterval: check_time}
->>>>>>> b8ba288d
 
 
 def _validate_csv_path(components: Dict[str, Component], csv_path: Path) -> None:
@@ -48,8 +40,8 @@
         raise Exception(f"Path {csv_path} is not a file.")
     register_rfc()
     try:
-        with open(csv_path, "r") as f:
-            reader = DictReader(f, dialect="rfc")
+        with open(csv_path, 'r') as f:
+            reader = DictReader(f, dialect='rfc')
             csv_columns = reader.fieldnames
 
     except UnicodeDecodeError as error:
@@ -64,7 +56,7 @@
         ) from None
 
     if not csv_columns:
-        raise InputValidationException(code="0-1-1-6", file=csv_path)
+        raise InputValidationException(code='0-1-1-6', file=csv_path)
 
     if len(list(set(csv_columns))) != len(csv_columns):
         duplicates = list(set([item for item in csv_columns if csv_columns.count(item) > 1]))
@@ -75,7 +67,7 @@
                                             reader.fieldnames] if reader.fieldnames else []
     if comps_missing:
         comps_missing = ", ".join(comps_missing)
-        raise InputValidationException(code="0-1-1-8", ids=comps_missing, file=str(csv_path.name))
+        raise InputValidationException(code='0-1-1-8', ids=comps_missing, file=str(csv_path.name))
 
 
 def _sanitize_pandas_columns(
@@ -100,7 +92,7 @@
     if comps_missing:
         comps_missing = ", ".join(comps_missing)
         file = csv_path if isinstance(csv_path, str) else csv_path.name
-        raise InputValidationException(code="0-1-1-7", ids=comps_missing, file=file)
+        raise InputValidationException(code='0-1-1-7', ids=comps_missing, file=file)
 
     # Fill rest of components with null values
     for comp_name, comp in components.items():
@@ -129,27 +121,19 @@
 
     # start = time()
     try:
-        data = pd.read_csv(
-            csv_path, dtype=obj_dtypes, engine="c", keep_default_na=False, na_values=[""]
-        )
+        data = pd.read_csv(csv_path, dtype=obj_dtypes,
+                           engine='c',
+                           keep_default_na=False,
+                           na_values=[''])
 
     except UnicodeDecodeError:
         raise InputValidationException(code="0-1-2-5", file=csv_path)
     except Exception as e:
         raise InputValidationException(f"ERROR: {str(e)}, review file {str(csv_path)}")
-
-    # print(f"Data loaded from {csv_path}, shape: {data.shape}")
-    # end = time()
-    # print(f"Time to load data from s3 URI: {end - start}")
-
     return _sanitize_pandas_columns(components, csv_path, data)
 
-<<<<<<< HEAD
+
 def _parse_boolean(value: str) -> bool:
-=======
-
-def _parse_boolean(value: str):
->>>>>>> b8ba288d
     if value.lower() == "true" or value == "1":
         return True
     return False
@@ -199,34 +183,20 @@
                 if not values_correct:
                     raise ValueError(f"Duration values are not correct in column {comp_name}")
             else:
-<<<<<<< HEAD
-                data[comp_name] = data[comp_name].map(lambda x: str(x).replace('"', ''),
-                                                      na_action='ignore')
+                data[comp_name] = data[comp_name].map(
+                    lambda x: str(x).replace('"', ''), na_action='ignore'
+                )
             data[comp_name] = data[comp_name].astype(np.object_, errors='raise')
     except ValueError as e:
         str_comp = SCALAR_TYPES_CLASS_REVERSE[comp.data_type] if comp else 'Null'
-=======
-                data[comp_name] = data[comp_name].map(
-                    lambda x: str(x).replace('"', ""), na_action="ignore"
-                )
-            data[comp_name] = data[comp_name].astype(np.object_, errors="raise")
-    except ValueError:
-        str_comp = SCALAR_TYPES_CLASS_REVERSE[comp.data_type]
->>>>>>> b8ba288d
         raise SemanticError("0-1-1-12", name=dataset_name, column=comp_name, type=str_comp)
 
     return data
 
 
-<<<<<<< HEAD
 def load_datapoints(components: Dict[str, Component],
                     dataset_name: str,
                     csv_path: Optional[Union[Path, str]] = None) -> pd.DataFrame:
-=======
-def load_datapoints(
-    components: Dict[str, Component], dataset_name: str, csv_path: Optional[Union[Path, str]] = None
-):
->>>>>>> b8ba288d
     if csv_path is None or (isinstance(csv_path, Path) and not csv_path.exists()):
         return pd.DataFrame(columns=list(components.keys()))
     elif isinstance(csv_path, str):
