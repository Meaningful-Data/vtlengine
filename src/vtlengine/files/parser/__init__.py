import warnings
from csv import DictReader
from pathlib import Path

# from time import time
from typing import Optional, Dict, Union

import numpy as np
import pandas as pd
from vtlengine.DataTypes import (
    Date,
    TimePeriod,
    TimeInterval,
    Integer,
    Number,
    Boolean,
    Duration,
    SCALAR_TYPES_CLASS_REVERSE,
)
from vtlengine.DataTypes.TimeHandling import DURATION_MAPPING
from vtlengine.files.parser._rfc_dialect import register_rfc
from vtlengine.files.parser._time_checking import check_date, check_time_period, check_time

from vtlengine.Exceptions import InputValidationException, SemanticError
from vtlengine.Model import Component, Role, Dataset

TIME_CHECKS_MAPPING = {Date: check_date, TimePeriod: check_time_period, TimeInterval: check_time}


def _validate_csv_path(components: Dict[str, Component], csv_path: Path):
    # GE1 check if the file is empty
    if not csv_path.exists():
        raise Exception(f"Path {csv_path} does not exist.")
    if not csv_path.is_file():
        raise Exception(f"Path {csv_path} is not a file.")
    register_rfc()
    try:
        with open(csv_path, "r") as f:
            reader = DictReader(f, dialect="rfc")
            csv_columns = reader.fieldnames

    except UnicodeDecodeError as error:
        # https://coderwall.com/p/stzy9w/raising-unicodeencodeerror-and-unicodedecodeerror-
        # manually-for-testing-purposes
        raise InputValidationException("0-1-2-5", file=csv_path.name) from error
    except InputValidationException as ie:
        raise InputValidationException("{}".format(str(ie))) from None
    except Exception as e:
        raise InputValidationException(
            f"ERROR: {str(e)}, review file {str(csv_path.as_posix())}"
        ) from None

    if not csv_columns:
        raise InputValidationException(code="0-1-1-6", file=csv_path)

    if len(list(set(csv_columns))) != len(csv_columns):
        duplicates = list(set([item for item in csv_columns if csv_columns.count(item) > 1]))
        raise Exception(f"Duplicated columns {', '.join(duplicates)} found in file.")

    comp_names = set([c.name for c in components.values() if c.role == Role.IDENTIFIER])
    comps_missing = [id_m for id_m in comp_names if id_m not in reader.fieldnames]
    if comps_missing:
        comps_missing = ", ".join(comps_missing)
        raise InputValidationException(code="0-1-1-8", ids=comps_missing, file=str(csv_path.name))


def _sanitize_pandas_columns(
    components: Dict[str, Component], csv_path: Union[str, Path], data: pd.DataFrame
) -> pd.DataFrame:
    # Fast loading from SDMX-CSV
    if "DATAFLOW" in data.columns and data.columns[0] == "DATAFLOW":
        if "DATAFLOW" not in components:
            data.drop(columns=["DATAFLOW"], inplace=True)
    if "STRUCTURE" in data.columns and data.columns[0] == "STRUCTURE":
        if "STRUCTURE" not in components:
            data.drop(columns=["STRUCTURE"], inplace=True)
        if "STRUCTURE_ID" in data.columns:
            data.drop(columns=["STRUCTURE_ID"], inplace=True)
        if "ACTION" in data.columns:
            data = data[data["ACTION"] != "D"]
            data.drop(columns=["ACTION"], inplace=True)

    # Validate identifiers
    comp_names = set([c.name for c in components.values() if c.role == Role.IDENTIFIER])
    comps_missing = [id_m for id_m in comp_names if id_m not in data.columns]
    if comps_missing:
        comps_missing = ", ".join(comps_missing)
        file = csv_path if isinstance(csv_path, str) else csv_path.name
        raise InputValidationException(code="0-1-1-7", ids=comps_missing, file=file)

    # Fill rest of components with null values
    for comp_name, comp in components.items():
        if comp_name not in data:
            if not comp.nullable:
                raise InputValidationException(f"Component {comp_name} is missing in the file.")
            data[comp_name] = None
    return data


def _pandas_load_csv(components: Dict[str, Component], csv_path: Path) -> pd.DataFrame:
    obj_dtypes = {comp_name: np.object_ for comp_name, comp in components.items()}

    try:
        data = pd.read_csv(
            csv_path, dtype=obj_dtypes, engine="c", keep_default_na=False, na_values=[""]
        )
    except UnicodeDecodeError:
        raise InputValidationException(code="0-1-2-5", file=csv_path.name)

    return _sanitize_pandas_columns(components, csv_path, data)


def _pandas_load_s3_csv(components: Dict[str, Component], csv_path: str) -> pd.DataFrame:
    obj_dtypes = {comp_name: np.object_ for comp_name, comp in components.items()}

    # start = time()
    try:
        data = pd.read_csv(
            csv_path, dtype=obj_dtypes, engine="c", keep_default_na=False, na_values=[""]
        )

    except UnicodeDecodeError:
        raise InputValidationException(code="0-1-2-5", file=csv_path)
    except Exception as e:
        raise InputValidationException(f"ERROR: {str(e)}, review file {str(csv_path)}")

    # print(f"Data loaded from {csv_path}, shape: {data.shape}")
    # end = time()
    # print(f"Time to load data from s3 URI: {end - start}")

    return _sanitize_pandas_columns(components, csv_path, data)


def _parse_boolean(value: str):
    if value.lower() == "true" or value == "1":
        return True
    return False


<<<<<<< HEAD
def _validate_pandas(
    components: Dict[str, Component], data: pd.DataFrame, dataset_name: str
) -> pd.DataFrame:
=======
def _validate_pandas(components: Dict[str, Component], data: pd.DataFrame,
                     dataset_name: str) -> pd.DataFrame:
    warnings.filterwarnings("ignore", category=FutureWarning)
>>>>>>> 9f9e716b
    # Identifier checking
    id_names = [comp_name for comp_name, comp in components.items() if comp.role == Role.IDENTIFIER]

    for id_name in id_names:
        if data[id_name].isnull().any():
            raise SemanticError("0-1-1-4", null_identifier=id_name, name=dataset_name)

    if len(id_names) == 0 and len(data) > 1:
        raise SemanticError("0-1-1-5", name=dataset_name)

    data = data.fillna(np.nan).replace([np.nan], [None])
    # Checking data types on all data types
    comp_name = ""
    comp = None
    try:

        for comp_name, comp in components.items():
            if comp.data_type in (Date, TimePeriod, TimeInterval):
                data[comp_name] = data[comp_name].map(
                    TIME_CHECKS_MAPPING[comp.data_type], na_action="ignore"
                )
            elif comp.data_type == Integer:
                data[comp_name] = data[comp_name].map(
                    lambda x: Integer.cast(float(x)), na_action="ignore"
                )
            elif comp.data_type == Number:
                data[comp_name] = data[comp_name].map(lambda x: float(x), na_action="ignore")
            elif comp.data_type == Boolean:
                data[comp_name] = data[comp_name].map(
                    lambda x: _parse_boolean(x), na_action="ignore"
                )
            elif comp.data_type == Duration:
                values_correct = (
                    data[comp_name]
                    .map(lambda x: x.replace(" ", "") in DURATION_MAPPING, na_action="ignore")
                    .all()
                )
                if not values_correct:
                    raise ValueError(f"Duration values are not correct in column {comp_name}")
            else:
                data[comp_name] = data[comp_name].map(
                    lambda x: str(x).replace('"', ""), na_action="ignore"
                )
            data[comp_name] = data[comp_name].astype(np.object_, errors="raise")
    except ValueError:
        str_comp = SCALAR_TYPES_CLASS_REVERSE[comp.data_type]
        raise SemanticError("0-1-1-12", name=dataset_name, column=comp_name, type=str_comp)

    return data


def load_datapoints(
    components: Dict[str, Component], dataset_name: str, csv_path: Optional[Union[Path, str]] = None
):
    if csv_path is None or (isinstance(csv_path, Path) and not csv_path.exists()):
        return pd.DataFrame(columns=list(components.keys()))
    elif isinstance(csv_path, str):
        data = _pandas_load_s3_csv(components, csv_path)
    elif isinstance(csv_path, Path):
        _validate_csv_path(components, csv_path)
        data = _pandas_load_csv(components, csv_path)
    else:
        raise Exception("Invalid csv_path type")
    data = _validate_pandas(components, data, dataset_name)

    return data


def _fill_dataset_empty_data(dataset: Dataset):
    dataset.data = pd.DataFrame(columns=list(dataset.components.keys()))<|MERGE_RESOLUTION|>--- conflicted
+++ resolved
@@ -137,15 +137,10 @@
     return False
 
 
-<<<<<<< HEAD
 def _validate_pandas(
     components: Dict[str, Component], data: pd.DataFrame, dataset_name: str
 ) -> pd.DataFrame:
-=======
-def _validate_pandas(components: Dict[str, Component], data: pd.DataFrame,
-                     dataset_name: str) -> pd.DataFrame:
     warnings.filterwarnings("ignore", category=FutureWarning)
->>>>>>> 9f9e716b
     # Identifier checking
     id_names = [comp_name for comp_name, comp in components.items() if comp.role == Role.IDENTIFIER]
 
