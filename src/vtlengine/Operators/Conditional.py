import os
from copy import copy
from typing import Union, Any

import numpy as np

from vtlengine.DataTypes import (
    Boolean,
    COMP_NAME_MAPPING,
    binary_implicit_promotion,
    SCALAR_TYPES_CLASS_REVERSE,
    Null,
)
from vtlengine.Operators import Operator, Binary

from vtlengine.Exceptions import SemanticError
from vtlengine.Model import Scalar, DataComponent, Dataset, Role

# if os.environ.get("SPARK", False):
#     import pyspark.pandas as pd
# else:
#     import pandas as pd
import pandas as pd


class If(Operator):
    """
    If class:
        `If-then-else <https://sdmx.org/wp-content/uploads/VTL-2.1-Reference-Manual.pdf#page=225&zoom=100,72,142>`_ operator # noqa E501
        inherits from Operator, a superclass that contains general validate and evaluate class methods.
        It has the following class methods:
    Class methods:
        evaluate: Evaluates if the operation is well constructed, checking the actual condition and
        dropping a boolean result.
        The result will depend on the data class, such as datacomponent and dataset.

        component_level_evaluation: Returns a pandas dataframe with data to set the condition

        dataset_level_evaluation: Sets the dataset and evaluates its correct schema to be able to perform the condition.

        validate: Class method that has two branches so datacomponent and datasets can be validated. With datacomponent,
        the code reviews if it is actually a Measure and if it is a binary operation. Dataset branch reviews if the
        identifiers are the same in 'if', 'then' and 'else'.
    """

    @classmethod
    def evaluate(cls, condition: Any, true_branch: Any, false_branch: Any) -> Any:
        result = cls.validate(condition, true_branch, false_branch)
        if not isinstance(result, Scalar):
            if isinstance(condition, DataComponent):
                result.data = cls.component_level_evaluation(condition, true_branch, false_branch)
            if isinstance(condition, Dataset):
                result = cls.dataset_level_evaluation(result, condition, true_branch, false_branch)
        return result

    @classmethod
<<<<<<< HEAD
    def component_level_evaluation(cls, condition: DataComponent, true_branch: Any,
                                   false_branch: Any) -> Any:
        result = None
        if condition.data is not None:
            if isinstance(true_branch, Scalar):
                true_data = pd.Series(true_branch.value, index=condition.data.index)
            else:
                true_data = true_branch.data.reindex(condition.data.index)
            if isinstance(false_branch, Scalar):
                false_data = pd.Series(false_branch.value, index=condition.data.index)
            else:
                false_data = false_branch.data.reindex(condition.data.index)
            result = np.where(condition.data, true_data, false_data)
=======
    def component_level_evaluation(
        cls,
        condition: DataComponent,
        true_branch: Union[DataComponent, Scalar],
        false_branch: Union[DataComponent, Scalar],
    ):
        if isinstance(true_branch, Scalar):
            true_data = pd.Series(true_branch.value, index=condition.data.index)
        else:
            true_data = true_branch.data.reindex(condition.data.index)
        if isinstance(false_branch, Scalar):
            false_data = pd.Series(false_branch.value, index=condition.data.index)
        else:
            false_data = false_branch.data.reindex(condition.data.index)

        result = np.where(condition.data, true_data, false_data)
>>>>>>> b8ba288d
        return pd.Series(result, index=condition.data.index)

    @classmethod
    def dataset_level_evaluation(cls, result: Any, condition: Any, true_branch: Any,
                                 false_branch: Any) -> Dataset:
        ids = condition.get_identifiers_names()
        condition_measure = condition.get_measures_names()[0]
        true_data = condition.data[condition.data[condition_measure] == True]
        false_data = condition.data[condition.data[condition_measure] != True].fillna(False)

        if isinstance(true_branch, Dataset):
<<<<<<< HEAD
            if len(true_data) > 0 and true_branch.data is not None:
                true_data = pd.merge(true_data, true_branch.data, on=ids, how='right',
                                     suffixes=('_condition', ''))
=======
            if len(true_data) > 0:
                true_data = pd.merge(
                    true_data, true_branch.data, on=ids, how="right", suffixes=("_condition", "")
                )
>>>>>>> b8ba288d
            else:
                true_data = pd.DataFrame(columns=true_branch.get_components_names())
        else:
            true_data[condition_measure] = true_data[condition_measure].apply(
                lambda x: true_branch.value
            )
        if isinstance(false_branch, Dataset):
<<<<<<< HEAD
            if len(false_data) > 0 and false_branch.data is not None:
                false_data = pd.merge(false_data, false_branch.data, on=ids, how='right',
                                      suffixes=('_condition', ''))
=======
            if len(false_data) > 0:
                false_data = pd.merge(
                    false_data, false_branch.data, on=ids, how="right", suffixes=("_condition", "")
                )
>>>>>>> b8ba288d
            else:
                false_data = pd.DataFrame(columns=false_branch.get_components_names())
        else:
            false_data[condition_measure] = false_data[condition_measure].apply(
                lambda x: false_branch.value
            )

        result.data = (
            pd.concat([true_data, false_data], ignore_index=True)
            .drop_duplicates()
            .sort_values(by=ids)
        )
        if isinstance(result, Dataset):
            drop_columns = [
                column for column in result.data.columns if column not in result.components.keys()
            ]
            result.data = result.data.dropna(subset=drop_columns).drop(columns=drop_columns)
        if isinstance(true_branch, Scalar) and isinstance(false_branch, Scalar):
            result.get_measures()[0].data_type = true_branch.data_type
            result.get_measures()[0].name = COMP_NAME_MAPPING[true_branch.data_type]
<<<<<<< HEAD
            if result.data is not None:
                result.data = result.data.rename(columns={condition_measure: result.get_measures()[0].name})
        return result

    @classmethod
    def validate(cls, condition: Any, true_branch: Any, false_branch: Any) -> Union[Scalar, DataComponent, Dataset]:
=======
            result.data = result.data.rename(
                columns={condition_measure: result.get_measures()[0].name}
            )
        return result

    @classmethod
    def validate(  # noqa: C901
        cls, condition, true_branch, false_branch
    ) -> Scalar | DataComponent | Dataset:
>>>>>>> b8ba288d
        nullable = False
        left = true_branch
        right = false_branch
        if true_branch.__class__ != false_branch.__class__:
            if (isinstance(true_branch, DataComponent) and isinstance(false_branch, Dataset)) or (
                isinstance(true_branch, Dataset) and isinstance(false_branch, DataComponent)
            ):
                raise ValueError(
                    "If then and else operands cannot be dataset and component respectively"
                )
            if isinstance(true_branch, Scalar):
                left = false_branch
                right = true_branch

        # Datacomponent
        if isinstance(condition, DataComponent):
            if not condition.data_type == Boolean:
                raise SemanticError(
                    "1-1-9-11", op=cls.op, type=SCALAR_TYPES_CLASS_REVERSE[condition.data_type]
                )
            if not isinstance(left, Scalar) or not isinstance(right, Scalar):
                nullable = condition.nullable
            else:
                if left.data_type == Null or right.data_type == Null:
                    nullable = True
            if isinstance(left, DataComponent):
                nullable |= left.nullable
            if isinstance(right, DataComponent):
                nullable |= right.nullable
            return DataComponent(
                name="result",
                data=None,
                data_type=binary_implicit_promotion(left.data_type, right.data_type),
                role=Role.MEASURE,
                nullable=nullable,
            )

        # Dataset
        if isinstance(left, Scalar) and isinstance(right, Scalar):
            raise SemanticError(
                "1-1-9-12", op=cls.op, then_symbol=left.name, else_symbol=right.name
            )
        if isinstance(left, DataComponent):
            raise SemanticError(
                "1-1-9-12", op=cls.op, then_symbol=left.name, else_symbol=right.name
            )
        if isinstance(left, Scalar):
            left.data_type = right.data_type = binary_implicit_promotion(
                left.data_type, right.data_type
            )
            return Dataset(name="result", components=copy(condition.components), data=None)
        if left.get_identifiers() != condition.get_identifiers():
            raise SemanticError("1-1-9-10", op=cls.op, clause=left.name)
        if isinstance(right, Scalar):
            for component in left.get_measures():
                if component.data_type != right.data_type:
                    component.data_type = binary_implicit_promotion(
                        component.data_type, right.data_type
                    )
        if isinstance(right, Dataset):
            if left.get_identifiers() != condition.get_identifiers():
                raise SemanticError("1-1-9-10", op=cls.op, clause=right.name)
            if left.get_components_names() != right.get_components_names():
                raise SemanticError("1-1-9-13", op=cls.op, then=left.name, else_clause=right.name)
            for component in left.get_measures():
                if component.data_type != right.components[component.name].data_type:
                    component.data_type = right.components[component.name].data_type = (
                        binary_implicit_promotion(
                            component.data_type, right.components[component.name].data_type
                        )
                    )
        if isinstance(condition, Dataset):
            if len(condition.get_measures()) != 1:
                raise SemanticError("1-1-9-4", op=cls.op, name=condition.name)
            if condition.get_measures()[0].data_type != Boolean:
                raise SemanticError(
                    "1-1-9-5",
                    op=cls.op,
                    type=SCALAR_TYPES_CLASS_REVERSE[condition.get_measures()[0].data_type],
                )
            if left.get_identifiers() != condition.get_identifiers():
                raise SemanticError("1-1-9-6", op=cls.op)
        result_components = {comp_name: copy(comp) for comp_name, comp in left.components.items()}
        return Dataset(name="result", components=result_components, data=None)


class Nvl(Binary):
    """
    Null class:
        `Nvl <https://sdmx.org/wp-content/uploads/VTL-2.1-Reference-Manual.pdf#page=229&zoom=100,72,370>`_operator class. # noqa E501
        It has the following class methods:

    Class methods:
        Validate: Class method that validates if the operation at scalar,
        datacomponent or dataset level can be performed.
        Evaluate: Evaluates the actual operation, returning the result.
    """

    @classmethod
    def evaluate(cls, left: Any, right: Any) -> Union[Scalar, DataComponent, Dataset]:
        result = cls.validate(left, right)

        if isinstance(left, Scalar) and isinstance(result, Scalar):
            if pd.isnull(left): # type: ignore[call-overload]
                result.value = right.value
            else:
                result.value = left.value
        else:
            if not isinstance(result, Scalar):
                if isinstance(right, Scalar):
                    result.data = left.data.fillna(right.value)
                else:
                    result.data = left.data.fillna(right.data)
                if isinstance(result, Dataset):
                    result.data = result.data[result.get_components_names()]
        return result

    @classmethod
    def validate(cls, left: Any, right: Any) -> Union[Scalar, DataComponent, Dataset]:
        result_components = {}
        if isinstance(left, Scalar):
            if not isinstance(right, Scalar):
                raise ValueError(
                    "Nvl operation at scalar level must have "
                    "scalar types on right (applicable) side"
                )
            cls.type_validation(left.data_type, right.data_type)
            return Scalar(name="result", value=None, data_type=left.data_type)
        if isinstance(left, DataComponent):
            if isinstance(right, Dataset):
                raise ValueError(
                    "Nvl operation at component level cannot have "
                    "dataset type on right (applicable) side"
                )
            cls.type_validation(left.data_type, right.data_type)
            return DataComponent(
                name="result",
                data=pd.Series(dtype=object),
                data_type=left.data_type,
                role=Role.MEASURE,
                nullable=False,
            )
        if isinstance(left, Dataset):
            if isinstance(right, DataComponent):
                raise ValueError(
                    "Nvl operation at dataset level cannot have "
                    "component type on right (applicable) side"
                )
            if isinstance(right, Scalar):
                for component in left.get_measures():
                    cls.type_validation(component.data_type, right.data_type)
            if isinstance(right, Dataset):
                for component in left.get_measures():
                    cls.type_validation(
                        component.data_type, right.components[component.name].data_type
                    )
            result_components = {
                comp_name: copy(comp)
                for comp_name, comp in left.components.items()
                if comp.role != Role.ATTRIBUTE
            }
            for comp in result_components.values():
                comp.nullable = False
<<<<<<< HEAD
        return Dataset(name='result', components=result_components, data=None)
=======
            return Dataset(name="result", components=result_components, data=None)
>>>>>>> b8ba288d
<|MERGE_RESOLUTION|>--- conflicted
+++ resolved
@@ -4,13 +4,8 @@
 
 import numpy as np
 
-from vtlengine.DataTypes import (
-    Boolean,
-    COMP_NAME_MAPPING,
-    binary_implicit_promotion,
-    SCALAR_TYPES_CLASS_REVERSE,
-    Null,
-)
+from vtlengine.DataTypes import Boolean, COMP_NAME_MAPPING, binary_implicit_promotion, \
+    SCALAR_TYPES_CLASS_REVERSE, Null
 from vtlengine.Operators import Operator, Binary
 
 from vtlengine.Exceptions import SemanticError
@@ -54,7 +49,6 @@
         return result
 
     @classmethod
-<<<<<<< HEAD
     def component_level_evaluation(cls, condition: DataComponent, true_branch: Any,
                                    false_branch: Any) -> Any:
         result = None
@@ -68,24 +62,6 @@
             else:
                 false_data = false_branch.data.reindex(condition.data.index)
             result = np.where(condition.data, true_data, false_data)
-=======
-    def component_level_evaluation(
-        cls,
-        condition: DataComponent,
-        true_branch: Union[DataComponent, Scalar],
-        false_branch: Union[DataComponent, Scalar],
-    ):
-        if isinstance(true_branch, Scalar):
-            true_data = pd.Series(true_branch.value, index=condition.data.index)
-        else:
-            true_data = true_branch.data.reindex(condition.data.index)
-        if isinstance(false_branch, Scalar):
-            false_data = pd.Series(false_branch.value, index=condition.data.index)
-        else:
-            false_data = false_branch.data.reindex(condition.data.index)
-
-        result = np.where(condition.data, true_data, false_data)
->>>>>>> b8ba288d
         return pd.Series(result, index=condition.data.index)
 
     @classmethod
@@ -97,16 +73,9 @@
         false_data = condition.data[condition.data[condition_measure] != True].fillna(False)
 
         if isinstance(true_branch, Dataset):
-<<<<<<< HEAD
             if len(true_data) > 0 and true_branch.data is not None:
                 true_data = pd.merge(true_data, true_branch.data, on=ids, how='right',
                                      suffixes=('_condition', ''))
-=======
-            if len(true_data) > 0:
-                true_data = pd.merge(
-                    true_data, true_branch.data, on=ids, how="right", suffixes=("_condition", "")
-                )
->>>>>>> b8ba288d
             else:
                 true_data = pd.DataFrame(columns=true_branch.get_components_names())
         else:
@@ -114,16 +83,9 @@
                 lambda x: true_branch.value
             )
         if isinstance(false_branch, Dataset):
-<<<<<<< HEAD
             if len(false_data) > 0 and false_branch.data is not None:
                 false_data = pd.merge(false_data, false_branch.data, on=ids, how='right',
                                       suffixes=('_condition', ''))
-=======
-            if len(false_data) > 0:
-                false_data = pd.merge(
-                    false_data, false_branch.data, on=ids, how="right", suffixes=("_condition", "")
-                )
->>>>>>> b8ba288d
             else:
                 false_data = pd.DataFrame(columns=false_branch.get_components_names())
         else:
@@ -144,24 +106,12 @@
         if isinstance(true_branch, Scalar) and isinstance(false_branch, Scalar):
             result.get_measures()[0].data_type = true_branch.data_type
             result.get_measures()[0].name = COMP_NAME_MAPPING[true_branch.data_type]
-<<<<<<< HEAD
             if result.data is not None:
                 result.data = result.data.rename(columns={condition_measure: result.get_measures()[0].name})
         return result
 
     @classmethod
-    def validate(cls, condition: Any, true_branch: Any, false_branch: Any) -> Union[Scalar, DataComponent, Dataset]:
-=======
-            result.data = result.data.rename(
-                columns={condition_measure: result.get_measures()[0].name}
-            )
-        return result
-
-    @classmethod
-    def validate(  # noqa: C901
-        cls, condition, true_branch, false_branch
-    ) -> Scalar | DataComponent | Dataset:
->>>>>>> b8ba288d
+    def validate(cls, condition: Any, true_branch: Any, false_branch: Any) -> Union[Scalar, DataComponent, Dataset]: # noqa: C901
         nullable = False
         left = true_branch
         right = false_branch
@@ -325,8 +275,4 @@
             }
             for comp in result_components.values():
                 comp.nullable = False
-<<<<<<< HEAD
-        return Dataset(name='result', components=result_components, data=None)
-=======
-            return Dataset(name="result", components=result_components, data=None)
->>>>>>> b8ba288d
+        return Dataset(name='result', components=result_components, data=None)