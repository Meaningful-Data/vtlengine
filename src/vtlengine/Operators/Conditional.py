--- conflicted
+++ resolved
@@ -88,41 +88,6 @@
         cls, result: Any, condition: Any, true_branch: Any, false_branch: Any
     ) -> Any:
         ids = condition.get_identifiers_names()
-<<<<<<< HEAD
-        condition_measure = condition.get_measures_names()[0]
-        true_data = condition.data[condition.data[condition_measure].dropna() == True]
-        false_data = condition.data[condition.data[condition_measure] != True]
-
-        if isinstance(true_branch, Dataset):
-            if len(true_data) > 0 and true_branch.data is not None:
-                true_data = pd.merge(
-                    true_data,
-                    true_branch.data,
-                    on=ids,
-                    how="left",
-                    suffixes=("_condition", ""),
-                )
-            else:
-                true_data = pd.DataFrame(columns=true_branch.get_components_names())
-        else:
-            true_data[condition_measure] = true_data[condition_measure].apply(
-                lambda x: true_branch.value
-            )
-        if isinstance(false_branch, Dataset):
-            if len(false_data) > 0 and false_branch.data is not None:
-                false_data = pd.merge(
-                    false_data,
-                    false_branch.data,
-                    on=ids,
-                    how="left",
-                    suffixes=("_condition", ""),
-                )
-            else:
-                false_data = pd.DataFrame(columns=false_branch.get_components_names())
-        else:
-            false_data[condition_measure] = false_data[condition_measure].apply(
-                lambda x: false_branch.value
-=======
         cond_col = f"{condition.get_measures_names()[0]}"
 
         base = duckdb_fillna(condition.data, "FALSE", cond_col)
@@ -137,28 +102,9 @@
             comps = [c for c in false_branch.get_components_names() if c not in ids]
             false_branch.data = duckdb_rename(
                 false_branch.data, {m: f"__{m}@false_branch__" for m in comps}
->>>>>>> 4e91ea5b
             )
             base = duckdb_concat(base, false_branch.data, ids)
 
-<<<<<<< HEAD
-        result.data = (
-            pd.concat([true_data, false_data], ignore_index=True)
-            .drop_duplicates()
-            .sort_values(by=ids)
-        ).reset_index(drop=True)
-        if isinstance(result, Dataset):
-            drop_columns = [
-                column for column in result.data.columns if column not in result.components
-            ]
-            result.data = result.data.drop(columns=drop_columns)
-        if isinstance(true_branch, Scalar) and isinstance(false_branch, Scalar):
-            result.get_measures()[0].data_type = true_branch.data_type
-            result.get_measures()[0].name = COMP_NAME_MAPPING[true_branch.data_type]
-            if result.data is not None:
-                result.data = result.data.rename(
-                    columns={condition_measure: result.get_measures()[0].name}
-=======
         exprs = []
         for comp_name in result.get_components_names():
             if comp_name in ids:
@@ -180,7 +126,6 @@
                 )
                 expr = (
                     f'CASE WHEN {cond_col} THEN {true_expr} ELSE {false_expr} END AS "{comp_name}"'
->>>>>>> 4e91ea5b
                 )
             exprs.append(expr)
 
