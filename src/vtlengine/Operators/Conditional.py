--- conflicted
+++ resolved
@@ -66,10 +66,7 @@
             else:
                 false_data = false_branch.data.reindex(condition.data.index)
             result = np.where(condition.data, true_data, false_data)
-<<<<<<< HEAD
-=======
-
->>>>>>> 699c2c3d
+
         return pd.Series(result, index=condition.data.index)  # type: ignore[union-attr]
 
     @classmethod
@@ -327,17 +324,10 @@
 
             for i, condition in enumerate(conditions):
                 value = thenOps[i].value if isinstance(thenOps[i], Scalar) else thenOps[i].data
-<<<<<<< HEAD
                 result.data = np.where(
                     condition.data,
                     value,
                     result.data,  # type: ignore[call-overload]
-=======
-                result.data = np.where(  # type: ignore[call-overload]
-                    condition.data.notna(),
-                    np.where(condition.data, value, result.data),  # type: ignore[call-overload]
-                    result.data,
->>>>>>> 699c2c3d
                 )
 
             condition_mask_else = ~np.any([condition.data for condition in conditions], axis=0)
