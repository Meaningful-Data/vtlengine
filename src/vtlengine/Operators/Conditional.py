from copy import copy
from typing import Any, List, Union

import numpy as np

# if os.environ.get("SPARK", False):
#     import pyspark.pandas as pd
# else:
#     import pandas as pd
import pandas as pd

from vtlengine.DataTypes import (
    COMP_NAME_MAPPING,
    SCALAR_TYPES_CLASS_REVERSE,
    Boolean,
    Null,
    binary_implicit_promotion,
)
from vtlengine.Exceptions import SemanticError
from vtlengine.Model import DataComponent, Dataset, Role, Scalar
from vtlengine.Operators import Binary, Operator


class If(Operator):
    """
    If class:
        `If-then-else <https://sdmx.org/wp-content/uploads/VTL-2.1-Reference-Manual.pdf#page=225&zoom=100,72,142>`_ operator
        inherits from Operator, a superclass that contains general validate and evaluate class methods.
        It has the following class methods:
    Class methods:
        evaluate: Evaluates if the operation is well constructed, checking the actual condition and
        dropping a boolean result.
        The result will depend on the data class, such as datacomponent and dataset.

        component_level_evaluation: Returns a pandas dataframe with data to set the condition

        dataset_level_evaluation: Sets the dataset and evaluates its correct schema to be able to perform the condition.

        validate: Class method that has two branches so datacomponent and datasets can be validated. With datacomponent,
        the code reviews if it is actually a Measure and if it is a binary operation. Dataset branch reviews if the
        identifiers are the same in 'if', 'then' and 'else'.
    """  # noqa E501

    @classmethod
    def evaluate(cls, condition: Any, true_branch: Any, false_branch: Any) -> Any:
        result = cls.validate(condition, true_branch, false_branch)
        if not isinstance(result, Scalar):
            if isinstance(condition, DataComponent):
                result.data = cls.component_level_evaluation(condition, true_branch, false_branch)
            if isinstance(condition, Dataset):
                result = cls.dataset_level_evaluation(result, condition, true_branch, false_branch)
        return result

    @classmethod
    def component_level_evaluation(
        cls, condition: DataComponent, true_branch: Any, false_branch: Any
    ) -> Any:
        result = None
        if condition.data is not None:
            if isinstance(true_branch, Scalar):
                true_data = pd.Series(true_branch.value, index=condition.data.index)
            else:
                true_data = true_branch.data.reindex(condition.data.index)
            if isinstance(false_branch, Scalar):
                false_data = pd.Series(false_branch.value, index=condition.data.index)
            else:
                false_data = false_branch.data.reindex(condition.data.index)
            result = np.where(condition.data, true_data, false_data)
        return pd.Series(result, index=condition.data.index)  # type: ignore[union-attr]

    @classmethod
    def dataset_level_evaluation(
        cls, result: Any, condition: Any, true_branch: Any, false_branch: Any
    ) -> Dataset:
        ids = condition.get_identifiers_names()
        condition_measure = condition.get_measures_names()[0]
        true_data = condition.data[condition.data[condition_measure] == True]
        false_data = condition.data[condition.data[condition_measure] != True].fillna(False)

        if isinstance(true_branch, Dataset):
            if len(true_data) > 0 and true_branch.data is not None:
                true_data = pd.merge(
                    true_data,
                    true_branch.data,
                    on=ids,
                    how="right",
                    suffixes=("_condition", ""),
                )
            else:
                true_data = pd.DataFrame(columns=true_branch.get_components_names())
        else:
            true_data[condition_measure] = true_data[condition_measure].apply(
                lambda x: true_branch.value
            )
        if isinstance(false_branch, Dataset):
            if len(false_data) > 0 and false_branch.data is not None:
                false_data = pd.merge(
                    false_data,
                    false_branch.data,
                    on=ids,
                    how="right",
                    suffixes=("_condition", ""),
                )
            else:
                false_data = pd.DataFrame(columns=false_branch.get_components_names())
        else:
            false_data[condition_measure] = false_data[condition_measure].apply(
                lambda x: false_branch.value
            )

        result.data = (
            pd.concat([true_data, false_data], ignore_index=True)
            .drop_duplicates()
            .sort_values(by=ids)
        )
        if isinstance(result, Dataset):
            drop_columns = [
                column for column in result.data.columns if column not in result.components
            ]
            result.data = result.data.dropna(subset=drop_columns).drop(columns=drop_columns)
        if isinstance(true_branch, Scalar) and isinstance(false_branch, Scalar):
            result.get_measures()[0].data_type = true_branch.data_type
            result.get_measures()[0].name = COMP_NAME_MAPPING[true_branch.data_type]
            if result.data is not None:
                result.data = result.data.rename(
                    columns={condition_measure: result.get_measures()[0].name}
                )
        return result

    @classmethod
    def validate(  # noqa: C901
        cls, condition: Any, true_branch: Any, false_branch: Any
    ) -> Union[Scalar, DataComponent, Dataset]:
        nullable = False
        left = true_branch
        right = false_branch
        if true_branch.__class__ != false_branch.__class__:
            if (isinstance(true_branch, DataComponent) and isinstance(false_branch, Dataset)) or (
                isinstance(true_branch, Dataset) and isinstance(false_branch, DataComponent)
            ):
                raise ValueError(
                    "If then and else operands cannot be dataset and component respectively"
                )
            if isinstance(true_branch, Scalar):
                left = false_branch
                right = true_branch

        # Datacomponent
        if isinstance(condition, DataComponent):
            if not condition.data_type == Boolean:
                raise SemanticError(
                    "1-1-9-11",
                    op=cls.op,
                    type=SCALAR_TYPES_CLASS_REVERSE[condition.data_type],
                )
            if not isinstance(left, Scalar) or not isinstance(right, Scalar):
                nullable = condition.nullable
            else:
                if left.data_type == Null or right.data_type == Null:
                    nullable = True
            if isinstance(left, DataComponent):
                nullable |= left.nullable
            if isinstance(right, DataComponent):
                nullable |= right.nullable
            return DataComponent(
                name="result",
                data=None,
                data_type=binary_implicit_promotion(left.data_type, right.data_type),
                role=Role.MEASURE,
                nullable=nullable,
            )

        # Dataset
        if isinstance(left, Scalar) and isinstance(right, Scalar):
            raise SemanticError(
                "1-1-9-12", op=cls.op, then_symbol=left.name, else_symbol=right.name
            )
        if isinstance(left, DataComponent):
            raise SemanticError(
                "1-1-9-12", op=cls.op, then_symbol=left.name, else_symbol=right.name
            )
        if isinstance(left, Scalar):
            left.data_type = right.data_type = binary_implicit_promotion(
                left.data_type, right.data_type
            )
            return Dataset(name="result", components=copy(condition.components), data=None)
        if left.get_identifiers() != condition.get_identifiers():
            raise SemanticError("1-1-9-10", op=cls.op, clause=left.name)
        if isinstance(right, Scalar):
            for component in left.get_measures():
                if component.data_type != right.data_type:
                    component.data_type = binary_implicit_promotion(
                        component.data_type, right.data_type
                    )
        if isinstance(right, Dataset):
            if left.get_identifiers() != condition.get_identifiers():
                raise SemanticError("1-1-9-10", op=cls.op, clause=right.name)
            if left.get_components_names() != right.get_components_names():
                raise SemanticError("1-1-9-13", op=cls.op, then=left.name, else_clause=right.name)
            for component in left.get_measures():
                if component.data_type != right.components[component.name].data_type:
                    component.data_type = right.components[component.name].data_type = (
                        binary_implicit_promotion(
                            component.data_type,
                            right.components[component.name].data_type,
                        )
                    )
        if isinstance(condition, Dataset):
            if len(condition.get_measures()) != 1:
                raise SemanticError("1-1-9-4", op=cls.op, name=condition.name)
            if condition.get_measures()[0].data_type != Boolean:
                raise SemanticError(
                    "1-1-9-5",
                    op=cls.op,
                    type=SCALAR_TYPES_CLASS_REVERSE[condition.get_measures()[0].data_type],
                )
            if left.get_identifiers() != condition.get_identifiers():
                raise SemanticError("1-1-9-6", op=cls.op)
        result_components = {comp_name: copy(comp) for comp_name, comp in left.components.items()}
        return Dataset(name="result", components=result_components, data=None)


class Nvl(Binary):
    """
    Null class:
        `Nvl <https://sdmx.org/wp-content/uploads/VTL-2.1-Reference-Manual.pdf#page=229&zoom=100,72,370>`_operator class.
        It has the following class methods:

    Class methods:
        Validate: Class method that validates if the operation at scalar,
        datacomponent or dataset level can be performed.
        Evaluate: Evaluates the actual operation, returning the result.
    """  # noqa E501

    @classmethod
    def evaluate(cls, left: Any, right: Any) -> Union[Scalar, DataComponent, Dataset]:
        result = cls.validate(left, right)

        if isinstance(left, Scalar) and isinstance(result, Scalar):
            if pd.isnull(left):  # type: ignore[call-overload]
                result.value = right.value
            else:
                result.value = left.value
        else:
            if not isinstance(result, Scalar):
                if isinstance(right, Scalar):
                    result.data = left.data.fillna(right.value)
                else:
                    result.data = left.data.fillna(right.data)
                if isinstance(result, Dataset):
                    result.data = result.data[result.get_components_names()]
        return result

    @classmethod
    def validate(cls, left: Any, right: Any) -> Union[Scalar, DataComponent, Dataset]:
        result_components = {}
        if isinstance(left, Scalar):
            if not isinstance(right, Scalar):
                raise ValueError(
                    "Nvl operation at scalar level must have scalar "
                    "types on right (applicable) side"
                )
            cls.type_validation(left.data_type, right.data_type)
            return Scalar(name="result", value=None, data_type=left.data_type)
        if isinstance(left, DataComponent):
            if isinstance(right, Dataset):
                raise ValueError(
                    "Nvl operation at component level cannot have "
                    "dataset type on right (applicable) side"
                )
            cls.type_validation(left.data_type, right.data_type)
            return DataComponent(
                name="result",
                data=pd.Series(dtype=object),
                data_type=left.data_type,
                role=Role.MEASURE,
                nullable=False,
            )
        if isinstance(left, Dataset):
            if isinstance(right, DataComponent):
                raise ValueError(
                    "Nvl operation at dataset level cannot have component "
                    "type on right (applicable) side"
                )
            if isinstance(right, Scalar):
                for component in left.get_measures():
                    cls.type_validation(component.data_type, right.data_type)
            if isinstance(right, Dataset):
                for component in left.get_measures():
                    cls.type_validation(
                        component.data_type, right.components[component.name].data_type
                    )
            result_components = {
                comp_name: copy(comp)
                for comp_name, comp in left.components.items()
                if comp.role != Role.ATTRIBUTE
            }
            for comp in result_components.values():
                comp.nullable = False
        return Dataset(name="result", components=result_components, data=None)


class Case(Operator):
    @classmethod
    def evaluate(
        cls, conditions: List[Any], thenOps: List[Any], elseOp: Any
    ) -> Union[Scalar, DataComponent, Dataset]:
        result = cls.validate(conditions, thenOps, elseOp)
        for condition in conditions:
            if isinstance(condition, (DataComponent, Dataset)):
                condition.data.fillna(False, inplace=True)  # type: ignore[union-attr]
            elif isinstance(condition, Scalar) and condition.value is None:
                condition.value = False

        if isinstance(result, Scalar):
            result.value = elseOp.value
            for i in range(len(conditions)):
                if conditions[i].value:
                    result.value = thenOps[i].value

        if isinstance(result, DataComponent):
            result.data = pd.Series(None, index=conditions[0].data.index)

            for i, condition in enumerate(conditions):
                value = thenOps[i].value if isinstance(thenOps[i], Scalar) else thenOps[i].data
<<<<<<< HEAD
                result.data = np.where(
                    condition.data,
                    value,
                    result.data,  # type: ignore[call-overload]
=======
                result.data = np.where(  # type: ignore[call-overload]
                    condition.data.notna(),
                    np.where(condition.data, value, result.data),  # type: ignore[call-overload]
                    result.data,
>>>>>>> a4259ae0
                )

            condition_mask_else = ~np.any([condition.data for condition in conditions], axis=0)
            else_value = elseOp.value if isinstance(elseOp, Scalar) else elseOp.data
            result.data = pd.Series(
                np.where(condition_mask_else, else_value, result.data),
                index=conditions[0].data.index,
            )

        if isinstance(result, Dataset):
            identifiers = result.get_identifiers_names()
            columns = [col for col in result.get_components_names() if col not in identifiers]
            result.data = (
                conditions[0].data[identifiers]
                if conditions[0].data is not None
                else pd.DataFrame(columns=identifiers)
            )

            for i in range(len(conditions)):
                condition = conditions[i]
                bool_col = next(x.name for x in condition.get_measures() if x.data_type == Boolean)
                condition_mask = condition.data[bool_col]

                result.data.loc[condition_mask, columns] = (
                    thenOps[i].value
                    if isinstance(thenOps[i], Scalar)
                    else thenOps[i].data.loc[condition_mask, columns]
                )

            condition_mask_else = ~np.logical_or.reduce(
                [
                    condition.data[
                        next(x.name for x in condition.get_measures() if x.data_type == Boolean)
                    ].astype(bool)
                    for condition in conditions
                ]
            )

            result.data.loc[condition_mask_else, columns] = (  # type: ignore[index]
                elseOp.value
                if isinstance(elseOp, Scalar)
                else elseOp.data.loc[condition_mask_else, columns]
            )

        return result

    @classmethod
    def validate(
        cls, conditions: List[Any], thenOps: List[Any], elseOp: Any
    ) -> Union[Scalar, DataComponent, Dataset]:
        if len(set(map(type, conditions))) > 1:
            raise SemanticError("2-1-9-1", op=cls.op)

        ops = thenOps + [elseOp]
        then_else_types = set(map(type, ops))
        condition_type = type(conditions[0])

        if condition_type is Scalar:
            for condition in conditions:
                if condition.data_type != Boolean:
                    raise SemanticError("2-1-9-2", op=cls.op, name=condition.name)
            if list(then_else_types) != [Scalar]:
                raise SemanticError("2-1-9-3", op=cls.op)

            # The output data type is the data type of the last then operation that has a true
            # condition, defaulting to the data type of the else operation if no condition is true
            output_data_type = elseOp.data_type
            for i in range(len(conditions)):
                if conditions[i].value:
                    output_data_type = thenOps[i].data_type

            return Scalar(
                name="result",
                value=None,
                data_type=output_data_type,
            )

        elif condition_type is DataComponent:
            for condition in conditions:
                if not condition.data_type == Boolean:
                    raise SemanticError("2-1-9-4", op=cls.op, name=condition.name)

            nullable = any(
                (thenOp.nullable if isinstance(thenOp, DataComponent) else thenOp.data_type == Null)
                for thenOp in ops
            )
            nullable |= any(condition.nullable for condition in conditions)

            data_type = ops[0].data_type
            for op in ops[1:]:
                data_type = binary_implicit_promotion(data_type, op.data_type)

            return DataComponent(
                name="result",
                data=None,
                data_type=data_type,
                role=Role.MEASURE,
                nullable=nullable,
            )

        # Dataset
        for condition in conditions:
            if len(condition.get_measures_names()) != 1:
                raise SemanticError("1-1-1-4", op=cls.op)
            if condition.get_measures()[0].data_type != Boolean:
                raise SemanticError("2-1-9-5", op=cls.op, name=condition.name)

        if Dataset not in then_else_types:
            raise SemanticError("2-1-9-6", op=cls.op)

        components = next(op for op in ops if isinstance(op, Dataset)).components
        comp_names = [comp.name for comp in components.values()]
        for op in ops:
            if isinstance(op, Dataset) and op.get_components_names() != comp_names:
                raise SemanticError("2-1-9-7", op=cls.op)

        return Dataset(name="result", components=components, data=None)<|MERGE_RESOLUTION|>--- conflicted
+++ resolved
@@ -323,17 +323,10 @@
 
             for i, condition in enumerate(conditions):
                 value = thenOps[i].value if isinstance(thenOps[i], Scalar) else thenOps[i].data
-<<<<<<< HEAD
                 result.data = np.where(
                     condition.data,
                     value,
                     result.data,  # type: ignore[call-overload]
-=======
-                result.data = np.where(  # type: ignore[call-overload]
-                    condition.data.notna(),
-                    np.where(condition.data, value, result.data),  # type: ignore[call-overload]
-                    result.data,
->>>>>>> a4259ae0
                 )
 
             condition_mask_else = ~np.any([condition.data for condition in conditions], axis=0)
