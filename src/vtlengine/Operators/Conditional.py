from copy import copy
from typing import Any, List, Union

<<<<<<< HEAD
import pandas as pd
from duckdb import DuckDBPyRelation  # type: ignore[import-untyped]
=======
from duckdb.duckdb import DuckDBPyRelation  # type: ignore[import-untyped]
>>>>>>> 3a1eb014

from vtlengine.DataTypes import (
    SCALAR_TYPES_CLASS_REVERSE,
    Boolean,
    Null,
    binary_implicit_promotion,
)
from vtlengine.duckdb.duckdb_utils import (
    duckdb_concat,
    duckdb_fillna,
    duckdb_rename,
    duckdb_select,
    empty_relation,
)
from vtlengine.Exceptions import SemanticError
from vtlengine.Model import DataComponent, Dataset, Role, Scalar
from vtlengine.Operators import Binary, Operator
from vtlengine.Utils.__Virtual_Assets import VirtualCounter


class If(Operator):
    """
    If class:
        `If-then-else <https://sdmx.org/wp-content/uploads/VTL-2.1-Reference-Manual.pdf#page=225&zoom=100,72,142>`_ operator
        inherits from Operator, a superclass that contains general validate and evaluate class methods.
        It has the following class methods:
    Class methods:
        evaluate: Evaluates if the operation is well constructed, checking the actual condition and
        dropping a boolean result.
        The result will depend on the data class, such as datacomponent and dataset.

        component_level_evaluation: Returns a pandas dataframe with data to set the condition

        dataset_level_evaluation: Sets the dataset and evaluates its correct schema to be able to perform the condition.

        validate: Class method that has two branches so datacomponent and datasets can be validated. With datacomponent,
        the code reviews if it is actually a Measure and if it is a binary operation. Dataset branch reviews if the
        identifiers are the same in 'if', 'then' and 'else'.
    """  # noqa E501

    @classmethod
    def evaluate(cls, condition: Any, true_branch: Any, false_branch: Any) -> Any:
        result = cls.validate(condition, true_branch, false_branch)
        if not isinstance(result, Scalar):
            if isinstance(condition, DataComponent):
                result.data = cls.component_level_evaluation(
                    condition, true_branch, false_branch, result.name
                )
            if isinstance(condition, Dataset):
                result = cls.dataset_level_evaluation(result, condition, true_branch, false_branch)
        return result

    @classmethod
    def component_level_evaluation(
        cls,
        condition: DataComponent,
        true_branch: Union[DataComponent, Scalar],
        false_branch: Union[DataComponent, Scalar],
        comp_name: str,
    ) -> DuckDBPyRelation:
        def get_expr(branch: Any) -> str:
            return (
                f"{repr(branch.value)}"
                if isinstance(branch, Scalar) and branch.value is not None
                else ("NULL" if isinstance(branch, Scalar) else f'"{branch.data.columns[0]}"')
            )

        if condition.data is None:
            return empty_relation()

        cond_col = f'"{condition.data.columns[0]}"'
        true_expr = get_expr(true_branch)
        false_expr = get_expr(false_branch)

        base = duckdb_fillna(condition.data, "TRUE", cond_col)
        if not isinstance(true_branch, Scalar):
            base = duckdb_concat(base, true_branch.data)
        if not isinstance(false_branch, Scalar):
            base = duckdb_concat(base, false_branch.data)

        expr = f'CASE WHEN {cond_col} THEN {true_expr} ELSE {false_expr} END AS "{comp_name}"'
        return base.project(expr)

    @classmethod
    def dataset_level_evaluation(
        cls, result: Any, condition: Any, true_branch: Any, false_branch: Any
    ) -> Any:
        ids = condition.get_identifiers_names()
        cond_col = f"{condition.get_measures_names()[0]}"
        base = duckdb_fillna(condition.data, "FALSE", cond_col)

        if not isinstance(true_branch, Scalar):
            comps = [c for c in true_branch.get_components_names() if c not in ids]
            true_branch.data = duckdb_rename(
                true_branch.data, {m: f"__{m}@true_branch__" for m in comps}
            )
        if not isinstance(false_branch, Scalar):
            comps = [c for c in false_branch.get_components_names() if c not in ids]
            false_branch.data = duckdb_rename(
                false_branch.data, {m: f"__{m}@false_branch__" for m in comps}
            )

        base_true = base.filter(f'"{cond_col}"')
        base_false = base.filter(f'NOT "{cond_col}"')

        def project_side(base: DuckDBPyRelation, branch: Any, tag: str) -> DuckDBPyRelation:
            if isinstance(branch, Scalar):
                exprs = [f'"{id_}"' for id_ in ids]
                for comp_name in result.get_components_names():
                    if comp_name in ids:
                        continue
                    value = repr(branch.value) if branch.value is not None else "NULL"
                    exprs.append(f'{value} AS "{comp_name}"')
                return base.project(", ".join(exprs))

            base = base.set_alias("base")
            branch = branch.data.set_alias("branch")
            join_cond = " AND ".join(f'base."{c}" = branch."{c}"' for c in ids)
            joined = base.join(branch, join_cond, how="inner")
            exprs = [f'base."{id_}"' for id_ in ids]
            for comp_name in result.get_components_names():
                if comp_name in ids:
                    continue
                exprs.append(f'branch."__{comp_name}@{tag}__" AS "{comp_name}"')
            return joined.project(", ".join(exprs))

        res_true = project_side(base_true, true_branch, "true_branch")
        res_false = project_side(base_false, false_branch, "false_branch")

        result.data = res_true.union(res_false)
        result.data = result.data.reset_index()
        return result

    @classmethod
    def validate(  # noqa: C901
        cls, condition: Any, true_branch: Any, false_branch: Any
    ) -> Union[Scalar, DataComponent, Dataset]:
        nullable = False
        left = true_branch
        right = false_branch
        dataset_name = VirtualCounter._new_ds_name()
        if true_branch.__class__ != false_branch.__class__:
            if (isinstance(true_branch, DataComponent) and isinstance(false_branch, Dataset)) or (
                isinstance(true_branch, Dataset) and isinstance(false_branch, DataComponent)
            ):
                raise ValueError(
                    "If then and else operands cannot be dataset and component respectively"
                )
            if isinstance(true_branch, Scalar):
                left = false_branch
                right = true_branch

        # Datacomponent
        comp_name = VirtualCounter._new_dc_name()
        if isinstance(condition, DataComponent):
            if not condition.data_type == Boolean:
                raise SemanticError(
                    "1-1-9-11",
                    op=cls.op,
                    type=SCALAR_TYPES_CLASS_REVERSE[condition.data_type],
                )
            if not isinstance(left, Scalar) or not isinstance(right, Scalar):
                nullable = condition.nullable
            else:
                if left.data_type == Null or right.data_type == Null:
                    nullable = True
            if isinstance(left, DataComponent):
                nullable |= left.nullable
            if isinstance(right, DataComponent):
                nullable |= right.nullable
            return DataComponent(
                name=comp_name,
                data=None,
                data_type=binary_implicit_promotion(left.data_type, right.data_type),
                role=Role.MEASURE,
                nullable=nullable,
            )

        # Dataset
        if isinstance(left, Scalar) and isinstance(right, Scalar):
            raise SemanticError(
                "1-1-9-12", op=cls.op, then_symbol=left.name, else_symbol=right.name
            )
        if isinstance(left, DataComponent):
            raise SemanticError(
                "1-1-9-12", op=cls.op, then_symbol=left.name, else_symbol=right.name
            )
        if isinstance(left, Scalar):
            left.data_type = right.data_type = binary_implicit_promotion(
                left.data_type, right.data_type
            )
            return Dataset(name=dataset_name, components=copy(condition.components), data=None)
        if left.get_identifiers() != condition.get_identifiers():
            raise SemanticError("1-1-9-10", op=cls.op, clause=left.name)
        if isinstance(right, Scalar):
            for component in left.get_measures():
                if component.data_type != right.data_type:
                    component.data_type = binary_implicit_promotion(
                        component.data_type, right.data_type
                    )
        if isinstance(right, Dataset):
            if left.get_identifiers() != condition.get_identifiers():
                raise SemanticError("1-1-9-10", op=cls.op, clause=right.name)
            if left.get_components_names() != right.get_components_names():
                raise SemanticError("1-1-9-13", op=cls.op, then=left.name, else_clause=right.name)
            for component in left.get_measures():
                if component.data_type != right.components[component.name].data_type:
                    component.data_type = right.components[component.name].data_type = (
                        binary_implicit_promotion(
                            component.data_type,
                            right.components[component.name].data_type,
                        )
                    )
        if isinstance(condition, Dataset):
            if len(condition.get_measures()) != 1:
                raise SemanticError("1-1-9-4", op=cls.op, name=condition.name)
            if condition.get_measures()[0].data_type != Boolean:
                raise SemanticError(
                    "1-1-9-5",
                    op=cls.op,
                    type=SCALAR_TYPES_CLASS_REVERSE[condition.get_measures()[0].data_type],
                )
            if left.get_identifiers() != condition.get_identifiers():
                raise SemanticError("1-1-9-6", op=cls.op)
        result_components = {comp_name: copy(comp) for comp_name, comp in left.components.items()}
        return Dataset(name=dataset_name, components=result_components, data=None)


class Nvl(Binary):
    """
    Null class:
        `Nvl <https://sdmx.org/wp-content/uploads/VTL-2.1-Reference-Manual.pdf#page=229&zoom=100,72,370>`_operator class.
        It has the following class methods:

    Class methods:
        Validate: Class method that validates if the operation at scalar,
        datacomponent or dataset level can be performed.
        Evaluate: Evaluates the actual operation, returning the result.
    """  # noqa E501

    @classmethod
    def evaluate(cls, left: Any, right: Any) -> Union[Scalar, DataComponent, Dataset]:
        result = cls.validate(left, right)

        if isinstance(left, Scalar) and isinstance(result, Scalar):
            if left.data_type is Null:
                result.value = right.value
            else:
                result.value = left.value
        else:
            if not isinstance(result, Scalar):
                if isinstance(right, Scalar):
                    result.data = duckdb_fillna(left.data, right.value)
                else:
                    result.data = left.data.fillna(right.data)
                if isinstance(result, Dataset):
                    result.data = duckdb_select(result.data, result.get_components_names())
        return result

    @classmethod
    def validate(cls, left: Any, right: Any) -> Union[Scalar, DataComponent, Dataset]:
        dataset_name = VirtualCounter._new_ds_name()
        comp_name = VirtualCounter._new_dc_name()
        result_components = {}
        if isinstance(left, Scalar):
            if not isinstance(right, Scalar):
                raise ValueError(
                    "Nvl operation at scalar level must have scalar "
                    "types on right (applicable) side"
                )
            cls.type_validation(left.data_type, right.data_type)
            return Scalar(name="result", value=None, data_type=left.data_type)
        if isinstance(left, DataComponent):
            if isinstance(right, Dataset):
                raise ValueError(
                    "Nvl operation at component level cannot have "
                    "dataset type on right (applicable) side"
                )
            cls.type_validation(left.data_type, right.data_type)
            return DataComponent(
                name=comp_name,
                data=empty_relation(),
                data_type=left.data_type,
                role=Role.MEASURE,
                nullable=False,
            )
        if isinstance(left, Dataset):
            if isinstance(right, DataComponent):
                raise ValueError(
                    "Nvl operation at dataset level cannot have component "
                    "type on right (applicable) side"
                )
            if isinstance(right, Scalar):
                for component in left.get_measures():
                    cls.type_validation(component.data_type, right.data_type)
            if isinstance(right, Dataset):
                for component in left.get_measures():
                    cls.type_validation(
                        component.data_type, right.components[component.name].data_type
                    )
            result_components = {
                comp_name: copy(comp)
                for comp_name, comp in left.components.items()
                if comp.role != Role.ATTRIBUTE
            }
            for comp in result_components.values():
                comp.nullable = False
        return Dataset(name=dataset_name, components=result_components, data=None)


class Case(Operator):
    @classmethod
    def evaluate(
        cls, conditions: List[Any], thenOps: List[Any], elseOp: Any
    ) -> Union[Scalar, DataComponent, Dataset]:
        def get_condition_measure(op: Union[DataComponent, Dataset, Scalar]) -> str:
            return op.get_measures_names()[0] if isinstance(op, Dataset) else op.name

        result = cls.validate(conditions, thenOps, elseOp)
        for op in conditions:
            if isinstance(op, (Dataset, DataComponent)) and op.data is not None:
                condition_measure = get_condition_measure(op)
                op.data = duckdb_fillna(op.data, False, condition_measure)
            elif isinstance(op, Scalar) and op.value is None:
                op.value = False

        if isinstance(result, Scalar):
            result.value = elseOp.value
            for i in range(len(conditions)):
                if conditions[i].value:
                    result.value = thenOps[i].value
                    break
            return result

        measure = get_condition_measure(conditions[0])
        base = duckdb_rename(conditions[0].data, {measure: f"cond_0.{measure}"})
        for i, cond in enumerate(conditions[1:]):
            measure = get_condition_measure(cond)
            cond_ = duckdb_rename(cond.data, {measure: f"cond_{i + 1}.{measure}"})
            base = duckdb_concat(base, cond_)
        else_condition_query = f"""
        *, NOT({
            " OR ".join(f'"{col}"' for col in base.columns if col.startswith("cond_"))
        }) AS "cond_else"
        """
        base = base.project(else_condition_query)

        operands = thenOps + [elseOp]
        for i, op in enumerate(operands):
            if hasattr(op, "data") and op.data is not None:
                op_data = duckdb_rename(op.data, {col: f"op_{i}.{col}" for col in op.data.columns})
                base = duckdb_concat(base, op_data)

        ids = next((op.get_identifiers_names() for op in operands if isinstance(op, Dataset)), [])
        exprs = [f'"{id_}"' for id_ in ids]
        columns = base.columns
        measures = next(
            (op.get_measures_names() for op in operands if isinstance(op, Dataset)),
            [VirtualCounter._new_dc_name()],
        )
        for col in measures:
            expr = "CASE "
            # CASE op ends whenever the first cond is matched, so in order to match the
            # VTL specification, we need to reverse the order of the operands
            for i, op in enumerate(reversed(operands)):
                i = len(operands) - 1 - i
                cond_col = next(
                    (col_ for col_ in columns if col_.startswith(f"cond_{i}")), "cond_else"
                )
                if isinstance(op, Scalar):
                    value = repr(op.value) if op.value is not None else "NULL"
                else:
                    col_ = col if isinstance(op, Dataset) else op.data.columns[0]
                    value = f'"op_{i}.{col_}"'
                expr += f'WHEN "{cond_col}" THEN {value} '
            expr += f'END AS "{col}"'
            exprs.append(expr)

        print("\n", exprs)
        result.data = base.project(", ".join(exprs))
        return result

    @classmethod
    def validate(
        cls, conditions: List[Any], thenOps: List[Any], elseOp: Any
    ) -> Union[Scalar, DataComponent, Dataset]:
        dataset_name = VirtualCounter._new_ds_name()
        comp_name = VirtualCounter._new_dc_name()
        if len(set(map(type, conditions))) > 1:
            raise SemanticError("2-1-9-1", op=cls.op)

        ops = thenOps + [elseOp]
        then_else_types = set(map(type, ops))
        condition_type = type(conditions[0])

        if condition_type is Scalar:
            for condition in conditions:
                if condition.data_type != Boolean:
                    raise SemanticError("2-1-9-2", op=cls.op, name=condition.name)
            if list(then_else_types) != [Scalar]:
                raise SemanticError("2-1-9-3", op=cls.op)

            # The output data type is the data type of the last then operation that has a true
            # condition, defaulting to the data type of the else operation if no condition is true
            output_data_type = elseOp.data_type
            for i in range(len(conditions)):
                if conditions[i].value:
                    output_data_type = thenOps[i].data_type

            return Scalar(
                name="result",
                value=None,
                data_type=output_data_type,
            )

        elif condition_type is DataComponent:
            for condition in conditions:
                if not condition.data_type == Boolean:
                    raise SemanticError("2-1-9-4", op=cls.op, name=condition.name)

            nullable = any(
                (thenOp.nullable if isinstance(thenOp, DataComponent) else thenOp.data_type == Null)
                for thenOp in ops
            )
            nullable |= any(condition.nullable for condition in conditions)

            data_type = ops[0].data_type
            for op in ops[1:]:
                data_type = binary_implicit_promotion(data_type, op.data_type)

            return DataComponent(
                name=comp_name,
                data=None,
                data_type=data_type,
                role=Role.MEASURE,
                nullable=nullable,
            )

        # Dataset
        for condition in conditions:
            if len(condition.get_measures_names()) != 1:
                raise SemanticError("1-1-1-4", op=cls.op)
            if condition.get_measures()[0].data_type != Boolean:
                raise SemanticError("2-1-9-5", op=cls.op, name=condition.name)

        if Dataset not in then_else_types:
            raise SemanticError("2-1-9-6", op=cls.op)

        components = next(op for op in ops if isinstance(op, Dataset)).components
        comp_names = [comp.name for comp in components.values()]
        for op in ops:
            if isinstance(op, Dataset) and op.get_components_names() != comp_names:
                raise SemanticError("2-1-9-7", op=cls.op)

        return Dataset(name=dataset_name, components=components, data=None)<|MERGE_RESOLUTION|>--- conflicted
+++ resolved
@@ -1,12 +1,7 @@
 from copy import copy
 from typing import Any, List, Union
 
-<<<<<<< HEAD
-import pandas as pd
-from duckdb import DuckDBPyRelation  # type: ignore[import-untyped]
-=======
 from duckdb.duckdb import DuckDBPyRelation  # type: ignore[import-untyped]
->>>>>>> 3a1eb014
 
 from vtlengine.DataTypes import (
     SCALAR_TYPES_CLASS_REVERSE,
