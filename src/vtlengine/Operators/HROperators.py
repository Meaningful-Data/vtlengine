--- conflicted
+++ resolved
@@ -84,20 +84,11 @@
         result = cls.validate(left, right, hr_mode)
         result.data = left.data.copy() if left.data is not None else pd.DataFrame()
         measure_name = left.get_measures_names()[0]
-<<<<<<< HEAD
         if left.data is not None and right.data is not None:
             result.data['bool_var'] = cls.apply_hr_func(left.data[measure_name], right.data,
                                                         hr_mode, cls.op_func)
             result.data['imbalance'] = cls.apply_hr_func(left.data[measure_name], right.data,
                                                          hr_mode, cls.imbalance_func)
-=======
-        result.data["bool_var"] = cls.apply_hr_func(
-            left.data[measure_name], right.data, hr_mode, cls.op_func
-        )
-        result.data["imbalance"] = cls.apply_hr_func(
-            left.data[measure_name], right.data, hr_mode, cls.imbalance_func
-        )
->>>>>>> b8ba288d
         # Removing datapoints that should not be returned
         # (we do it below imbalance calculation
         # to avoid errors on different shape)
