--- conflicted
+++ resolved
@@ -80,17 +80,11 @@
         )
 
     @classmethod
-<<<<<<< HEAD
-    def evaluate(  # type: ignore[override]
-        cls, left: Dataset, right: DataComponent, hr_mode: str
-    ) -> Dataset:
-=======
     def evaluate(cls,  # type: ignore[override]
                  left: Dataset,
                  right: DataComponent,
                  hr_mode: str
                  ) -> Dataset:
->>>>>>> c0ae9caf
         result = cls.validate(left, right, hr_mode)
         result.data = left.data.copy() if left.data is not None else pd.DataFrame()
         measure_name = left.get_measures_names()[0]
@@ -196,17 +190,11 @@
         return Dataset(name=f"{left.name}", components=result_components, data=None)
 
     @classmethod
-<<<<<<< HEAD
-    def evaluate(  # type: ignore[override]
-        cls, left: Dataset, right: DataComponent, hr_mode: str
-    ) -> Dataset:
-=======
     def evaluate(cls,  # type: ignore[override]
                  left: Dataset,
                  right: DataComponent,
                  hr_mode: str
                  ) -> Dataset:
->>>>>>> c0ae9caf
         result = cls.validate(left, right, hr_mode)
         measure_name = left.get_measures_names()[0]
         result.data = left.data.copy() if left.data is not None else pd.DataFrame()
