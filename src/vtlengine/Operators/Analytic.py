import os
from copy import copy
from typing import List, Optional

import duckdb

from vtlengine.Exceptions import SemanticError

# if os.environ.get("SPARK"):
#     import pyspark.pandas as pd
# else:
#     import pandas as pd
import pandas as pd

import vtlengine.Operators as Operator
from vtlengine.AST import OrderBy, Windowing
from vtlengine.AST.Grammar.tokens import (
    AVG,
    COUNT,
    FIRST_VALUE,
    LAG,
    LAST_VALUE,
    LEAD,
    MAX,
    MEDIAN,
    MIN,
    RANK,
    RATIO_TO_REPORT,
    STDDEV_POP,
    STDDEV_SAMP,
    SUM,
    VAR_POP,
    VAR_SAMP,
)
from vtlengine.DataTypes import COMP_NAME_MAPPING, Integer, Number, unary_implicit_promotion
from vtlengine.Model import Component, Dataset, Role


# noinspection PyMethodOverriding
class Analytic(Operator.Unary):
    """
    Analytic class

    Class that inherits from Unary.

    Class methods:
        Validate: Validates the Dataset.
        analyticfunc: Specify class method that returns a dataframe using the duckdb library.
        Evaluate: Ensures the type of data is the correct one to perform the Analytic operators.
    """
<<<<<<< HEAD
    sql_op: Optional[str] = None
=======

    sql_op = None
>>>>>>> b8ba288d

    @classmethod
    def validate(
        cls,
        operand: Dataset,
        partitioning: List[str],
        ordering: Optional[List[OrderBy]],
        window: Optional[Windowing],
        params: Optional[List[int]],
    ) -> Dataset:
        if ordering is None:
            order_components = []
        else:
            order_components = [o.component for o in ordering]
        identifier_names = operand.get_identifiers_names()
        result_components = operand.components.copy()

        for comp_name in partitioning:
            if comp_name not in operand.components:
                raise SemanticError(
                    "1-1-1-10", op=cls.op, comp_name=comp_name, dataset_name=operand.name
                )
            if comp_name not in identifier_names:
                raise SemanticError(
                    "1-1-3-2",
                    op=cls.op,
                    id_name=comp_name,
                    id_type=operand.components[comp_name].role,
                )
        for comp_name in order_components:
            if comp_name not in operand.components:
                raise SemanticError(
                    "1-1-1-10", op=cls.op, comp_name=comp_name, dataset_name=operand.name
                )
        measures = operand.get_measures()
        if measures is None:
            raise SemanticError("1-1-1-8", op=cls.op, name=operand.name)
        if cls.type_to_check is not None:
            for measure in measures:
                unary_implicit_promotion(measure.data_type, cls.type_to_check)
        if cls.return_type is not None:
            for measure in measures:
                new_measure = copy(measure)
                new_measure.data_type = cls.return_type
                result_components[measure.name] = new_measure
        if cls.op == COUNT and len(measures) <= 1:
            measure_name = COMP_NAME_MAPPING[cls.return_type]
            nullable = False if len(measures) == 0 else measures[0].nullable
            if len(measures) == 1:
                del result_components[measures[0].name]
            result_components[measure_name] = Component(
                name=measure_name, data_type=cls.return_type, role=Role.MEASURE, nullable=nullable
            )

        return Dataset(name="result", components=result_components, data=None)

    @classmethod
<<<<<<< HEAD
    def analyticfunc(cls, df: pd.DataFrame, partitioning: List[str],
                     identifier_names: List[str],
                     measure_names: List[str],
                     ordering: List[OrderBy],
                     window: Optional[Windowing],
                     params: Optional[List[int]] = None) -> pd.DataFrame:
=======
    def analyticfunc(
        cls,
        df: pd.DataFrame,
        partitioning: List[str],
        identifier_names: List[str],
        measure_names: List[str],
        ordering: List[OrderBy],
        window: Optional[Windowing],
        params: Optional[List[int]] = None,
    ):
>>>>>>> b8ba288d
        """Annotation class

        It is used to analyze the attributes specified bellow ensuring that the
        type of data is the correct one to perform the operation.

        Attributes:
            identifier_names: List with the id names.
            measure_names: List with the measures names.
            ordering: List with the ordering modes.
            window: ...
            params: No params are related to this class.
        """
        # Windowing
        window_str = ""
        if window is not None:
            mode = "ROWS" if window.type_ == "data" else "RANGE"
<<<<<<< HEAD
            start_mode = window.start_mode if window.start_mode != 'current' and window.start != 'CURRENT ROW' else ''
            stop_mode = window.stop_mode if window.stop_mode != 'current' and window.stop != 'CURRENT ROW' else ''
            if isinstance(window.start, int) and window.start == -1:
                window.start = 'UNBOUNDED'
=======
            start_mode = (
                window.start_mode
                if window.start_mode != "current" and window.start != "CURRENT ROW"
                else ""
            )
            stop_mode = (
                window.stop_mode
                if window.stop_mode != "current" and window.stop != "CURRENT ROW"
                else ""
            )
            if window.start == -1:
                window.start = "UNBOUNDED"
>>>>>>> b8ba288d

            if stop_mode == "" and window.stop == 0:
                window.stop = "CURRENT ROW"
            window_str = f"{mode} BETWEEN {window.start} {start_mode} AND {window.stop} {stop_mode}"

        # Partitioning
        if len(partitioning) > 0:
            partition = "PARTITION BY " + ", ".join(partitioning)
        else:
            partition = ""

        # Ordering
        order_str = ""
        if len(ordering) > 0:
            for x in ordering:
                order_str += f"{x.component} {x.order}, "
            if len(order_str) > 0:
                order_str = "ORDER BY " + order_str[:-2]

        # Generating the complete analytic string
        analytic_str = f"OVER ( {partition} {order_str} {window_str})"

        measure_queries = []
        for measure in measure_names:
            if cls.op == RANK:
                measure_query = f"{cls.sql_op}()"
            elif cls.op == RATIO_TO_REPORT:
                measure_query = f"CAST({measure} AS REAL) / SUM(CAST({measure} AS REAL))"
            elif cls.op in [LAG, LEAD]:
                measure_query = f"{cls.sql_op}({measure}, {','.join(map(str, params or []))})"
            else:
                measure_query = f"{cls.sql_op}({measure})"
            if cls.op == COUNT and len(measure_names) == 1:
                measure_query += f" {analytic_str} as {COMP_NAME_MAPPING[cls.return_type]}"
            else:
                measure_query += f" {analytic_str} as {measure}"
            measure_queries.append(measure_query)
        if cls.op == COUNT and len(measure_names) == 0:
            measure_queries.append(
                f"COUNT(*) {analytic_str} as {COMP_NAME_MAPPING[cls.return_type]}"
            )

        measures_sql = ", ".join(measure_queries)
        identifiers_sql = ", ".join(identifier_names)
        query = f"SELECT {identifiers_sql} , {measures_sql} FROM df"

        if cls.op == COUNT:
            df[measure_names] = df[measure_names].fillna(-1)
        # if os.getenv("SPARK", False):
        #     df = df.to_pandas()
        return duckdb.query(query).to_df()

    @classmethod
    def evaluate(
        cls,
        operand: Dataset,
        partitioning: List[str],
        ordering: Optional[List[OrderBy]],
        window: Optional[Windowing],
        params: Optional[List[int]],
    ) -> Dataset:
        result = cls.validate(operand, partitioning, ordering, window, params)
        df = operand.data.copy() if operand.data is not None else pd.DataFrame()
        measure_names = operand.get_measures_names()
        identifier_names = operand.get_identifiers_names()

<<<<<<< HEAD
        result.data = cls.analyticfunc(df=df, partitioning=partitioning,
                                       identifier_names=identifier_names,
                                       measure_names=measure_names,
                                       ordering=ordering or [], window=window, params=params)
=======
        result.data = cls.analyticfunc(
            df=df,
            partitioning=partitioning,
            identifier_names=identifier_names,
            measure_names=measure_names,
            ordering=ordering,
            window=window,
            params=params,
        )
>>>>>>> b8ba288d
        return result


class Max(Analytic):
    """
    Max operator
    """

    op = MAX
    sql_op = "MAX"


class Min(Analytic):
    """
    Min operator
    """

    op = MIN
    sql_op = "MIN"


class Sum(Analytic):
    """
    Sum operator
    """

    op = SUM
    type_to_check = Number
    return_type = Number
    sql_op = "SUM"


class Count(Analytic):
    """
    Count operator
    """

    op = COUNT
    type_to_check = None
    return_type = Integer
    sql_op = "COUNT"


class Avg(Analytic):
    """
    Average operator
    """

    op = AVG
    type_to_check = Number
    return_type = Number
    sql_op = "AVG"


class Median(Analytic):
    """
    Median operator
    """

    op = MEDIAN
    type_to_check = Number
    return_type = Number
    sql_op = "MEDIAN"


class PopulationStandardDeviation(Analytic):
    """
    Population deviation operator
    """

    op = STDDEV_POP
    type_to_check = Number
    return_type = Number
    sql_op = "STDDEV_POP"


class SampleStandardDeviation(Analytic):
    """
    Sample standard deviation operator.
    """

    op = STDDEV_SAMP
    type_to_check = Number
    return_type = Number
    sql_op = "STDDEV_SAMP"


class PopulationVariance(Analytic):
    """
    Variance operator
    """

    op = VAR_POP
    type_to_check = Number
    return_type = Number
    sql_op = "VAR_POP"


class SampleVariance(Analytic):
    """
    Sample variance operator
    """

    op = VAR_SAMP
    type_to_check = Number
    return_type = Number
    sql_op = "VAR_SAMP"


class FirstValue(Analytic):
    """
    First value operator
    """

    op = FIRST_VALUE
    sql_op = "FIRST"


class LastValue(Analytic):
    """
    Last value operator
    """

    op = LAST_VALUE
    sql_op = "LAST"


class Lag(Analytic):
    """
    Lag operator
    """

    op = LAG
    sql_op = "LAG"


class Lead(Analytic):
    """
    Lead operator
    """

    op = LEAD
    sql_op = "LEAD"


class Rank(Analytic):
    """
    Rank operator
    """

    op = RANK
    sql_op = "RANK"
    return_type = Integer


class RatioToReport(Analytic):
    """
    Ratio operator
    """

    op = RATIO_TO_REPORT
    type_to_check = Number
    return_type = Number<|MERGE_RESOLUTION|>--- conflicted
+++ resolved
@@ -48,12 +48,8 @@
         analyticfunc: Specify class method that returns a dataframe using the duckdb library.
         Evaluate: Ensures the type of data is the correct one to perform the Analytic operators.
     """
-<<<<<<< HEAD
+
     sql_op: Optional[str] = None
-=======
-
-    sql_op = None
->>>>>>> b8ba288d
 
     @classmethod
     def validate(
@@ -111,25 +107,12 @@
         return Dataset(name="result", components=result_components, data=None)
 
     @classmethod
-<<<<<<< HEAD
     def analyticfunc(cls, df: pd.DataFrame, partitioning: List[str],
                      identifier_names: List[str],
                      measure_names: List[str],
                      ordering: List[OrderBy],
                      window: Optional[Windowing],
                      params: Optional[List[int]] = None) -> pd.DataFrame:
-=======
-    def analyticfunc(
-        cls,
-        df: pd.DataFrame,
-        partitioning: List[str],
-        identifier_names: List[str],
-        measure_names: List[str],
-        ordering: List[OrderBy],
-        window: Optional[Windowing],
-        params: Optional[List[int]] = None,
-    ):
->>>>>>> b8ba288d
         """Annotation class
 
         It is used to analyze the attributes specified bellow ensuring that the
@@ -146,25 +129,10 @@
         window_str = ""
         if window is not None:
             mode = "ROWS" if window.type_ == "data" else "RANGE"
-<<<<<<< HEAD
             start_mode = window.start_mode if window.start_mode != 'current' and window.start != 'CURRENT ROW' else ''
             stop_mode = window.stop_mode if window.stop_mode != 'current' and window.stop != 'CURRENT ROW' else ''
             if isinstance(window.start, int) and window.start == -1:
                 window.start = 'UNBOUNDED'
-=======
-            start_mode = (
-                window.start_mode
-                if window.start_mode != "current" and window.start != "CURRENT ROW"
-                else ""
-            )
-            stop_mode = (
-                window.stop_mode
-                if window.stop_mode != "current" and window.stop != "CURRENT ROW"
-                else ""
-            )
-            if window.start == -1:
-                window.start = "UNBOUNDED"
->>>>>>> b8ba288d
 
             if stop_mode == "" and window.stop == 0:
                 window.stop = "CURRENT ROW"
@@ -231,22 +199,10 @@
         measure_names = operand.get_measures_names()
         identifier_names = operand.get_identifiers_names()
 
-<<<<<<< HEAD
         result.data = cls.analyticfunc(df=df, partitioning=partitioning,
                                        identifier_names=identifier_names,
                                        measure_names=measure_names,
                                        ordering=ordering or [], window=window, params=params)
-=======
-        result.data = cls.analyticfunc(
-            df=df,
-            partitioning=partitioning,
-            identifier_names=identifier_names,
-            measure_names=measure_names,
-            ordering=ordering,
-            window=window,
-            params=params,
-        )
->>>>>>> b8ba288d
         return result
 
 
