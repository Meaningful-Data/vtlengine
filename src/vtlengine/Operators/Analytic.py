from copy import copy
from typing import List, Optional

import duckdb

from vtlengine.Exceptions import SemanticError

# if os.environ.get("SPARK"):
#     import pyspark.pandas as pd
# else:
#     import pandas as pd
import pandas as pd

import vtlengine.Operators as Operator
from vtlengine.AST import OrderBy, Windowing
from vtlengine.AST.Grammar.tokens import (
    AVG,
    COUNT,
    FIRST_VALUE,
    LAG,
    LAST_VALUE,
    LEAD,
    MAX,
    MEDIAN,
    MIN,
    RANK,
    RATIO_TO_REPORT,
    STDDEV_POP,
    STDDEV_SAMP,
    SUM,
    VAR_POP,
    VAR_SAMP,
)
from vtlengine.DataTypes import COMP_NAME_MAPPING, Integer, Number, unary_implicit_promotion
from vtlengine.Model import Component, Dataset, Role


# noinspection PyMethodOverriding
class Analytic(Operator.Unary):
    """
    Analytic class

    Class that inherits from Unary.

    Class methods:
        Validate: Validates the Dataset.
        analyticfunc: Specify class method that returns a dataframe using the duckdb library.
        Evaluate: Ensures the type of data is the correct one to perform the Analytic operators.
    """

    sql_op: Optional[str] = None

    @classmethod
<<<<<<< HEAD
    def validate(  # type: ignore[override]
        cls,
        operand: Dataset,
        partitioning: List[str],
        ordering: Optional[List[OrderBy]],
        window: Optional[Windowing],
        params: Optional[List[int]],
    ) -> Dataset:
=======
    def validate(cls,  # type: ignore[override]
                 operand: Dataset,
                 partitioning: List[str],
                 ordering: Optional[List[OrderBy]],
                 window: Optional[Windowing],
                 params: Optional[List[int]]
                 ) -> Dataset:
>>>>>>> c0ae9caf
        if ordering is None:
            order_components = []
        else:
            order_components = [o.component for o in ordering]
        identifier_names = operand.get_identifiers_names()
        result_components = operand.components.copy()

        for comp_name in partitioning:
            if comp_name not in operand.components:
                raise SemanticError(
                    "1-1-1-10", op=cls.op, comp_name=comp_name, dataset_name=operand.name
                )
            if comp_name not in identifier_names:
                raise SemanticError(
                    "1-1-3-2",
                    op=cls.op,
                    id_name=comp_name,
                    id_type=operand.components[comp_name].role,
                )
        for comp_name in order_components:
            if comp_name not in operand.components:
                raise SemanticError(
                    "1-1-1-10", op=cls.op, comp_name=comp_name, dataset_name=operand.name
                )
        measures = operand.get_measures()
        if measures is None:
            raise SemanticError("1-1-1-8", op=cls.op, name=operand.name)
        if cls.type_to_check is not None:
            for measure in measures:
                unary_implicit_promotion(measure.data_type, cls.type_to_check)
        if cls.return_type is not None:
            for measure in measures:
                new_measure = copy(measure)
                new_measure.data_type = cls.return_type
                result_components[measure.name] = new_measure
        if cls.op == COUNT and len(measures) <= 1:
            measure_name = COMP_NAME_MAPPING[cls.return_type]
            nullable = False if len(measures) == 0 else measures[0].nullable
            if len(measures) == 1:
                del result_components[measures[0].name]
            result_components[measure_name] = Component(
                name=measure_name, data_type=cls.return_type, role=Role.MEASURE, nullable=nullable
            )

        return Dataset(name="result", components=result_components, data=None)

    @classmethod
    def analyticfunc(
        cls,
        df: pd.DataFrame,
        partitioning: List[str],
        identifier_names: List[str],
        measure_names: List[str],
        ordering: List[OrderBy],
        window: Optional[Windowing],
        params: Optional[List[int]] = None,
    ) -> pd.DataFrame:
        """Annotation class

        It is used to analyze the attributes specified bellow
        ensuring that the type of data is the correct one to perform
        the operation.

        Attributes:
            identifier_names: List with the id names.
            measure_names: List with the measures names.
            ordering: List with the ordering modes.
            window: ...
            params: No params are related to this class.
        """
        # Windowing
        window_str = ""
        if window is not None:
            mode = "ROWS" if window.type_ == "data" else "RANGE"
            start_mode = (
                window.start_mode
                if window.start_mode != "current" and window.start != "CURRENT ROW"
                else ""
            )
            stop_mode = (
                window.stop_mode
                if window.stop_mode != "current" and window.stop != "CURRENT ROW"
                else ""
            )
            if isinstance(window.start, int) and window.start == -1:
                window.start = "UNBOUNDED"

            if stop_mode == "" and window.stop == 0:
                window.stop = "CURRENT ROW"
            window_str = f"{mode} BETWEEN {window.start} {start_mode} AND {window.stop} {stop_mode}"

        # Partitioning
        if len(partitioning) > 0:
            partition = "PARTITION BY " + ", ".join(partitioning)
        else:
            partition = ""

        # Ordering
        order_str = ""
        if len(ordering) > 0:
            for x in ordering:
                order_str += f"{x.component} {x.order}, "
            if len(order_str) > 0:
                order_str = "ORDER BY " + order_str[:-2]

        # Generating the complete analytic string
        analytic_str = f"OVER ( {partition} {order_str} {window_str})"

        measure_queries = []
        for measure in measure_names:
            if cls.op == RANK:
                measure_query = f"{cls.sql_op}()"
            elif cls.op == RATIO_TO_REPORT:
                measure_query = f"CAST({measure} AS REAL) / SUM(CAST({measure} AS REAL))"
            elif cls.op in [LAG, LEAD]:
                measure_query = f"{cls.sql_op}({measure}, {','.join(map(str, params or []))})"
            else:
                measure_query = f"{cls.sql_op}({measure})"
            if cls.op == COUNT and len(measure_names) == 1:
                measure_query += f" {analytic_str} as {COMP_NAME_MAPPING[cls.return_type]}"
            else:
                measure_query += f" {analytic_str} as {measure}"
            measure_queries.append(measure_query)
        if cls.op == COUNT and len(measure_names) == 0:
            measure_queries.append(
                f"COUNT(*) {analytic_str} as {COMP_NAME_MAPPING[cls.return_type]}"
            )

        measures_sql = ", ".join(measure_queries)
        identifiers_sql = ", ".join(identifier_names)
        query = f"SELECT {identifiers_sql} , {measures_sql} FROM df"

        if cls.op == COUNT:
            df[measure_names] = df[measure_names].fillna(-1)
        # if os.getenv("SPARK", False):
        #     df = df.to_pandas()
        return duckdb.query(query).to_df()

    @classmethod
<<<<<<< HEAD
    def evaluate(  # type: ignore[override]
        cls,
        operand: Dataset,
        partitioning: List[str],
        ordering: Optional[List[OrderBy]],
        window: Optional[Windowing],
        params: Optional[List[int]],
    ) -> Dataset:
=======
    def evaluate(cls,  # type: ignore[override]
                 operand: Dataset,
                 partitioning: List[str],
                 ordering: Optional[List[OrderBy]],
                 window: Optional[Windowing],
                 params: Optional[List[int]],
                 ) -> Dataset:
>>>>>>> c0ae9caf
        result = cls.validate(operand, partitioning, ordering, window, params)
        df = operand.data.copy() if operand.data is not None else pd.DataFrame()
        measure_names = operand.get_measures_names()
        identifier_names = operand.get_identifiers_names()

        result.data = cls.analyticfunc(
            df=df,
            partitioning=partitioning,
            identifier_names=identifier_names,
            measure_names=measure_names,
            ordering=ordering or [],
            window=window,
            params=params,
        )
        return result


class Max(Analytic):
    """
    Max operator
    """

    op = MAX
    sql_op = "MAX"


class Min(Analytic):
    """
    Min operator
    """

    op = MIN
    sql_op = "MIN"


class Sum(Analytic):
    """
    Sum operator
    """

    op = SUM
    type_to_check = Number
    return_type = Number
    sql_op = "SUM"


class Count(Analytic):
    """
    Count operator
    """

    op = COUNT
    type_to_check = None
    return_type = Integer
    sql_op = "COUNT"


class Avg(Analytic):
    """
    Average operator
    """

    op = AVG
    type_to_check = Number
    return_type = Number
    sql_op = "AVG"


class Median(Analytic):
    """
    Median operator
    """

    op = MEDIAN
    type_to_check = Number
    return_type = Number
    sql_op = "MEDIAN"


class PopulationStandardDeviation(Analytic):
    """
    Population deviation operator
    """

    op = STDDEV_POP
    type_to_check = Number
    return_type = Number
    sql_op = "STDDEV_POP"


class SampleStandardDeviation(Analytic):
    """
    Sample standard deviation operator.
    """

    op = STDDEV_SAMP
    type_to_check = Number
    return_type = Number
    sql_op = "STDDEV_SAMP"


class PopulationVariance(Analytic):
    """
    Variance operator
    """

    op = VAR_POP
    type_to_check = Number
    return_type = Number
    sql_op = "VAR_POP"


class SampleVariance(Analytic):
    """
    Sample variance operator
    """

    op = VAR_SAMP
    type_to_check = Number
    return_type = Number
    sql_op = "VAR_SAMP"


class FirstValue(Analytic):
    """
    First value operator
    """

    op = FIRST_VALUE
    sql_op = "FIRST"


class LastValue(Analytic):
    """
    Last value operator
    """

    op = LAST_VALUE
    sql_op = "LAST"


class Lag(Analytic):
    """
    Lag operator
    """

    op = LAG
    sql_op = "LAG"


class Lead(Analytic):
    """
    Lead operator
    """

    op = LEAD
    sql_op = "LEAD"


class Rank(Analytic):
    """
    Rank operator
    """

    op = RANK
    sql_op = "RANK"
    return_type = Integer


class RatioToReport(Analytic):
    """
    Ratio operator
    """

    op = RATIO_TO_REPORT
    type_to_check = Number
    return_type = Number<|MERGE_RESOLUTION|>--- conflicted
+++ resolved
@@ -51,16 +51,6 @@
     sql_op: Optional[str] = None
 
     @classmethod
-<<<<<<< HEAD
-    def validate(  # type: ignore[override]
-        cls,
-        operand: Dataset,
-        partitioning: List[str],
-        ordering: Optional[List[OrderBy]],
-        window: Optional[Windowing],
-        params: Optional[List[int]],
-    ) -> Dataset:
-=======
     def validate(cls,  # type: ignore[override]
                  operand: Dataset,
                  partitioning: List[str],
@@ -68,7 +58,6 @@
                  window: Optional[Windowing],
                  params: Optional[List[int]]
                  ) -> Dataset:
->>>>>>> c0ae9caf
         if ordering is None:
             order_components = []
         else:
@@ -208,16 +197,6 @@
         return duckdb.query(query).to_df()
 
     @classmethod
-<<<<<<< HEAD
-    def evaluate(  # type: ignore[override]
-        cls,
-        operand: Dataset,
-        partitioning: List[str],
-        ordering: Optional[List[OrderBy]],
-        window: Optional[Windowing],
-        params: Optional[List[int]],
-    ) -> Dataset:
-=======
     def evaluate(cls,  # type: ignore[override]
                  operand: Dataset,
                  partitioning: List[str],
@@ -225,7 +204,6 @@
                  window: Optional[Windowing],
                  params: Optional[List[int]],
                  ) -> Dataset:
->>>>>>> c0ae9caf
         result = cls.validate(operand, partitioning, ordering, window, params)
         df = operand.data.copy() if operand.data is not None else pd.DataFrame()
         measure_names = operand.get_measures_names()
