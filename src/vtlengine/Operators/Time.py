import re
<<<<<<< HEAD
from datetime import date, datetime
=======
from datetime import date, datetime, timedelta
>>>>>>> 5ee061ed
from typing import Any, Dict, List, Optional, Type, Union

import pandas as pd

import vtlengine.Operators as Operators
from vtlengine.AST.Grammar.tokens import (
<<<<<<< HEAD
    DAYOFMONTH,
    DAYOFYEAR,
    DAYTOMONTH,
    DAYTOYEAR,
=======
    DATE_ADD,
>>>>>>> 5ee061ed
    FILL_TIME_SERIES,
    FLOW_TO_STOCK,
    MONTH,
    MONTHTODAY,
    PERIOD_INDICATOR,
    TIME_AGG,
    TIMESHIFT,
    YEAR,
    YEARTODAY,
)
from vtlengine.DataTypes import (
    Date,
    Duration,
    Integer,
    ScalarType,
    String,
    TimeInterval,
    TimePeriod,
)
<<<<<<< HEAD
from vtlengine.DataTypes.TimeHandling import DURATION_MAPPING, TimePeriodHandler, date_to_period
=======
from vtlengine.DataTypes import (
    Date,
    Duration,
    Integer,
    ScalarType,
    String,
    TimeInterval,
    TimePeriod,
    unary_implicit_promotion,
)
from vtlengine.DataTypes.TimeHandling import (
    DURATION_MAPPING,
    TimePeriodHandler,
    date_to_period,
    period_to_date,
)
>>>>>>> 5ee061ed
from vtlengine.Exceptions import SemanticError
from vtlengine.Model import Component, DataComponent, Dataset, Role, Scalar


class Time(Operators.Operator):
    periods: Any
    time_id: Any
    other_ids: Any
    measures: Any

    TIME_DATA_TYPES = [Date, TimePeriod, TimeInterval]

    FREQUENCY_MAP = {"Y": "years", "M": "months", "D": "days"}
    YEAR_TO_PERIOD = {"S": 2, "Q": 4, "M": 12, "W": 52, "D": 365}
    PERIOD_ORDER = {"A": 0, "S": 1, "Q": 2, "M": 3, "W": 4, "D": 5}

    op = FLOW_TO_STOCK

    @classmethod
    def _get_time_id(cls, operand: Dataset) -> Optional[str]:
        reference_id = None
        for id in operand.get_identifiers():
            if id.data_type in cls.TIME_DATA_TYPES:
                if reference_id is not None:
                    raise SemanticError("1-1-19-8", op=cls.op, comp_type="time dataset")
                reference_id = id.name
        return reference_id

    @classmethod
    def sort_by_time(cls, operand: Dataset) -> Optional[pd.DataFrame]:
        time_id = cls._get_time_id(operand)
        if time_id is None:
            return None
        ids = [id.name for id in operand.get_identifiers() if id.name != time_id]
        ids.append(time_id)
        if operand.data is None:
            return None
        return operand.data.sort_values(by=ids).reset_index(drop=True)

    @classmethod
    def _get_period(cls, value: str) -> str:
        tp_value = TimePeriodHandler(value)
        return tp_value.period_indicator

    @classmethod
    def parse_date(cls, date_str: str) -> date:
        return date.fromisoformat(date_str)

    @classmethod
    def get_frequencies(cls, dates: Any) -> Any:
        dates = pd.to_datetime(dates)
        dates = dates.sort_values()
        deltas = dates.diff().dropna()
        return deltas

    @classmethod
    def find_min_frequency(cls, differences: Any) -> str:
        months_deltas = differences.apply(lambda x: x.days // 30)
        days_deltas = differences.apply(lambda x: x.days)
        min_months = min(
            (diff for diff in months_deltas if diff > 0 and diff % 12 != 0), default=None
        )
        min_days = min(
            (diff for diff in days_deltas if diff > 0 and diff % 365 != 0 and diff % 366 != 0),
            default=None,
        )
        return "D" if min_days else "M" if min_months else "Y"

    @classmethod
    def get_frequency_from_time(cls, interval: str) -> Any:
        start_date, end_date = interval.split("/")
        return date.fromisoformat(end_date) - date.fromisoformat(start_date)

    @classmethod
    def get_date_format(cls, date_str: Union[str, date]) -> str:
        date = cls.parse_date(date_str) if isinstance(date_str, str) else date_str
        return "%Y-%m-%d" if date.day >= 1 else "%Y-%m" if date.month >= 1 else "%Y"


class Unary(Time):

    @classmethod
    def validate(cls, operand: Any) -> Any:
        if not isinstance(operand, Dataset):
            raise SemanticError("1-1-19-8", op=cls.op, comp_type="time dataset")
        if cls._get_time_id(operand) is None:
            raise SemanticError("1-1-19-8", op=cls.op, comp_type="time dataset")
        operand.data = cls.sort_by_time(operand)
        return Dataset(name="result", components=operand.components.copy(), data=None)

    @classmethod
    def evaluate(cls, operand: Any) -> Any:
        result = cls.validate(operand)
        result.data = operand.data.copy() if operand.data is not None else pd.DataFrame()
        if len(operand.data) < 2:
            return result

        cls.time_id = cls._get_time_id(result)
        cls.other_ids = [id.name for id in result.get_identifiers() if id.name != cls.time_id]
        measure_names = result.get_measures_names()

        data_type = result.components[cls.time_id].data_type

        result.data = result.data.sort_values(by=cls.other_ids + [cls.time_id])
        if data_type == TimePeriod:
            result.data = cls._period_accumulation(result.data, measure_names)
        elif data_type in (Date, TimeInterval):
            result.data[measure_names] = (
                result.data.groupby(cls.other_ids)[measure_names]
                .apply(cls.py_op)
                .reset_index(drop=True)
            )
        else:
            raise SemanticError("1-1-19-8", op=cls.op, comp_type="dataset", param="date type")
        return result

    @classmethod
    def _period_accumulation(cls, data: pd.DataFrame, measure_names: List[str]) -> pd.DataFrame:
        data = data.copy()
        data["Period_group_col"] = (
            data[cls.time_id].apply(cls._get_period).apply(lambda x: cls.PERIOD_ORDER[x])
        )
        result = data.groupby(cls.other_ids + ["Period_group_col"], group_keys=False)[
            measure_names
        ].apply(cls.py_op)
        data[measure_names] = result.reset_index(drop=True)
        return data.drop(columns="Period_group_col")


class Binary(Time):
    pass


class Parameterized(Time):
    pass


class Period_indicator(Unary):
    op = PERIOD_INDICATOR

    @classmethod
    def validate(cls, operand: Any) -> Any:
        if isinstance(operand, Dataset):
            time_id = cls._get_time_id(operand)
            if time_id is None or operand.components[time_id].data_type != TimePeriod:
                raise SemanticError("1-1-19-8", op=cls.op, comp_type="time period dataset")
            result_components = {
                comp.name: comp
                for comp in operand.components.values()
                if comp.role == Role.IDENTIFIER
            }
            result_components["duration_var"] = Component(
                name="duration_var", data_type=Duration, role=Role.MEASURE, nullable=True
            )
            return Dataset(name="result", components=result_components, data=None)
        # DataComponent and Scalar validation
        if operand.data_type != TimePeriod:
            raise SemanticError("1-1-19-8", op=cls.op, comp_type="time period component")
        if isinstance(operand, DataComponent):
            return DataComponent(name=operand.name, data_type=Duration, data=None)
        return Scalar(name=operand.name, data_type=Duration, value=None)

    @classmethod
    def evaluate(
        cls, operand: Union[Dataset, DataComponent, Scalar, str]
    ) -> Union[Dataset, DataComponent, Scalar, str]:
        result = cls.validate(operand)
        if isinstance(operand, str):
            return cls._get_period(str(operand))
        if isinstance(operand, Scalar):
            result.value = cls._get_period(str(operand.value))
            return result
        if isinstance(operand, DataComponent):
            if operand.data is not None:
                result.data = operand.data.map(cls._get_period, na_action="ignore")
            return result
        cls.time_id = cls._get_time_id(operand)
        result.data = (
            operand.data.copy()[result.get_identifiers_names()]
            if (operand.data is not None)
            else pd.Series()
        )
        period_series: Any = result.data[cls.time_id].map(cls._get_period)  # type: ignore[index]
        result.data["duration_var"] = period_series
        return result


class Parametrized(Time):

    @classmethod
    def validate(cls, operand: Any, param: Any) -> Any:
        pass

    @classmethod
    def evaluate(cls, operand: Any, param: Any) -> Any:
        pass


class Flow_to_stock(Unary):

    @classmethod
    def py_op(cls, x: Any) -> Any:
        return x.cumsum().fillna(x)


class Stock_to_flow(Unary):

    @classmethod
    def py_op(cls, x: Any) -> Any:
        return x.diff().fillna(x)


class Fill_time_series(Binary):
    op = FILL_TIME_SERIES

    @classmethod
    def evaluate(cls, operand: Dataset, fill_type: str) -> Dataset:
        result = cls.validate(operand, fill_type)
        if operand.data is None:
            operand.data = pd.DataFrame()
        result.data = operand.data.copy()
        result.data[cls.time_id] = result.data[cls.time_id].astype(str)
        if len(result.data) < 2:
            return result
        data_type = result.components[cls.time_id].data_type
        if data_type == TimePeriod:
            result.data = cls.fill_periods(result.data, fill_type)
        elif data_type == Date:
            frequencies = cls.get_frequencies(operand.data[cls.time_id].apply(cls.parse_date))
            result.data = cls.fill_dates(
                result.data, fill_type, cls.find_min_frequency(frequencies)
            )
        elif data_type == TimeInterval:
            frequencies = result.data[cls.time_id].apply(cls.get_frequency_from_time).unique()
            if len(frequencies) > 1:
                raise SemanticError(
                    "1-1-19-9",
                    op=cls.op,
                    comp_type="dataset",
                    param="single time interval frequency",
                )
            result.data = cls.fill_time_intervals(result.data, fill_type, frequencies[0])
        else:
            raise SemanticError("1-1-19-2", op=cls.op)
        return result

    @classmethod
    def validate(cls, operand: Dataset, fill_type: str) -> Dataset:
        if not isinstance(operand, Dataset):
            raise SemanticError("1-1-19-8", op=cls.op, comp_type="time dataset")
        cls.time_id = cls._get_time_id(operand)
        cls.other_ids = [id.name for id in operand.get_identifiers() if id.name != cls.time_id]
        cls.measures = operand.get_measures_names()
        if cls.time_id is None:
            raise SemanticError("1-1-19-8", op=cls.op, comp_type="time dataset")
        if fill_type not in ["all", "single"]:
            fill_type = "all"
        return Dataset(name="result", components=operand.components.copy(), data=None)

    @classmethod
    def max_min_from_period(cls, data: pd.DataFrame, mode: str = "all") -> Dict[str, Any]:

        result_dict: Dict[Any, Any] = {}
        data = data.assign(
            Periods_col=data[cls.time_id].apply(cls._get_period),
            Periods_values_col=data[cls.time_id].apply(
                lambda x: int(re.sub(r"[^\d]", "", x.split("-")[-1]))
            ),
            Year_values_col=data[cls.time_id].apply(lambda x: int(x.split("-")[0])),
        ).sort_values(by=["Year_values_col", "Periods_col", "Periods_values_col"])

        if mode == "all":
            min_year = data["Year_values_col"].min()
            max_year = data["Year_values_col"].max()
            result_dict = {"min": {"A": min_year}, "max": {"A": max_year}}
            for period, group in data.groupby("Periods_col"):
                if period != "A":
                    result_dict["min"][period] = group["Periods_values_col"].min()
                    result_dict["max"][period] = group["Periods_values_col"].max()

        elif mode == "single":
            for name, group in data.groupby(cls.other_ids + ["Periods_col"]):
                key = name[:-1] if len(name[:-1]) > 1 else name[0]
                period = name[-1]
                if key not in result_dict:
                    result_dict[key] = {
                        "min": {"A": group["Year_values_col"].min()},
                        "max": {"A": group["Year_values_col"].max()},
                    }
                if period != "A":
                    year_min = group["Year_values_col"].min()
                    year_max = group["Year_values_col"].max()

                    result_dict[key]["min"]["A"] = min(result_dict[key]["min"]["A"], year_min)
                    result_dict[key]["max"]["A"] = max(result_dict[key]["max"]["A"], year_max)
                    result_dict[key]["min"][period] = group["Periods_values_col"].min()
                    result_dict[key]["max"][period] = group["Periods_values_col"].max()

        else:
            raise ValueError("Mode must be either 'all' or 'single'")
        return result_dict

    @classmethod
    def fill_periods(cls, data: pd.DataFrame, fill_type: str) -> pd.DataFrame:
        result_data = cls.period_filler(data, single=(fill_type != "all"))
        not_na = result_data[cls.measures].notna().any(axis=1)
        duplicated = result_data.duplicated(subset=(cls.other_ids + [cls.time_id]), keep=False)
        return result_data[~duplicated | not_na]

    @classmethod
    def period_filler(cls, data: pd.DataFrame, single: bool = False) -> pd.DataFrame:
        filled_data = []
        MAX_MIN = cls.max_min_from_period(data, mode="single" if single else "all")
        cls.periods = (
            list(MAX_MIN[list(MAX_MIN.keys())[0]]["min"].keys())
            if single
            else list(MAX_MIN["min"].keys())
        )
        groups = data.groupby(cls.other_ids)

        for group, group_df in groups:
            period_limits = (
                MAX_MIN if not single else MAX_MIN[group if len(group) > 1 else group[0]]
            )
            years = list(range(period_limits["min"]["A"], period_limits["max"]["A"] + 1))
            for period in cls.periods:
                if period == "A":
                    filled_data.extend(cls.fill_periods_rows(group_df, period, years))
                else:
                    if period in period_limits["min"] and period in period_limits["max"]:
                        vals = list(
                            range(period_limits["min"][period], period_limits["max"][period] + 1)
                        )
                        filled_data.extend(
                            cls.fill_periods_rows(group_df, period, years, vals=vals)
                        )

        filled_data = pd.concat(filled_data, ignore_index=True)
        combined_data = pd.concat([filled_data, data], ignore_index=True)  # type: ignore[list-item]
        if len(cls.periods) == 1 and cls.periods[0] == "A":
            combined_data[cls.time_id] = combined_data[cls.time_id].astype(int)
        else:
            combined_data[cls.time_id] = combined_data[cls.time_id].astype(str)
        return combined_data.sort_values(by=cls.other_ids + [cls.time_id])

    @classmethod
    def fill_periods_rows(
        cls, group_df: Any, period: str, years: List[int], vals: Optional[List[int]] = None
    ) -> List[Any]:
        rows = []
        for year in years:
            if period == "A":
                rows.append(cls.create_period_row(group_df, period, year))
            elif vals is not None:
                for val in vals:
                    rows.append(cls.create_period_row(group_df, period, year, val=val))
        return rows

    @classmethod
    def create_period_row(
        cls, group_df: Any, period: str, year: int, val: Optional[int] = None
    ) -> Any:
        row = group_df.iloc[0].copy()
        row[cls.time_id] = f"{year}" if period == "A" else f"{year}-{period}{val:d}"
        row[cls.measures] = None
        return row.to_frame().T

    @classmethod
    def max_min_from_date(cls, data: pd.DataFrame, fill_type: str = "all") -> Dict[str, Any]:
        def compute_min_max(group: Any) -> Dict[str, Any]:
            min_date = cls.parse_date(group.min())
            max_date = cls.parse_date(group.max())
            date_format = cls.get_date_format(max_date)
            return {"min": min_date, "max": max_date, "date_format": date_format}

        if fill_type == "all":
            return compute_min_max(data[cls.time_id])

        grouped = data.groupby(cls.other_ids)
        result_dict = {
            name if len(name) > 1 else name[0]: compute_min_max(group[cls.time_id])
            for name, group in grouped
        }
        return result_dict

    @classmethod
    def fill_dates(cls, data: pd.DataFrame, fill_type: str, min_frequency: str) -> pd.DataFrame:
        result_data = cls.date_filler(data, fill_type, min_frequency)
        not_na = result_data[cls.measures].notna().any(axis=1)
        duplicated = result_data.duplicated(subset=(cls.other_ids + [cls.time_id]), keep=False)
        return result_data[~duplicated | not_na]

    @classmethod
    def date_filler(cls, data: pd.DataFrame, fill_type: str, min_frequency: str) -> pd.DataFrame:
        MAX_MIN = cls.max_min_from_date(data, fill_type)
        date_format = None
        filled_data = []

        def create_filled_dates(
            group: Any, min_max: Dict[str, Any]
        ) -> (pd.DataFrame, str):  # type: ignore[syntax]
            date_range = pd.date_range(start=min_max["min"], end=min_max["max"], freq=min_frequency)
            date_df = pd.DataFrame(date_range, columns=[cls.time_id])
            date_df[cls.other_ids] = group.iloc[0][cls.other_ids]
            date_df[cls.measures] = None
            return date_df, min_max["date_format"]

        for name, group in data.groupby(cls.other_ids):
            min_max = MAX_MIN if fill_type == "all" else MAX_MIN[name if len(name) > 1 else name[0]]
            filled_dates, date_format = create_filled_dates(group, min_max)
            filled_data.append(filled_dates)

        filled_data = pd.concat(filled_data, ignore_index=True)
        filled_data[cls.time_id] = filled_data[cls.time_id].dt.strftime(date_format)
        combined_data = pd.concat([filled_data, data], ignore_index=True)  # type: ignore[list-item]
        combined_data[cls.time_id] = combined_data[cls.time_id].astype(str)
        return combined_data.sort_values(by=cls.other_ids + [cls.time_id])

    @classmethod
    def max_min_from_time(cls, data: pd.DataFrame, fill_type: str = "all") -> Dict[str, Any]:
        data = data.applymap(str).sort_values(  # type: ignore[operator]
            by=cls.other_ids + [cls.time_id]
        )

        def extract_max_min(group: Any) -> Dict[str, Any]:
            start_dates = group.apply(lambda x: x.split("/")[0])
            end_dates = group.apply(lambda x: x.split("/")[1])
            return {
                "start": {"min": start_dates.min(), "max": start_dates.max()},
                "end": {"min": end_dates.min(), "max": end_dates.max()},
            }

        if fill_type == "all":
            return extract_max_min(data[cls.time_id])
        else:
            return {
                name: extract_max_min(group[cls.time_id])
                for name, group in data.groupby(cls.other_ids)
            }

    @classmethod
    def fill_time_intervals(
        cls, data: pd.DataFrame, fill_type: str, frequency: str
    ) -> pd.DataFrame:
        result_data = cls.time_filler(data, fill_type, frequency)
        not_na = result_data[cls.measures].notna().any(axis=1)
        duplicated = result_data.duplicated(subset=(cls.other_ids + [cls.time_id]), keep=False)
        return result_data[~duplicated | not_na]

    @classmethod
    def time_filler(cls, data: pd.DataFrame, fill_type: str, frequency: str) -> pd.DataFrame:
        MAX_MIN = cls.max_min_from_time(data, fill_type)

        def fill_group(group_df: pd.DataFrame) -> pd.DataFrame:
            group_key = group_df.iloc[0][cls.other_ids].values
            if fill_type != "all":
                group_key = group_key[0] if len(group_key) == 1 else tuple(group_key)
            group_dict = MAX_MIN if fill_type == "all" else MAX_MIN[group_key]

            intervals = [
                f"{group_dict['start']['min']}/{group_dict['end']['min']}",
                f"{group_dict['start']['max']}/{group_dict['end']['max']}",
            ]
            for interval in intervals:
                if interval not in group_df[cls.time_id].values:
                    empty_row = group_df.iloc[0].copy()
                    empty_row[cls.time_id] = interval
                    empty_row[cls.measures] = None
                    group_df = group_df.append(  # type: ignore[operator]
                        empty_row, ignore_index=True
                    )
            start_group_df = group_df.copy()
            start_group_df[cls.time_id] = start_group_df[cls.time_id].apply(
                lambda x: x.split("/")[0]
            )
            end_group_df = group_df.copy()
            end_group_df[cls.time_id] = end_group_df[cls.time_id].apply(lambda x: x.split("/")[1])
            start_filled = cls.date_filler(start_group_df, fill_type, frequency)
            end_filled = cls.date_filler(end_group_df, fill_type, frequency)
            start_filled[cls.time_id] = start_filled[cls.time_id].str.cat(
                end_filled[cls.time_id], sep="/"
            )
            return start_filled

        filled_data = [fill_group(group_df) for _, group_df in data.groupby(cls.other_ids)]
        return (
            pd.concat(filled_data, ignore_index=True)
            .sort_values(by=cls.other_ids + [cls.time_id])
            .drop_duplicates()
        )


class Time_Shift(Binary):
    op = TIMESHIFT

    @classmethod
    def evaluate(cls, operand: Dataset, shift_value: Any) -> Dataset:
        result = cls.validate(operand, shift_value)
        result.data = operand.data.copy() if operand.data is not None else pd.DataFrame()
        shift_value = int(shift_value.value)
        cls.time_id = cls._get_time_id(result)

        data_type: Any = (
            result.components[cls.time_id].data_type if isinstance(cls.time_id, str) else None
        )

        if data_type == Date:
            freq = cls.find_min_frequency(
                cls.get_frequencies(
                    result.data[cls.time_id].map(cls.parse_date, na_action="ignore")
                )
            )
            result.data[cls.time_id] = cls.shift_dates(result.data[cls.time_id], shift_value, freq)
        elif data_type == Time:
            freq = cls.get_frequency_from_time(result.data[cls.time_id].iloc[0])
            result.data[cls.time_id] = result.data[cls.time_id].apply(
                lambda x: cls.shift_interval(x, shift_value, freq)
            )
        elif data_type == TimePeriod:
            periods = result.data[cls.time_id].apply(cls._get_period).unique()
            result.data[cls.time_id] = result.data[cls.time_id].apply(
                lambda x: cls.shift_period(x, shift_value)
            )
            if len(periods) == 1 and periods[0] == "A":
                result.data[cls.time_id] = result.data[cls.time_id].astype(int)
        else:
            raise SemanticError("1-1-19-2", op=cls.op)
        return result

    @classmethod
    def validate(cls, operand: Dataset, shift_value: str) -> Dataset:
        if cls._get_time_id(operand) is None:
            raise SemanticError("1-1-19-8", op=cls.op, comp_type="time dataset")
        return Dataset(name="result", components=operand.components.copy(), data=None)

    @classmethod
    def shift_dates(cls, dates: Any, shift_value: int, frequency: str) -> Any:
        dates = pd.to_datetime(dates)
        if frequency == "D":
            return dates + pd.to_timedelta(shift_value, unit="D")
        elif frequency == "W":
            return dates + pd.to_timedelta(shift_value, unit="W")
        elif frequency == "Y":
            return dates + pd.DateOffset(years=shift_value)
        elif frequency in ["M", "Q", "S"]:
            return dates + pd.DateOffset(months=shift_value)
        raise SemanticError("2-1-19-2", period=frequency)

    @classmethod
    def shift_period(
        cls, period_str: str, shift_value: int, frequency: Optional[int] = None
    ) -> str:
        period_type = cls._get_period(period_str)

        if period_type == "A":
            return str(int(period_str) + shift_value)

        if frequency:
            shift_value *= frequency

        tp_value = TimePeriodHandler(period_str)
        year, period, value = (
            tp_value.year,
            tp_value.period_indicator,
            tp_value.period_number + shift_value,
        )
        period_limit = cls.YEAR_TO_PERIOD[period]

        if value <= 0:
            year -= 1
            value += period_limit
        elif value > period_limit:
            year += (value - 1) // period_limit
            value = (value - 1) % period_limit + 1

        return f"{year}-{period}{value}"

    @classmethod
    def shift_interval(cls, interval: str, shift_value: Any, frequency: str) -> str:
        start_date, end_date = interval.split("/")
        start_date = cls.shift_dates(start_date, shift_value, frequency)
        end_date = cls.shift_dates(end_date, shift_value, frequency)
        return f"{start_date}/{end_date}"


class Time_Aggregation(Time):
    op = TIME_AGG

    @classmethod
    def _check_duration(cls, value: str) -> None:
        if value not in DURATION_MAPPING:
            raise SemanticError("1-1-19-3", op=cls.op, param="duration")

    @classmethod
    def _check_params(cls, period_from: Optional[str], period_to: str) -> None:
        cls._check_duration(period_to)
        if period_from is not None:
            cls._check_duration(period_from)
            if DURATION_MAPPING[period_to] <= DURATION_MAPPING[period_from]:
                # OPERATORS_TIMEOPERATORS.19
                raise SemanticError("1-1-19-4", op=cls.op, value_1=period_from, value_2=period_to)

    @classmethod
    def dataset_validation(
        cls, operand: Dataset, period_from: Optional[str], period_to: str, conf: str
    ) -> Dataset:
        # TODO: Review with VTL TF as this makes no sense

        count_time_types = 0
        for measure in operand.get_measures():
            if measure.data_type in cls.TIME_DATA_TYPES:
                count_time_types += 1
                if measure.data_type == TimePeriod and period_to == "D":
                    raise SemanticError("1-1-19-5", op=cls.op)
                if measure.data_type == TimeInterval:
                    raise SemanticError("1-1-19-6", op=cls.op, comp=measure.name)

        count_time_types = 0
        for id_ in operand.get_identifiers():
            if id_.data_type in cls.TIME_DATA_TYPES:
                count_time_types += 1
        if count_time_types != 1:
            raise SemanticError(
                "1-1-19-9", op=cls.op, comp_type="dataset", param="single time identifier"
            )

        if count_time_types != 1:
            raise SemanticError(
                "1-1-19-9", op=cls.op, comp_type="dataset", param="single time measure"
            )

        result_components = {
            comp.name: comp
            for comp in operand.components.values()
            if comp.role in [Role.IDENTIFIER, Role.MEASURE]
        }

        return Dataset(name=operand.name, components=result_components, data=None)

    @classmethod
    def component_validation(
        cls, operand: DataComponent, period_from: Optional[str], period_to: str, conf: str
    ) -> DataComponent:
        if operand.data_type not in cls.TIME_DATA_TYPES:
            raise SemanticError("1-1-19-8", op=cls.op, comp_type="time component")
        if operand.data_type == TimePeriod and period_to == "D":
            raise SemanticError("1-1-19-5", op=cls.op)
        if operand.data_type == TimeInterval:
            raise SemanticError("1-1-19-6", op=cls.op, comp=operand.name)

        return DataComponent(name=operand.name, data_type=operand.data_type, data=None)

    @classmethod
    def scalar_validation(
        cls, operand: Scalar, period_from: Optional[str], period_to: str, conf: str
    ) -> Scalar:
        if operand.data_type not in cls.TIME_DATA_TYPES:
            raise SemanticError("1-1-19-8", op=cls.op, comp_type="time scalar")

        return Scalar(name=operand.name, data_type=operand.data_type, value=None)

    @classmethod
    def _execute_time_aggregation(
        cls,
        value: str,
        data_type: Type[ScalarType],
        period_from: Optional[str],
        period_to: str,
        conf: str,
    ) -> str:
        if data_type == TimePeriod:  # Time period
            return _time_period_access(value, period_to)

        elif data_type == Date:
            start = conf == "first"
            # Date
            if period_to == "D":
                return value
            return _date_access(value, period_to, start)
        else:
            raise NotImplementedError

    @classmethod
    def dataset_evaluation(
        cls, operand: Dataset, period_from: Optional[str], period_to: str, conf: str
    ) -> Dataset:
        result = cls.dataset_validation(operand, period_from, period_to, conf)
        result.data = operand.data.copy() if operand.data is not None else pd.DataFrame()
        time_measure = [m for m in operand.get_measures() if m.data_type in cls.TIME_DATA_TYPES][0]
        result.data[time_measure.name] = result.data[time_measure.name].map(
            lambda x: cls._execute_time_aggregation(
                x, time_measure.data_type, period_from, period_to, conf
            ),
            na_action="ignore",
        )

        return result

    @classmethod
    def component_evaluation(
        cls, operand: DataComponent, period_from: Optional[str], period_to: str, conf: str
    ) -> DataComponent:
        result = cls.component_validation(operand, period_from, period_to, conf)
        if operand.data is not None:
            result.data = operand.data.map(
                lambda x: cls._execute_time_aggregation(
                    x, operand.data_type, period_from, period_to, conf
                ),
                na_action="ignore",
            )
        return result

    @classmethod
    def scalar_evaluation(
        cls, operand: Scalar, period_from: Optional[str], period_to: str, conf: str
    ) -> Scalar:
        result = cls.scalar_validation(operand, period_from, period_to, conf)
        result.value = cls._execute_time_aggregation(
            operand.value, operand.data_type, period_from, period_to, conf
        )
        return result

    @classmethod
    def validate(
        cls,
        operand: Union[Dataset, DataComponent, Scalar],
        period_from: Optional[str],
        period_to: str,
        conf: str,
    ) -> Union[Dataset, DataComponent, Scalar]:
        cls._check_params(period_from, period_to)
        if isinstance(operand, Dataset):
            return cls.dataset_validation(operand, period_from, period_to, conf)
        elif isinstance(operand, DataComponent):
            return cls.component_validation(operand, period_from, period_to, conf)
        else:
            return cls.scalar_validation(operand, period_from, period_to, conf)

    @classmethod
    def evaluate(
        cls,
        operand: Union[Dataset, DataComponent, Scalar],
        period_from: Optional[str],
        period_to: str,
        conf: str,
    ) -> Union[Dataset, DataComponent, Scalar]:
        cls._check_params(period_from, period_to)
        if isinstance(operand, Dataset):
            return cls.dataset_evaluation(operand, period_from, period_to, conf)
        elif isinstance(operand, DataComponent):
            return cls.component_evaluation(operand, period_from, period_to, conf)
        else:
            return cls.scalar_evaluation(operand, period_from, period_to, conf)


def _time_period_access(v: Any, to_param: str) -> Any:
    v = TimePeriodHandler(v)
    if v.period_indicator == to_param:
        return str(v)
    v.change_indicator(to_param)
    return str(v)


def _date_access(v: str, to_param: str, start: bool) -> Any:
    period_value = date_to_period(date.fromisoformat(v), to_param)
    if start:
        return period_value.start_date()
    return period_value.end_date()


class Current_Date(Time):

    @classmethod
    def validate(cls) -> Scalar:
        return Scalar(name="current_date", data_type=Date, value=None)

    @classmethod
    def evaluate(cls) -> Scalar:
        result = cls.validate()
        result.value = date.today().isoformat()
        return result


class Date_Diff(Binary):

    @classmethod
    def evaluate(cls, Date1: Any, Date2: Any) -> Any:
        # TODO: Implement this method (or adapt Binary's validate method to work with this operator)
        pass

    @classmethod
    def validate(cls, Date1: Any, Date2: Any) -> Any:
        pass


class Date_Add(Parametrized):

    op = DATE_ADD

    @classmethod
    def validate(cls,
                 operand: Union[Scalar, DataComponent, Dataset],
                 param_list: List[Scalar]
                 ) -> Union[Scalar, DataComponent, Dataset]:

        expected_types = [Integer, String]
        for i, param in enumerate(param_list):
            error = 12 if not isinstance(param, Scalar) else 13 if (  # type: ignore[redundant-expr]
                    param.data_type != expected_types[i]) else None
            if error is not None:
                raise SemanticError(f"2-1-19-{error}",
                                    op=cls.op,
                                    type=param.__class__.__name__ if error == 12 else
                                    param.data_type.__name__,
                                    name="shiftNumber" if error == 12 else "periodInd",
                                    expected="Scalar" if error == 12 else expected_types[i].__name__
                                    )

        if (isinstance(operand, (Scalar, DataComponent)) and
                operand.data_type not in [Date, TimePeriod]):
            unary_implicit_promotion(operand.data_type, Date)

        if isinstance(operand, Scalar):
            return Scalar(name=operand.name, data_type=operand.data_type, value=None)
        if isinstance(operand, DataComponent):
            return DataComponent(name=operand.name, data_type=operand.data_type, data=None)

        if all(comp.data_type not in [Date, TimePeriod] for comp in operand.components.values()):
            raise SemanticError("2-1-19-14", op=cls.op, name=operand.name)
        return Dataset(name='result', components=operand.components.copy(), data=None)

    @classmethod
    def evaluate(cls,
                 operand: Union[Scalar, DataComponent, Dataset],
                 param_list: List[Scalar]
                 ) -> Union[Scalar, DataComponent, Dataset]:
        result = cls.validate(operand, param_list)
        shift, period = param_list[0].value, param_list[1].value
        is_tp = isinstance(operand, (Scalar, DataComponent)) and operand.data_type == TimePeriod

        if isinstance(result, Scalar) and isinstance(operand, Scalar) and operand.value is not None:
            result.value = cls.py_op(operand.value, shift, period, is_tp)
        elif (isinstance(result, DataComponent) and isinstance(operand, DataComponent) and
              operand.data is not None):
            result.data = operand.data.map(lambda x: cls.py_op(x, shift, period, is_tp),
                                           na_action="ignore")
        elif (isinstance(result, Dataset) and isinstance(operand, Dataset) and
              operand.data is not None):
            result.data = operand.data.copy()
            for measure in operand.get_measures():
                if measure.data_type in [Date, TimePeriod]:
                    result.data[measure.name] = result.data[measure.name].map(
                        lambda x: cls.py_op(x, shift, period, measure.data_type == TimePeriod),
                        na_action="ignore")
                    measure.data_type = Date

        if isinstance(result, (Scalar, DataComponent)):
            result.data_type = Date
        return result

    @classmethod
    def py_op(cls,
                date_str: str,
                shift: int, period: str,
                is_tp: bool = False
                ) -> str:
        if is_tp:
            tp_value = TimePeriodHandler(date_str)
            date = period_to_date(tp_value.year, tp_value.period_indicator, tp_value.period_number)
        else:
            date = datetime.strptime(date_str, "%Y-%m-%d")

        if period in ['D', 'W']:
            days_shift = shift * (7 if period == 'W' else 1)
            return (date + timedelta(days=days_shift)).strftime("%Y-%m-%d")

        month_shift = {'M': 1, 'Q': 3, 'S': 6, 'A': 12}[period] * shift
        new_year = date.year + (date.month - 1 + month_shift) // 12
        new_month = (date.month - 1 + month_shift) % 12 + 1
        last_day = (datetime(new_year, new_month % 12 + 1, 1) - timedelta(days=1)).day
        return date.replace(year=new_year, month=new_month,
                            day=min(date.day, last_day)).strftime("%Y-%m-%d")


class SimpleUnaryTime(Operators.Unary):

    @classmethod
    def validate(
        cls, operand: Union[Dataset, DataComponent, Scalar]
    ) -> Union[Dataset, DataComponent, Scalar]:
        if isinstance(operand, Dataset):
            raise SemanticError("1-1-19-8", op=cls.op, comp_type="time dataset")

        # Limit the operand to Date and TimePeriod (cannot be implemented with type_to_check)
        if operand.data_type == TimeInterval or operand.data_type not in (Date, TimePeriod):
            raise SemanticError("1-1-19-10", op=cls.op)

        return super().validate(operand)

    @classmethod
    def evaluate(
        cls, operand: Union[Dataset, DataComponent, Scalar]
    ) -> Union[Dataset, DataComponent, Scalar]:
        cls.validate(operand)
        return super().evaluate(operand)


class Year(SimpleUnaryTime):
    op = YEAR

    @classmethod
    def py_op(cls, value: str) -> int:
        return int(value[:4])

    return_type = Integer


class Month(SimpleUnaryTime):
    op = MONTH
    return_type = Integer

    @classmethod
    def py_op(cls, value: str) -> int:
        if value.count("-") == 2:
            return date.fromisoformat(value).month

        result = TimePeriodHandler(value).start_date(as_date=True)
        return result.month  # type: ignore[union-attr]


class Day_of_Month(SimpleUnaryTime):
    op = DAYOFMONTH
    return_type = Integer

    @classmethod
    def py_op(cls, value: str) -> int:
        if value.count("-") == 2:
            return date.fromisoformat(value).day

        result = TimePeriodHandler(value).end_date(as_date=True)
        return result.day  # type: ignore[union-attr]


class Day_of_Year(SimpleUnaryTime):
    op = DAYOFYEAR
    return_type = Integer

    @classmethod
    def py_op(cls, value: str) -> int:
        if value.count("-") == 2:
            day_y = datetime.strptime(value, "%Y-%m-%d")
            return day_y.timetuple().tm_yday

        result = TimePeriodHandler(value).end_date(as_date=True)
        datetime_value = datetime(
            year=result.year, month=result.month, day=result.day  # type: ignore[union-attr]
        )
        return datetime_value.timetuple().tm_yday


class Day_to_Year(Operators.Unary):
    op = DAYTOYEAR
    return_type = String

    @classmethod
    def py_op(cls, value: int) -> str:
        if value < 0:
            raise SemanticError("2-1-19-17", op=cls.op)
        years = 0
        days_remaining = value
        if value >= 365:
            years = value // 365
            days_remaining = value % 365
        return f"P{int(years)}Y{int(days_remaining)}D"


class Day_to_Month(Operators.Unary):
    op = DAYTOMONTH
    return_type = String

    @classmethod
    def py_op(cls, value: int) -> str:
        if value < 0:
            raise SemanticError("2-1-19-17", op=cls.op)
        months = 0
        days_remaining = value
        if value >= 30:
            months = value // 30
            days_remaining = value % 30
        return f"P{int(months)}M{int(days_remaining)}D"


class Year_to_Day(Operators.Unary):
    op = YEARTODAY
    return_type = Integer

    @classmethod
    def py_op(cls, value: str) -> int:
        if "/" in value:
            raise SemanticError("2-1-19-11", op=cls.op)
        if "Y" not in value:
            raise SemanticError("2-1-19-15", op=cls.op)
        index_y = value.index("Y")
        years = int(value[1:index_y])
        days = int(value[(index_y + 1) : -1])
        return years * 365 + days


class Month_to_Day(Operators.Unary):
    op = MONTHTODAY
    return_type = Integer

    @classmethod
    def py_op(cls, value: str) -> int:
        if "/" in value:
            raise SemanticError("2-1-19-11", op=cls.op)
        if "M" not in value:
            raise SemanticError("2-1-19-16", op=cls.op)
        index_m = value.index("M")
        months = int(value[1:index_m])
        days = int(value[(index_m + 1) : -1])
        return months * 30 + days<|MERGE_RESOLUTION|>--- conflicted
+++ resolved
@@ -1,23 +1,17 @@
 import re
-<<<<<<< HEAD
+from datetime import date, datetime, timedelta
 from datetime import date, datetime
-=======
-from datetime import date, datetime, timedelta
->>>>>>> 5ee061ed
 from typing import Any, Dict, List, Optional, Type, Union
 
 import pandas as pd
 
 import vtlengine.Operators as Operators
 from vtlengine.AST.Grammar.tokens import (
-<<<<<<< HEAD
+    DATE_ADD,
     DAYOFMONTH,
     DAYOFYEAR,
     DAYTOMONTH,
     DAYTOYEAR,
-=======
-    DATE_ADD,
->>>>>>> 5ee061ed
     FILL_TIME_SERIES,
     FLOW_TO_STOCK,
     MONTH,
@@ -36,10 +30,14 @@
     String,
     TimeInterval,
     TimePeriod,
+    unary_implicit_promotion,
 )
-<<<<<<< HEAD
-from vtlengine.DataTypes.TimeHandling import DURATION_MAPPING, TimePeriodHandler, date_to_period
-=======
+from vtlengine.DataTypes.TimeHandling import (
+    DURATION_MAPPING,
+    TimePeriodHandler,
+    date_to_period,
+    period_to_date,
+)
 from vtlengine.DataTypes import (
     Date,
     Duration,
@@ -48,15 +46,8 @@
     String,
     TimeInterval,
     TimePeriod,
-    unary_implicit_promotion,
 )
-from vtlengine.DataTypes.TimeHandling import (
-    DURATION_MAPPING,
-    TimePeriodHandler,
-    date_to_period,
-    period_to_date,
-)
->>>>>>> 5ee061ed
+from vtlengine.DataTypes.TimeHandling import DURATION_MAPPING, TimePeriodHandler, date_to_period
 from vtlengine.Exceptions import SemanticError
 from vtlengine.Model import Component, DataComponent, Dataset, Role, Scalar
 
