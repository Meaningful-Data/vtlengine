import re
from datetime import date, datetime
from typing import Optional, Union, List, Any, Dict, Type

import pandas as pd

import vtlengine.Operators as Operators
from vtlengine.AST.Grammar.tokens import (
    TIME_AGG,
    TIMESHIFT,
    PERIOD_INDICATOR,
    FILL_TIME_SERIES,
    FLOW_TO_STOCK,
)
from vtlengine.DataTypes import Date, TimePeriod, TimeInterval, Duration, ScalarType, Integer
from vtlengine.DataTypes.TimeHandling import DURATION_MAPPING, date_to_period, TimePeriodHandler
from vtlengine.Exceptions import SemanticError
from vtlengine.Model import Dataset, DataComponent, Scalar, Component, Role


class Time(Operators.Operator):
    periods: Any
    time_id: Any
    other_ids: Any
    measures: Any

    TIME_DATA_TYPES = [Date, TimePeriod, TimeInterval]

    FREQUENCY_MAP = {"Y": "years", "M": "months", "D": "days"}
    YEAR_TO_PERIOD = {"S": 2, "Q": 4, "M": 12, "W": 52, "D": 365}
    PERIOD_ORDER = {"A": 0, "S": 1, "Q": 2, "M": 3, "W": 4, "D": 5}

    op = FLOW_TO_STOCK

    @classmethod
    def _get_time_id(cls, operand: Dataset) -> Optional[str]:
        reference_id = None
        for id in operand.get_identifiers():
            if id.data_type in cls.TIME_DATA_TYPES:
                if reference_id is not None:
                    raise SemanticError("1-1-19-8", op=cls.op, comp_type="time dataset")
                reference_id = id.name
        return reference_id

    @classmethod
    def sort_by_time(cls, operand: Dataset) -> Optional[pd.DataFrame]:
        time_id = cls._get_time_id(operand)
        if time_id is None:
            return None
        ids = [id.name for id in operand.get_identifiers() if id.name != time_id]
        ids.append(time_id)
        if operand.data is None:
            return None
        return operand.data.sort_values(by=ids).reset_index(drop=True)

    @classmethod
    def _get_period(cls, value: str) -> str:
        tp_value = TimePeriodHandler(value)
        return tp_value.period_indicator

    @classmethod
    def parse_date(cls, date_str: str) -> date:
        return date.fromisoformat(date_str)

    @classmethod
    def get_frequencies(cls, dates: Any) -> Any:
        dates = pd.to_datetime(dates)
        dates = dates.sort_values()
        deltas = dates.diff().dropna()
        return deltas

    @classmethod
    def find_min_frequency(cls, differences: Any) -> str:
        months_deltas = differences.apply(lambda x: x.days // 30)
        days_deltas = differences.apply(lambda x: x.days)
        min_months = min(
            (diff for diff in months_deltas if diff > 0 and diff % 12 != 0), default=None
        )
        min_days = min(
            (diff for diff in days_deltas if diff > 0 and diff % 365 != 0 and diff % 366 != 0),
            default=None,
        )
        return "D" if min_days else "M" if min_months else "Y"

    @classmethod
    def get_frequency_from_time(cls, interval: str) -> Any:
        start_date, end_date = interval.split("/")
        return date.fromisoformat(end_date) - date.fromisoformat(start_date)

    @classmethod
    def get_date_format(cls, date_str: Union[str, date]) -> str:
        date = cls.parse_date(date_str) if isinstance(date_str, str) else date_str
        return "%Y-%m-%d" if date.day >= 1 else "%Y-%m" if date.month >= 1 else "%Y"


class Unary(Time):

    @classmethod
    def validate(cls, operand: Any) -> Any:
        if not isinstance(operand, Dataset):
            raise SemanticError("1-1-19-8", op=cls.op, comp_type="time dataset")
        if cls._get_time_id(operand) is None:
            raise SemanticError("1-1-19-8", op=cls.op, comp_type="time dataset")
        operand.data = cls.sort_by_time(operand)
        return Dataset(name="result", components=operand.components.copy(), data=None)

    @classmethod
    def evaluate(cls, operand: Any) -> Any:
        result = cls.validate(operand)
        result.data = operand.data.copy() if operand.data is not None else pd.DataFrame()
        if len(operand.data) < 2:
            return result

        cls.time_id = cls._get_time_id(result)
        cls.other_ids = [id.name for id in result.get_identifiers() if id.name != cls.time_id]
        measure_names = result.get_measures_names()

        data_type = result.components[cls.time_id].data_type

        result.data = result.data.sort_values(by=cls.other_ids + [cls.time_id])
        if data_type == TimePeriod:
            result.data = cls._period_accumulation(result.data, measure_names)
        elif data_type == Date or data_type == TimeInterval:
            result.data[measure_names] = (
                result.data.groupby(cls.other_ids)[measure_names]
                .apply(cls.py_op)
                .reset_index(drop=True)
            )
        else:
            raise SemanticError("1-1-19-8", op=cls.op, comp_type="dataset", param="date type")
        return result

    @classmethod
    def _period_accumulation(cls, data: pd.DataFrame, measure_names: List[str]) -> pd.DataFrame:
        data = data.copy()
        data["Period_group_col"] = (
            data[cls.time_id].apply(cls._get_period).apply(lambda x: cls.PERIOD_ORDER[x])
        )
        result = data.groupby(cls.other_ids + ["Period_group_col"], group_keys=False)[
            measure_names
        ].apply(cls.py_op)
        data[measure_names] = result.reset_index(drop=True)
        return data.drop(columns="Period_group_col")


class Binary(Time):
    pass


class Parameterized(Time):
    pass


class Period_indicator(Unary):
    op = PERIOD_INDICATOR

    @classmethod
    def validate(cls, operand: Any) -> Any:
        if isinstance(operand, Dataset):
            time_id = cls._get_time_id(operand)
            if time_id is None or operand.components[time_id].data_type != TimePeriod:
                raise SemanticError("1-1-19-8", op=cls.op, comp_type="time period dataset")
            result_components = {
                comp.name: comp
                for comp in operand.components.values()
                if comp.role == Role.IDENTIFIER
            }
            result_components["duration_var"] = Component(
                name="duration_var", data_type=Duration, role=Role.MEASURE, nullable=True
            )
            return Dataset(name="result", components=result_components, data=None)
        # DataComponent and Scalar validation
        if operand.data_type != TimePeriod:
            raise SemanticError("1-1-19-8", op=cls.op, comp_type="time period component")
        if isinstance(operand, DataComponent):
            return DataComponent(name=operand.name, data_type=Duration, data=None)
        return Scalar(name=operand.name, data_type=Duration, value=None)

    @classmethod
    def evaluate(
            cls, operand: Union[Dataset, DataComponent, Scalar, str]
    ) -> Union[Dataset, DataComponent, Scalar, str]:
        result = cls.validate(operand)
        if isinstance(operand, str):
            return cls._get_period(str(operand))
        if isinstance(operand, Scalar):
            result.value = cls._get_period(str(operand.value))
            return result
        if isinstance(operand, DataComponent):
            if operand.data is not None:
                result.data = operand.data.map(cls._get_period, na_action="ignore")
            return result
        cls.time_id = cls._get_time_id(operand)
        result.data = (
            operand.data.copy()[result.get_identifiers_names()]
            if (operand.data is not None)
            else pd.Series()
        )
        period_series: Any = result.data[cls.time_id].map(cls._get_period)  # type: ignore[index]
        result.data["duration_var"] = period_series
        return result


class Parametrized(Time):

    @classmethod
    def validate(cls, operand: Any, param: Any) -> Any:
        pass

    @classmethod
    def evaluate(cls, operand: Any, param: Any) -> Any:
        pass


class Flow_to_stock(Unary):

    @classmethod
    def py_op(cls, x: Any) -> Any:
        return x.cumsum().fillna(x)


class Stock_to_flow(Unary):

    @classmethod
    def py_op(cls, x: Any) -> Any:
        return x.diff().fillna(x)


class Fill_time_series(Binary):
    op = FILL_TIME_SERIES

    @classmethod
    def evaluate(cls, operand: Dataset, fill_type: str) -> Dataset:
        result = cls.validate(operand, fill_type)
        if operand.data is None:
            operand.data = pd.DataFrame()
        result.data = operand.data.copy()
        result.data[cls.time_id] = result.data[cls.time_id].astype(str)
        if len(result.data) < 2:
            return result
        data_type = result.components[cls.time_id].data_type
        if data_type == TimePeriod:
            result.data = cls.fill_periods(result.data, fill_type)
        elif data_type == Date:
            frequencies = cls.get_frequencies(operand.data[cls.time_id].apply(cls.parse_date))
            result.data = cls.fill_dates(
                result.data, fill_type, cls.find_min_frequency(frequencies)
            )
        elif data_type == TimeInterval:
            frequencies = result.data[cls.time_id].apply(cls.get_frequency_from_time).unique()
            if len(frequencies) > 1:
                raise SemanticError(
                    "1-1-19-9",
                    op=cls.op,
                    comp_type="dataset",
                    param="single time interval frequency",
                )
            result.data = cls.fill_time_intervals(result.data, fill_type, frequencies[0])
        else:
            raise SemanticError("1-1-19-2", op=cls.op)
        return result

    @classmethod
    def validate(cls, operand: Dataset, fill_type: str) -> Dataset:
        if not isinstance(operand, Dataset):
            raise SemanticError("1-1-19-8", op=cls.op, comp_type="time dataset")
        cls.time_id = cls._get_time_id(operand)
        cls.other_ids = [id.name for id in operand.get_identifiers() if id.name != cls.time_id]
        cls.measures = operand.get_measures_names()
        if cls.time_id is None:
            raise SemanticError("1-1-19-8", op=cls.op, comp_type="time dataset")
        if fill_type not in ["all", "single"]:
            fill_type = "all"
        return Dataset(name="result", components=operand.components.copy(), data=None)

    @classmethod
    def max_min_from_period(cls, data: pd.DataFrame, mode: str = "all") -> Dict[str, Any]:

        result_dict: Dict[Any, Any] = {}
        data = data.assign(
            Periods_col=data[cls.time_id].apply(cls._get_period),
            Periods_values_col=data[cls.time_id].apply(
                lambda x: int(re.sub(r"[^\d]", "", x.split("-")[-1]))
            ),
            Year_values_col=data[cls.time_id].apply(lambda x: int(x.split("-")[0])),
        ).sort_values(by=["Year_values_col", "Periods_col", "Periods_values_col"])

        if mode == "all":
            min_year = data["Year_values_col"].min()
            max_year = data["Year_values_col"].max()
            result_dict = {"min": {"A": min_year}, "max": {"A": max_year}}
            for period, group in data.groupby("Periods_col"):
                if period != "A":
                    result_dict["min"][period] = group["Periods_values_col"].min()
                    result_dict["max"][period] = group["Periods_values_col"].max()

        elif mode == "single":
            for name, group in data.groupby(cls.other_ids + ["Periods_col"]):
                key = name[:-1] if len(name[:-1]) > 1 else name[0]
                period = name[-1]
                if key not in result_dict:
                    result_dict[key] = {
                        "min": {"A": group["Year_values_col"].min()},
                        "max": {"A": group["Year_values_col"].max()},
                    }
                if period != "A":
                    year_min = group["Year_values_col"].min()
                    year_max = group["Year_values_col"].max()

                    result_dict[key]["min"]["A"] = min(result_dict[key]["min"]["A"], year_min)
                    result_dict[key]["max"]["A"] = max(result_dict[key]["max"]["A"], year_max)
                    result_dict[key]["min"][period] = group["Periods_values_col"].min()
                    result_dict[key]["max"][period] = group["Periods_values_col"].max()

        else:
            raise ValueError("Mode must be either 'all' or 'single'")
        return result_dict

    @classmethod
    def fill_periods(cls, data: pd.DataFrame, fill_type: str) -> pd.DataFrame:
        result_data = cls.period_filler(data, single=(fill_type != "all"))
        not_na = result_data[cls.measures].notna().any(axis=1)
        duplicated = result_data.duplicated(subset=(cls.other_ids + [cls.time_id]), keep=False)
        return result_data[~duplicated | not_na]

    @classmethod
    def period_filler(cls, data: pd.DataFrame, single: bool = False) -> pd.DataFrame:
        filled_data = []
        MAX_MIN = cls.max_min_from_period(data, mode="single" if single else "all")
        cls.periods = (
            list(MAX_MIN[list(MAX_MIN.keys())[0]]["min"].keys())
            if single
            else list(MAX_MIN["min"].keys())
        )
        groups = data.groupby(cls.other_ids)

        for group, group_df in groups:
            period_limits = (
                MAX_MIN if not single else MAX_MIN[group if len(group) > 1 else group[0]]
            )
            years = list(range(period_limits["min"]["A"], period_limits["max"]["A"] + 1))
            for period in cls.periods:
                if period == "A":
                    filled_data.extend(cls.fill_periods_rows(group_df, period, years))
                else:
                    if period in period_limits["min"] and period in period_limits["max"]:
                        vals = list(
                            range(period_limits["min"][period], period_limits["max"][period] + 1)
                        )
                        filled_data.extend(
                            cls.fill_periods_rows(group_df, period, years, vals=vals)
                        )

        filled_data = pd.concat(filled_data, ignore_index=True)
        combined_data = pd.concat([filled_data, data], ignore_index=True)  # type: ignore[list-item]
        if len(cls.periods) == 1 and cls.periods[0] == "A":
            combined_data[cls.time_id] = combined_data[cls.time_id].astype(int)
        else:
            combined_data[cls.time_id] = combined_data[cls.time_id].astype(str)
        return combined_data.sort_values(by=cls.other_ids + [cls.time_id])

    @classmethod
    def fill_periods_rows(
            cls, group_df: Any, period: str, years: List[int], vals: Optional[List[int]] = None
    ) -> List[Any]:
        rows = []
        for year in years:
            if period == "A":
                rows.append(cls.create_period_row(group_df, period, year))
            elif vals is not None:
                for val in vals:
                    rows.append(cls.create_period_row(group_df, period, year, val=val))
        return rows

    @classmethod
    def create_period_row(
            cls, group_df: Any, period: str, year: int, val: Optional[int] = None
    ) -> Any:
        row = group_df.iloc[0].copy()
        row[cls.time_id] = f"{year}" if period == "A" else f"{year}-{period}{val:d}"
        row[cls.measures] = None
        return row.to_frame().T

    @classmethod
    def max_min_from_date(cls, data: pd.DataFrame, fill_type: str = "all") -> Dict[str, Any]:
        def compute_min_max(group: Any) -> Dict[str, Any]:
            min_date = cls.parse_date(group.min())
            max_date = cls.parse_date(group.max())
            date_format = cls.get_date_format(max_date)
            return {"min": min_date, "max": max_date, "date_format": date_format}

        if fill_type == "all":
            return compute_min_max(data[cls.time_id])

        grouped = data.groupby(cls.other_ids)
        result_dict = {
            name if len(name) > 1 else name[0]: compute_min_max(group[cls.time_id])
            for name, group in grouped
        }
        return result_dict

    @classmethod
    def fill_dates(cls, data: pd.DataFrame, fill_type: str, min_frequency: str) -> pd.DataFrame:
        result_data = cls.date_filler(data, fill_type, min_frequency)
        not_na = result_data[cls.measures].notna().any(axis=1)
        duplicated = result_data.duplicated(subset=(cls.other_ids + [cls.time_id]), keep=False)
        return result_data[~duplicated | not_na]

    @classmethod
    def date_filler(cls, data: pd.DataFrame, fill_type: str, min_frequency: str) -> pd.DataFrame:
        MAX_MIN = cls.max_min_from_date(data, fill_type)
        date_format = None
        filled_data = []

        def create_filled_dates(
                group: Any, min_max: Dict[str, Any]
        ) -> (pd.DataFrame, str):  # type: ignore[syntax]
            date_range = pd.date_range(start=min_max["min"], end=min_max["max"], freq=min_frequency)
            date_df = pd.DataFrame(date_range, columns=[cls.time_id])
            date_df[cls.other_ids] = group.iloc[0][cls.other_ids]
            date_df[cls.measures] = None
            return date_df, min_max["date_format"]

        for name, group in data.groupby(cls.other_ids):
            min_max = MAX_MIN if fill_type == "all" else MAX_MIN[name if len(name) > 1 else name[0]]
            filled_dates, date_format = create_filled_dates(group, min_max)
            filled_data.append(filled_dates)

        filled_data = pd.concat(filled_data, ignore_index=True)
        filled_data[cls.time_id] = filled_data[cls.time_id].dt.strftime(date_format)
        combined_data = pd.concat([filled_data, data], ignore_index=True)  # type: ignore[list-item]
        combined_data[cls.time_id] = combined_data[cls.time_id].astype(str)
        return combined_data.sort_values(by=cls.other_ids + [cls.time_id])

    @classmethod
    def max_min_from_time(cls, data: pd.DataFrame, fill_type: str = "all") -> Dict[str, Any]:
        data = data.applymap(str).sort_values(  # type: ignore[operator]
            by=cls.other_ids + [cls.time_id]
        )

        def extract_max_min(group: Any) -> Dict[str, Any]:
            start_dates = group.apply(lambda x: x.split("/")[0])
            end_dates = group.apply(lambda x: x.split("/")[1])
            return {
                "start": {"min": start_dates.min(), "max": start_dates.max()},
                "end": {"min": end_dates.min(), "max": end_dates.max()},
            }

        if fill_type == "all":
            return extract_max_min(data[cls.time_id])
        else:
            return {
                name: extract_max_min(group[cls.time_id])
                for name, group in data.groupby(cls.other_ids)
            }

    @classmethod
    def fill_time_intervals(
            cls, data: pd.DataFrame, fill_type: str, frequency: str
    ) -> pd.DataFrame:
        result_data = cls.time_filler(data, fill_type, frequency)
        not_na = result_data[cls.measures].notna().any(axis=1)
        duplicated = result_data.duplicated(subset=(cls.other_ids + [cls.time_id]), keep=False)
        return result_data[~duplicated | not_na]

    @classmethod
    def time_filler(cls, data: pd.DataFrame, fill_type: str, frequency: str) -> pd.DataFrame:
        MAX_MIN = cls.max_min_from_time(data, fill_type)

        def fill_group(group_df: pd.DataFrame) -> pd.DataFrame:
            group_key = group_df.iloc[0][cls.other_ids].values
            if fill_type != "all":
                group_key = group_key[0] if len(group_key) == 1 else tuple(group_key)
            group_dict = MAX_MIN if fill_type == "all" else MAX_MIN[group_key]

            intervals = [
                f"{group_dict['start']['min']}/{group_dict['end']['min']}",
                f"{group_dict['start']['max']}/{group_dict['end']['max']}",
            ]
            for interval in intervals:
                if interval not in group_df[cls.time_id].values:
                    empty_row = group_df.iloc[0].copy()
                    empty_row[cls.time_id] = interval
                    empty_row[cls.measures] = None
                    group_df = group_df.append(  # type: ignore[operator]
                        empty_row, ignore_index=True
                    )
            start_group_df = group_df.copy()
            start_group_df[cls.time_id] = start_group_df[cls.time_id].apply(
                lambda x: x.split("/")[0]
            )
            end_group_df = group_df.copy()
            end_group_df[cls.time_id] = end_group_df[cls.time_id].apply(lambda x: x.split("/")[1])
            start_filled = cls.date_filler(start_group_df, fill_type, frequency)
            end_filled = cls.date_filler(end_group_df, fill_type, frequency)
            start_filled[cls.time_id] = start_filled[cls.time_id].str.cat(
                end_filled[cls.time_id], sep="/"
            )
            return start_filled

        filled_data = [fill_group(group_df) for _, group_df in data.groupby(cls.other_ids)]
        return (
            pd.concat(filled_data, ignore_index=True)
            .sort_values(by=cls.other_ids + [cls.time_id])
            .drop_duplicates()
        )


class Time_Shift(Binary):
    op = TIMESHIFT

    @classmethod
    def evaluate(cls, operand: Dataset, shift_value: Any) -> Dataset:
        result = cls.validate(operand, shift_value)
        result.data = operand.data.copy() if operand.data is not None else pd.DataFrame()
        shift_value = int(shift_value.value)
        cls.time_id = cls._get_time_id(result)

        data_type: Any = (
            result.components[cls.time_id].data_type if isinstance(cls.time_id, str) else None
        )

        if data_type == Date:
            freq = cls.find_min_frequency(
                cls.get_frequencies(
                    result.data[cls.time_id].map(cls.parse_date, na_action="ignore")
                )
            )
            result.data[cls.time_id] = cls.shift_dates(result.data[cls.time_id], shift_value, freq)
        elif data_type == Time:
            freq = cls.get_frequency_from_time(result.data[cls.time_id].iloc[0])
            result.data[cls.time_id] = result.data[cls.time_id].apply(
                lambda x: cls.shift_interval(x, shift_value, freq)
            )
        elif data_type == TimePeriod:
            periods = result.data[cls.time_id].apply(cls._get_period).unique()
            result.data[cls.time_id] = result.data[cls.time_id].apply(
                lambda x: cls.shift_period(x, shift_value)
            )
            if len(periods) == 1 and periods[0] == "A":
                result.data[cls.time_id] = result.data[cls.time_id].astype(int)
        else:
            raise SemanticError("1-1-19-2", op=cls.op)
        return result

    @classmethod
    def validate(cls, operand: Dataset, shift_value: str) -> Dataset:
        if cls._get_time_id(operand) is None:
            raise SemanticError("1-1-19-8", op=cls.op, comp_type="time dataset")
        return Dataset(name="result", components=operand.components.copy(), data=None)

    @classmethod
    def shift_dates(cls, dates: Any, shift_value: int, frequency: str) -> Any:
        dates = pd.to_datetime(dates)
        if frequency == "D":
            return dates + pd.to_timedelta(shift_value, unit="D")
        elif frequency == "W":
            return dates + pd.to_timedelta(shift_value, unit="W")
        elif frequency == "Y":
            return dates + pd.DateOffset(years=shift_value)
        elif frequency in ["M", "Q", "S"]:
            return dates + pd.DateOffset(months=shift_value)
        raise SemanticError("2-1-19-2", period=frequency)

    @classmethod
    def shift_period(
            cls, period_str: str, shift_value: int, frequency: Optional[int] = None
    ) -> str:
        period_type = cls._get_period(period_str)

        if period_type == "A":
            return str(int(period_str) + shift_value)

        if frequency:
            shift_value *= frequency

        tp_value = TimePeriodHandler(period_str)
        year, period, value = (
            tp_value.year,
            tp_value.period_indicator,
            tp_value.period_number + shift_value,
        )
        period_limit = cls.YEAR_TO_PERIOD[period]

        if value <= 0:
            year -= 1
            value += period_limit
        elif value > period_limit:
            year += (value - 1) // period_limit
            value = (value - 1) % period_limit + 1

        return f"{year}-{period}{value}"

    @classmethod
    def shift_interval(cls, interval: str, shift_value: Any, frequency: str) -> str:
        start_date, end_date = interval.split("/")
        start_date = cls.shift_dates(start_date, shift_value, frequency)
        end_date = cls.shift_dates(end_date, shift_value, frequency)
        return f"{start_date}/{end_date}"


class Time_Aggregation(Time):
    op = TIME_AGG

    @classmethod
    def _check_duration(cls, value: str) -> None:
        if value not in DURATION_MAPPING:
            raise SemanticError("1-1-19-3", op=cls.op, param="duration")

    @classmethod
    def _check_params(cls, period_from: Optional[str], period_to: str) -> None:
        cls._check_duration(period_to)
        if period_from is not None:
            cls._check_duration(period_from)
            if DURATION_MAPPING[period_to] <= DURATION_MAPPING[period_from]:
                # OPERATORS_TIMEOPERATORS.19
                raise SemanticError("1-1-19-4", op=cls.op, value_1=period_from, value_2=period_to)

    @classmethod
    def dataset_validation(
            cls, operand: Dataset, period_from: Optional[str], period_to: str, conf: str
    ) -> Dataset:
        # TODO: Review with VTL TF as this makes no sense

        count_time_types = 0
        for measure in operand.get_measures():
            if measure.data_type in cls.TIME_DATA_TYPES:
                count_time_types += 1
                if measure.data_type == TimePeriod and period_to == "D":
                    raise SemanticError("1-1-19-5", op=cls.op)
                if measure.data_type == TimeInterval:
                    raise SemanticError("1-1-19-6", op=cls.op, comp=measure.name)

        count_time_types = 0
        for id_ in operand.get_identifiers():
            if id_.data_type in cls.TIME_DATA_TYPES:
                count_time_types += 1
        if count_time_types != 1:
            raise SemanticError(
                "1-1-19-9", op=cls.op, comp_type="dataset", param="single time identifier"
            )

        if count_time_types != 1:
            raise SemanticError(
                "1-1-19-9", op=cls.op, comp_type="dataset", param="single time measure"
            )

        result_components = {
            comp.name: comp
            for comp in operand.components.values()
            if comp.role in [Role.IDENTIFIER, Role.MEASURE]
        }

        return Dataset(name=operand.name, components=result_components, data=None)

    @classmethod
    def component_validation(
            cls, operand: DataComponent, period_from: Optional[str], period_to: str, conf: str
    ) -> DataComponent:
        if operand.data_type not in cls.TIME_DATA_TYPES:
            raise SemanticError("1-1-19-8", op=cls.op, comp_type="time component")
        if operand.data_type == TimePeriod and period_to == "D":
            raise SemanticError("1-1-19-5", op=cls.op)
        if operand.data_type == TimeInterval:
            raise SemanticError("1-1-19-6", op=cls.op, comp=operand.name)

        return DataComponent(name=operand.name, data_type=operand.data_type, data=None)

    @classmethod
    def scalar_validation(
            cls, operand: Scalar, period_from: Optional[str], period_to: str, conf: str
    ) -> Scalar:
        if operand.data_type not in cls.TIME_DATA_TYPES:
            raise SemanticError("1-1-19-8", op=cls.op, comp_type="time scalar")

        return Scalar(name=operand.name, data_type=operand.data_type, value=None)

    @classmethod
    def _execute_time_aggregation(
            cls,
            value: str,
            data_type: Type[ScalarType],
            period_from: Optional[str],
            period_to: str,
            conf: str,
    ) -> str:
        if data_type == TimePeriod:  # Time period
            return _time_period_access(value, period_to)

        elif data_type == Date:
            if conf == "first":
                start = True
            else:
                start = False
            # Date
            if period_to == "D":
                return value
            return _date_access(value, period_to, start)
        else:
            raise NotImplementedError

    @classmethod
    def dataset_evaluation(
            cls, operand: Dataset, period_from: Optional[str], period_to: str, conf: str
    ) -> Dataset:
        result = cls.dataset_validation(operand, period_from, period_to, conf)
        result.data = operand.data.copy() if operand.data is not None else pd.DataFrame()
        time_measure = [m for m in operand.get_measures() if m.data_type in cls.TIME_DATA_TYPES][0]
        result.data[time_measure.name] = result.data[time_measure.name].map(
            lambda x: cls._execute_time_aggregation(
                x, time_measure.data_type, period_from, period_to, conf
            ),
            na_action="ignore",
        )

        return result

    @classmethod
    def component_evaluation(
            cls, operand: DataComponent, period_from: Optional[str], period_to: str, conf: str
    ) -> DataComponent:
        result = cls.component_validation(operand, period_from, period_to, conf)
        if operand.data is not None:
            result.data = operand.data.map(
                lambda x: cls._execute_time_aggregation(
                    x, operand.data_type, period_from, period_to, conf
                ),
                na_action="ignore",
            )
        return result

    @classmethod
    def scalar_evaluation(
            cls, operand: Scalar, period_from: Optional[str], period_to: str, conf: str
    ) -> Scalar:
        result = cls.scalar_validation(operand, period_from, period_to, conf)
        result.value = cls._execute_time_aggregation(
            operand.value, operand.data_type, period_from, period_to, conf
        )
        return result

    @classmethod
    def validate(
            cls,
            operand: Union[Dataset, DataComponent, Scalar],
            period_from: Optional[str],
            period_to: str,
            conf: str,
    ) -> Union[Dataset, DataComponent, Scalar]:
        cls._check_params(period_from, period_to)
        if isinstance(operand, Dataset):
            return cls.dataset_validation(operand, period_from, period_to, conf)
        elif isinstance(operand, DataComponent):
            return cls.component_validation(operand, period_from, period_to, conf)
        else:
            return cls.scalar_validation(operand, period_from, period_to, conf)

    @classmethod
    def evaluate(
            cls,
            operand: Union[Dataset, DataComponent, Scalar],
            period_from: Optional[str],
            period_to: str,
            conf: str,
    ) -> Union[Dataset, DataComponent, Scalar]:
        cls._check_params(period_from, period_to)
        if isinstance(operand, Dataset):
            return cls.dataset_evaluation(operand, period_from, period_to, conf)
        elif isinstance(operand, DataComponent):
            return cls.component_evaluation(operand, period_from, period_to, conf)
        else:
            return cls.scalar_evaluation(operand, period_from, period_to, conf)


def _time_period_access(v: Any, to_param: str) -> Any:
    v = TimePeriodHandler(v)
    if v.period_indicator == to_param:
        return str(v)
    v.change_indicator(to_param)
    return str(v)


def _date_access(v: str, to_param: str, start: bool) -> Any:
    period_value = date_to_period(date.fromisoformat(v), to_param)
    if start:
        return period_value.start_date()
    return period_value.end_date()


class Current_Date(Time):

    @classmethod
    def validate(cls) -> Scalar:
        return Scalar(name="current_date", data_type=Date, value=None)

    @classmethod
    def evaluate(cls) -> Scalar:
        result = cls.validate()
        result.value = date.today().isoformat()
        return result


<<<<<<< HEAD
class SimpleUnaryTime(Operators.Unary):
    @classmethod
    def validate(cls, operand: Union[Dataset, DataComponent, Scalar]):
        if isinstance(operand, Dataset):
            raise SemanticError("1-1-19-8", op=cls.op, comp_type="time dataset")
        else:
            return super().validate(operand)

    @classmethod
    def evaluate(cls, operand: Union[Dataset, DataComponent, Scalar]):
        if isinstance(operand, Dataset):
            raise SemanticError("1-1-19-8", op=cls.op, comp_type="time dataset")
        else:
            return super().evaluate(operand)


class Month(SimpleUnaryTime):
    op = 'month'

    @classmethod
    def py_op(cls, value: str):
        if '/' in value:
            raise SemanticError('2-1-19-11', op=cls.op)
        if value.count('-') == 2:
            month = datetime.strptime(value, '%Y-%m-%d')
            return month.month
        else:
            month = TimePeriodHandler(value).start_date(as_date=True).month
            return month

    type_to_check = TimeInterval
    return_type = Integer
=======
class Date_Diff(Binary):

    @classmethod
    def evaluate(cls, Date1: Any, Date2: Any) -> Any:
        # TODO: Implement this method (or adapt Binary's validate method to work with this operator)
        pass

    @classmethod
    def validate(cls, Date1: Any, Date2: Any) -> Any:
        pass


class Date_Add(Parametrized):
    @classmethod
    def evaluate(cls, operand: Any, param_list: List[Any]) -> Any:
        # TODO: Implement this method (or adapt Binary's validate method to work with this operator)
        pass

    @classmethod
    def validate(cls, operand: Any, param_list: List[Any]) -> Any:
        pass


class Year(Unary):

    @classmethod
    def validate(cls, operand: Any) -> Any:
        # TODO: Implement this method (or adapt Unary's validate method to work with this operator)
        pass

    @classmethod
    def py_op(cls, x: Any) -> Any:
        pass


class Month(Unary):

    @classmethod
    def validate(cls, operand: Any) -> Any:
        # TODO: Implement this method (or adapt Unary's validate method to work with this operator)
        pass

    @classmethod
    def py_op(cls, x: Any) -> Any:
        pass


class Day_of_Month(Unary):

    @classmethod
    def validate(cls, operand: Any) -> Any:
        # TODO: Implement this method (or adapt Unary's validate method to work with this operator)
        pass

    @classmethod
    def py_op(cls, x: Any) -> Any:
        pass


class Day_of_Year(Unary):

    @classmethod
    def validate(cls, operand: Any) -> Any:
        # TODO: Implement this method (or adapt Unary's validate method to work with this operator)
        pass

    @classmethod
    def py_op(cls, x: Any) -> Any:
        pass


class Day_to_Year(Unary):

    @classmethod
    def validate(cls, operand: Any) -> Any:
        # TODO: Implement this method (or adapt Unary's validate method to work with this operator)
        pass

    @classmethod
    def py_op(cls, x: Any) -> Any:
        pass


class Day_to_Month(Unary):

    @classmethod
    def validate(cls, operand: Any) -> Any:
        # TODO: Implement this method (or adapt Unary's validate method to work with this operator)
        pass

    @classmethod
    def py_op(cls, x: Any) -> Any:
        pass


class Year_to_Day(Unary):

    @classmethod
    def validate(cls, operand: Any) -> Any:
        # TODO: Implement this method (or adapt Unary's validate method to work with this operator)
        pass

    @classmethod
    def py_op(cls, x: Any) -> Any:
        pass


class Month_to_Day(Unary):

    @classmethod
    def validate(cls, operand: Any) -> Any:
        # TODO: Implement this method (or adapt Unary's validate method to work with this operator)
        pass

    @classmethod
    def py_op(cls, x: Any) -> Any:
        pass
>>>>>>> 8d2fd985
<|MERGE_RESOLUTION|>--- conflicted
+++ resolved
@@ -800,7 +800,29 @@
         return result
 
 
-<<<<<<< HEAD
+class Date_Diff(Binary):
+
+    @classmethod
+    def evaluate(cls, Date1: Any, Date2: Any) -> Any:
+        # TODO: Implement this method (or adapt Binary's validate method to work with this operator)
+        pass
+
+    @classmethod
+    def validate(cls, Date1: Any, Date2: Any) -> Any:
+        pass
+
+
+class Date_Add(Parametrized):
+    @classmethod
+    def evaluate(cls, operand: Any, param_list: List[Any]) -> Any:
+        # TODO: Implement this method (or adapt Binary's validate method to work with this operator)
+        pass
+
+    @classmethod
+    def validate(cls, operand: Any, param_list: List[Any]) -> Any:
+        pass
+
+
 class SimpleUnaryTime(Operators.Unary):
     @classmethod
     def validate(cls, operand: Union[Dataset, DataComponent, Scalar]):
@@ -815,6 +837,13 @@
             raise SemanticError("1-1-19-8", op=cls.op, comp_type="time dataset")
         else:
             return super().evaluate(operand)
+
+
+class Year(SimpleUnaryTime):
+
+    @classmethod
+    def py_op(cls, x: Any) -> Any:
+        pass
 
 
 class Month(SimpleUnaryTime):
@@ -833,31 +862,9 @@
 
     type_to_check = TimeInterval
     return_type = Integer
-=======
-class Date_Diff(Binary):
-
-    @classmethod
-    def evaluate(cls, Date1: Any, Date2: Any) -> Any:
-        # TODO: Implement this method (or adapt Binary's validate method to work with this operator)
-        pass
-
-    @classmethod
-    def validate(cls, Date1: Any, Date2: Any) -> Any:
-        pass
-
-
-class Date_Add(Parametrized):
-    @classmethod
-    def evaluate(cls, operand: Any, param_list: List[Any]) -> Any:
-        # TODO: Implement this method (or adapt Binary's validate method to work with this operator)
-        pass
-
-    @classmethod
-    def validate(cls, operand: Any, param_list: List[Any]) -> Any:
-        pass
-
-
-class Year(Unary):
+
+
+class Day_of_Month(SimpleUnaryTime):
 
     @classmethod
     def validate(cls, operand: Any) -> Any:
@@ -869,7 +876,7 @@
         pass
 
 
-class Month(Unary):
+class Day_of_Year(SimpleUnaryTime):
 
     @classmethod
     def validate(cls, operand: Any) -> Any:
@@ -881,7 +888,7 @@
         pass
 
 
-class Day_of_Month(Unary):
+class Day_to_Year(SimpleUnaryTime):
 
     @classmethod
     def validate(cls, operand: Any) -> Any:
@@ -893,7 +900,7 @@
         pass
 
 
-class Day_of_Year(Unary):
+class Day_to_Month(SimpleUnaryTime):
 
     @classmethod
     def validate(cls, operand: Any) -> Any:
@@ -905,7 +912,7 @@
         pass
 
 
-class Day_to_Year(Unary):
+class Year_to_Day(SimpleUnaryTime):
 
     @classmethod
     def validate(cls, operand: Any) -> Any:
@@ -917,7 +924,7 @@
         pass
 
 
-class Day_to_Month(Unary):
+class Month_to_Day(SimpleUnaryTime):
 
     @classmethod
     def validate(cls, operand: Any) -> Any:
@@ -926,29 +933,4 @@
 
     @classmethod
     def py_op(cls, x: Any) -> Any:
-        pass
-
-
-class Year_to_Day(Unary):
-
-    @classmethod
-    def validate(cls, operand: Any) -> Any:
-        # TODO: Implement this method (or adapt Unary's validate method to work with this operator)
-        pass
-
-    @classmethod
-    def py_op(cls, x: Any) -> Any:
-        pass
-
-
-class Month_to_Day(Unary):
-
-    @classmethod
-    def validate(cls, operand: Any) -> Any:
-        # TODO: Implement this method (or adapt Unary's validate method to work with this operator)
-        pass
-
-    @classmethod
-    def py_op(cls, x: Any) -> Any:
-        pass
->>>>>>> 8d2fd985
+        pass