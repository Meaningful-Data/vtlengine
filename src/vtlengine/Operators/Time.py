import re
import pandas as pd

from datetime import date
from typing import Optional, Union, List, Any, Dict, Type

import vtlengine.Operators as Operators
import pandas as pd
from vtlengine.DataTypes import Date, TimePeriod, TimeInterval, Duration, ScalarType
from vtlengine.DataTypes.TimeHandling import DURATION_MAPPING, date_to_period, TimePeriodHandler

from vtlengine.AST.Grammar.tokens import (
    TIME_AGG,
    TIMESHIFT,
    PERIOD_INDICATOR,
    FILL_TIME_SERIES,
    FLOW_TO_STOCK,
)
from vtlengine.Exceptions import SemanticError
from vtlengine.Model import Dataset, DataComponent, Scalar, Component, Role


class Time(Operators.Operator):
    periods: Any
    time_id: Any
    other_ids: Any
    measures: Any

    TIME_DATA_TYPES = [Date, TimePeriod, TimeInterval]

    FREQUENCY_MAP = {"Y": "years", "M": "months", "D": "days"}
    YEAR_TO_PERIOD = {"S": 2, "Q": 4, "M": 12, "W": 52, "D": 365}
    PERIOD_ORDER = {"A": 0, "S": 1, "Q": 2, "M": 3, "W": 4, "D": 5}

    op = FLOW_TO_STOCK

    @classmethod
    def _get_time_id(cls, operand: Dataset) -> Optional[str]:
        reference_id = None
        for id in operand.get_identifiers():
            if id.data_type in cls.TIME_DATA_TYPES:
                if reference_id is not None:
                    raise SemanticError("1-1-19-8", op=cls.op, comp_type="time dataset")
                reference_id = id.name
        return reference_id

    @classmethod
    def sort_by_time(cls, operand: Dataset) -> Optional[pd.DataFrame]:
        time_id = cls._get_time_id(operand)
        if time_id is None:
            return None
        ids = [id.name for id in operand.get_identifiers() if id.name != time_id]
        ids.append(time_id)
        if operand.data is None:
            return None
        return operand.data.sort_values(by=ids).reset_index(drop=True)

    @classmethod
    def _get_period(cls, value: str) -> str:
        tp_value = TimePeriodHandler(value)
        return tp_value.period_indicator

    @classmethod
    def parse_date(cls, date_str: str) -> date:
        return date.fromisoformat(date_str)

    @classmethod
    def get_frequencies(cls, dates: Any) -> Any:
        dates = pd.to_datetime(dates)
        dates = dates.sort_values()
        deltas = dates.diff().dropna()
        return deltas

    @classmethod
    def find_min_frequency(cls, differences: Any) -> str:
        months_deltas = differences.apply(lambda x: x.days // 30)
        days_deltas = differences.apply(lambda x: x.days)
        min_months = min(
            (diff for diff in months_deltas if diff > 0 and diff % 12 != 0), default=None
        )
        min_days = min(
            (diff for diff in days_deltas if diff > 0 and diff % 365 != 0 and diff % 366 != 0),
            default=None,
        )
        return "D" if min_days else "M" if min_months else "Y"

    @classmethod
<<<<<<< HEAD
    def get_frequency_from_time(cls, interval: str) -> Any:
        start_date, end_date = interval.split('/')
=======
    def get_frequency_from_time(cls, interval):
        start_date, end_date = interval.split("/")
>>>>>>> b8ba288d
        return date.fromisoformat(end_date) - date.fromisoformat(start_date)

    @classmethod
    def get_date_format(cls, date_str: Union[str, date]) -> str:
        date = cls.parse_date(date_str) if isinstance(date_str, str) else date_str
        return "%Y-%m-%d" if date.day >= 1 else "%Y-%m" if date.month >= 1 else "%Y"


class Unary(Time):

    @classmethod
    def validate(cls, operand: Any) -> Any:
        if not isinstance(operand, Dataset):
            raise SemanticError("1-1-19-8", op=cls.op, comp_type="time dataset")
        if cls._get_time_id(operand) is None:
            raise SemanticError("1-1-19-8", op=cls.op, comp_type="time dataset")
        operand.data = cls.sort_by_time(operand)
        return Dataset(name="result", components=operand.components.copy(), data=None)

    @classmethod
    def evaluate(cls, operand: Any) -> Any:
        result = cls.validate(operand)
        result.data = operand.data.copy() if operand.data is not None else pd.DataFrame()
        if len(operand.data) < 2:
            return result

        cls.time_id = cls._get_time_id(result)
        cls.other_ids = [id.name for id in result.get_identifiers() if id.name != cls.time_id]
        measure_names = result.get_measures_names()

        data_type = result.components[cls.time_id].data_type

        result.data = result.data.sort_values(by=cls.other_ids + [cls.time_id])
        if data_type == TimePeriod:
            result.data = cls._period_accumulation(result.data, measure_names)
        elif data_type == Date or data_type == TimeInterval:
            result.data[measure_names] = (
                result.data.groupby(cls.other_ids)[measure_names]
                .apply(cls.py_op)
                .reset_index(drop=True)
            )
        else:
            raise SemanticError("1-1-19-8", op=cls.op, comp_type="dataset", param="date type")
        return result

    @classmethod
    def _period_accumulation(cls, data: pd.DataFrame, measure_names: List[str]) -> pd.DataFrame:
        data = data.copy()
        data["Period_group_col"] = (
            data[cls.time_id].apply(cls._get_period).apply(lambda x: cls.PERIOD_ORDER[x])
        )
        result = data.groupby(cls.other_ids + ["Period_group_col"], group_keys=False)[
            measure_names
        ].apply(cls.py_op)
        data[measure_names] = result.reset_index(drop=True)
        return data.drop(columns="Period_group_col")


class Binary(Time):
    pass


class Period_indicator(Unary):
    op = PERIOD_INDICATOR

    @classmethod
<<<<<<< HEAD
    def validate(cls, operand: Any) -> Any:
=======
    def validate(
        cls, operand: Dataset | DataComponent | Scalar
    ) -> Dataset | DataComponent | Scalar:
>>>>>>> b8ba288d
        if isinstance(operand, Dataset):
            time_id = cls._get_time_id(operand)
            if time_id is None or operand.components[time_id].data_type != TimePeriod:
                raise SemanticError("1-1-19-8", op=cls.op, comp_type="time period dataset")
            result_components = {
                comp.name: comp
                for comp in operand.components.values()
                if comp.role == Role.IDENTIFIER
            }
            result_components["duration_var"] = Component(
                name="duration_var", data_type=Duration, role=Role.MEASURE, nullable=True
            )
            return Dataset(name="result", components=result_components, data=None)
        # DataComponent and Scalar validation
        if operand.data_type != TimePeriod:
            raise SemanticError("1-1-19-8", op=cls.op, comp_type="time period component")
        if isinstance(operand, DataComponent):
            return DataComponent(name=operand.name, data_type=Duration, data=None)
        return Scalar(name=operand.name, data_type=Duration, value=None)

    @classmethod
<<<<<<< HEAD
    def evaluate(cls, operand: Union[Dataset, DataComponent, Scalar, str]) -> Union[Dataset, DataComponent, Scalar, str]:
=======
    def evaluate(
        cls, operand: Dataset | DataComponent | Scalar | str
    ) -> Dataset | DataComponent | Scalar | str:
>>>>>>> b8ba288d
        result = cls.validate(operand)
        if isinstance(operand, str):
            return cls._get_period(str(operand))
        if isinstance(operand, Scalar):
            result.value = cls._get_period(str(operand.value))
            return result
        if isinstance(operand, DataComponent):
<<<<<<< HEAD
            if operand.data is not None:
                result.data = operand.data.map(cls._get_period, na_action='ignore')
            return result
        cls.time_id = cls._get_time_id(operand)
        result.data = operand.data.copy()[result.get_identifiers_names()] if (operand.data
                                                            is not None) else pd.Series()
        period_series: Any = result.data[cls.time_id].map(cls._get_period) # type: ignore[index]
        result.data['duration_var'] = period_series
=======
            result.data = operand.data.map(cls._get_period, na_action="ignore")
            return result
        cls.time_id = cls._get_time_id(operand)

        result.data = operand.data.copy()[result.get_identifiers_names()]
        period_series = result.data[cls.time_id].map(cls._get_period)
        result.data["duration_var"] = period_series

>>>>>>> b8ba288d
        return result


class Flow_to_stock(Unary):
    @staticmethod
    def py_op(x):
        return x.cumsum().fillna(x)


class Stock_to_flow(Unary):
    @staticmethod
    def py_op(x):
        return x.diff().fillna(x)


class Fill_time_series(Binary):
    op = FILL_TIME_SERIES

    @classmethod
    def evaluate(cls, operand: Dataset, fill_type: str) -> Dataset:
        result = cls.validate(operand, fill_type)
        if operand.data is None:
            operand.data = pd.DataFrame()
        result.data = operand.data.copy()
        result.data[cls.time_id] = result.data[cls.time_id].astype(str)
        if len(result.data) < 2:
            return result
        data_type = result.components[cls.time_id].data_type
        if data_type == TimePeriod:
            result.data = cls.fill_periods(result.data, fill_type)
        elif data_type == Date:
            frequencies = cls.get_frequencies(operand.data[cls.time_id].apply(cls.parse_date))
            result.data = cls.fill_dates(
                result.data, fill_type, cls.find_min_frequency(frequencies)
            )
        elif data_type == TimeInterval:
            frequencies = result.data[cls.time_id].apply(cls.get_frequency_from_time).unique()
            if len(frequencies) > 1:
                raise SemanticError(
                    "1-1-19-9",
                    op=cls.op,
                    comp_type="dataset",
                    param="single time interval frequency",
                )
            result.data = cls.fill_time_intervals(result.data, fill_type, frequencies[0])
        else:
            raise SemanticError("1-1-19-2", op=cls.op)
        return result

    @classmethod
    def validate(cls, operand: Dataset, fill_type: str) -> Dataset:
        if not isinstance(operand, Dataset):
            raise SemanticError("1-1-19-8", op=cls.op, comp_type="time dataset")
        cls.time_id = cls._get_time_id(operand)
        cls.other_ids = [id.name for id in operand.get_identifiers() if id.name != cls.time_id]
        cls.measures = operand.get_measures_names()
        if cls.time_id is None:
            raise SemanticError("1-1-19-8", op=cls.op, comp_type="time dataset")
        if fill_type not in ["all", "single"]:
            fill_type = "all"
        return Dataset(name="result", components=operand.components.copy(), data=None)

    @classmethod
<<<<<<< HEAD
    def max_min_from_period(cls, data: pd.DataFrame, mode: str = 'all') -> Dict[str, Any]:
=======
    def max_min_from_period(cls, data, mode="all"):
>>>>>>> b8ba288d

        result_dict: Dict[Any, Any] = {}
        data = data.assign(
            Periods_col=data[cls.time_id].apply(cls._get_period),
            Periods_values_col=data[cls.time_id].apply(
<<<<<<< HEAD
                lambda x: int(re.sub(r'[^\d]', '', x.split('-')[-1]))),
            Year_values_col=data[cls.time_id].apply(lambda x: int(x.split('-')[0]))
        ).sort_values(by=['Year_values_col', 'Periods_col', 'Periods_values_col'])

        if mode == 'all':
            min_year = data['Year_values_col'].min()
            max_year = data['Year_values_col'].max()
            result_dict = {
                'min': {'A': min_year},
                'max': {'A': max_year}
            }
            for period, group in data.groupby('Periods_col'):
                if period != 'A':
                    result_dict['min'][period] = group['Periods_values_col'].min()
                    result_dict['max'][period] = group['Periods_values_col'].max()

        elif mode == 'single':
            for name, group in data.groupby(cls.other_ids + ['Periods_col']):
=======
                lambda x: int(re.sub(r"[^\d]", "", x.split("-")[-1]))
            ),
            Year_values_col=data[cls.time_id].apply(lambda x: int(x.split("-")[0])),
        ).sort_values(by=["Year_values_col", "Periods_col", "Periods_values_col"])

        if mode == "all":
            min_year = data["Year_values_col"].min()
            max_year = data["Year_values_col"].max()
            result_dict = {"min": {"A": min_year}, "max": {"A": max_year}}
            for period, group in data.groupby("Periods_col"):
                if period != "A":
                    result_dict["min"][period] = group["Periods_values_col"].min()
                    result_dict["max"][period] = group["Periods_values_col"].max()

        elif mode == "single":
            result_dict = {}
            for name, group in data.groupby(cls.other_ids + ["Periods_col"]):
>>>>>>> b8ba288d
                key = name[:-1] if len(name[:-1]) > 1 else name[0]
                period = name[-1]
                if key not in result_dict:
                    result_dict[key] = {
                        "min": {"A": group["Year_values_col"].min()},
                        "max": {"A": group["Year_values_col"].max()},
                    }
                if period != "A":
                    year_min = group["Year_values_col"].min()
                    year_max = group["Year_values_col"].max()

                    result_dict[key]["min"]["A"] = min(result_dict[key]["min"]["A"], year_min)
                    result_dict[key]["max"]["A"] = max(result_dict[key]["max"]["A"], year_max)
                    result_dict[key]["min"][period] = group["Periods_values_col"].min()
                    result_dict[key]["max"][period] = group["Periods_values_col"].max()

        else:
            raise ValueError("Mode must be either 'all' or 'single'")
        return result_dict

    @classmethod
    def fill_periods(cls, data: pd.DataFrame, fill_type: str) -> pd.DataFrame:
        result_data = cls.period_filler(data, single=(fill_type != "all"))
        not_na = result_data[cls.measures].notna().any(axis=1)
        duplicated = result_data.duplicated(subset=(cls.other_ids + [cls.time_id]), keep=False)
        return result_data[~duplicated | not_na]

    @classmethod
    def period_filler(cls, data: pd.DataFrame, single: bool = False) -> pd.DataFrame:
        filled_data = []
        MAX_MIN = cls.max_min_from_period(data, mode="single" if single else "all")
        cls.periods = (
            list(MAX_MIN[list(MAX_MIN.keys())[0]]["min"].keys())
            if single
            else list(MAX_MIN["min"].keys())
        )
        groups = data.groupby(cls.other_ids)

        for group, group_df in groups:
<<<<<<< HEAD
            period_limits = MAX_MIN if not single else MAX_MIN[group if len(group) > 1 else group[0]]
            years = list(range(period_limits['min']['A'], period_limits['max']['A'] + 1))
=======
            period_limits = (
                MAX_MIN if not single else MAX_MIN[group if len(group) > 1 else group[0]]
            )
            years = range(period_limits["min"]["A"], period_limits["max"]["A"] + 1)
>>>>>>> b8ba288d
            for period in cls.periods:
                if period == "A":
                    filled_data.extend(cls.fill_periods_rows(group_df, period, years))
                else:
<<<<<<< HEAD
                    if period in period_limits['min'] and period in period_limits['max']:
                        vals = list(range(period_limits['min'][period], period_limits['max'][period] + 1))
=======
                    if period in period_limits["min"] and period in period_limits["max"]:
                        vals = range(period_limits["min"][period], period_limits["max"][period] + 1)
>>>>>>> b8ba288d
                        filled_data.extend(
                            cls.fill_periods_rows(group_df, period, years, vals=vals)
                        )

        filled_data = pd.concat(filled_data, ignore_index=True)
<<<<<<< HEAD
        combined_data = pd.concat([filled_data, data], ignore_index=True) # type: ignore[list-item]
        if len(cls.periods) == 1 and cls.periods[0] == 'A':
=======
        combined_data = pd.concat([filled_data, data], ignore_index=True)
        if len(cls.periods) == 1 and cls.periods[0] == "A":
>>>>>>> b8ba288d
            combined_data[cls.time_id] = combined_data[cls.time_id].astype(int)
        else:
            combined_data[cls.time_id] = combined_data[cls.time_id].astype(str)
        return combined_data.sort_values(by=cls.other_ids + [cls.time_id])

    @classmethod
    def fill_periods_rows(cls, group_df: Any, period: str, years: List[int],
                          vals: Optional[List[int]] = None) -> List[Any]:
        rows = []
        for year in years:
            if period == "A":
                rows.append(cls.create_period_row(group_df, period, year))
            elif vals is not None:
                for val in vals:
                    rows.append(cls.create_period_row(group_df, period, year, val=val))
        return rows

    @classmethod
    def create_period_row(cls, group_df: Any, period: str, year: int, val: Optional[int] = None) -> Any:
        row = group_df.iloc[0].copy()
        row[cls.time_id] = f"{year}" if period == "A" else f"{year}-{period}{val:d}"
        row[cls.measures] = None
        return row.to_frame().T

    @classmethod
<<<<<<< HEAD
    def max_min_from_date(cls, data: pd.DataFrame, fill_type: str = 'all') -> Dict[str, Any]:
        def compute_min_max(group: Any) -> Dict[str, Any]:
=======
    def max_min_from_date(cls, data, fill_type="all"):
        def compute_min_max(group):
>>>>>>> b8ba288d
            min_date = cls.parse_date(group.min())
            max_date = cls.parse_date(group.max())
            date_format = cls.get_date_format(max_date)
            return {"min": min_date, "max": max_date, "date_format": date_format}

        if fill_type == "all":
            return compute_min_max(data[cls.time_id])

        grouped = data.groupby(cls.other_ids)
        result_dict = {
            name if len(name) > 1 else name[0]: compute_min_max(group[cls.time_id])
            for name, group in grouped
        }
        return result_dict

    @classmethod
    def fill_dates(cls, data: pd.DataFrame, fill_type: str, min_frequency: str) -> pd.DataFrame:
        result_data = cls.date_filler(data, fill_type, min_frequency)
        not_na = result_data[cls.measures].notna().any(axis=1)
        duplicated = result_data.duplicated(subset=(cls.other_ids + [cls.time_id]), keep=False)
        return result_data[~duplicated | not_na]

    @classmethod
    def date_filler(cls, data: pd.DataFrame, fill_type: str, min_frequency: str) -> pd.DataFrame:
        MAX_MIN = cls.max_min_from_date(data, fill_type)
        date_format = None
        filled_data = []

<<<<<<< HEAD
        def create_filled_dates(group: Any, min_max: Dict[str, Any]) \
                -> (pd.DataFrame, str): # type: ignore[syntax]
            date_range = pd.date_range(start=min_max['min'], end=min_max['max'], freq=min_frequency)
=======
        def create_filled_dates(group, min_max):
            date_range = pd.date_range(start=min_max["min"], end=min_max["max"], freq=min_frequency)
>>>>>>> b8ba288d
            date_df = pd.DataFrame(date_range, columns=[cls.time_id])
            date_df[cls.other_ids] = group.iloc[0][cls.other_ids]
            date_df[cls.measures] = None
            return date_df, min_max["date_format"]

        for name, group in data.groupby(cls.other_ids):
            min_max = MAX_MIN if fill_type == "all" else MAX_MIN[name if len(name) > 1 else name[0]]
            filled_dates, date_format = create_filled_dates(group, min_max)
            filled_data.append(filled_dates)

        filled_data = pd.concat(filled_data, ignore_index=True)
        filled_data[cls.time_id] = filled_data[cls.time_id].dt.strftime(date_format)
        combined_data = pd.concat([filled_data, data], ignore_index=True) # type: ignore[list-item]
        combined_data[cls.time_id] = combined_data[cls.time_id].astype(str)
        return combined_data.sort_values(by=cls.other_ids + [cls.time_id])

    @classmethod
<<<<<<< HEAD
    def max_min_from_time(cls, data: pd.DataFrame, fill_type: str = 'all') -> Dict[str, Any]:
        data = data.applymap(str).sort_values(by=cls.other_ids + [cls.time_id]) # type: ignore[operator]

        def extract_max_min(group: Any) -> Dict[str, Any]:
            start_dates = group.apply(lambda x: x.split('/')[0])
            end_dates = group.apply(lambda x: x.split('/')[1])
            return {'start': {'min': start_dates.min(), 'max': start_dates.max()},
                    'end': {'min': end_dates.min(), 'max': end_dates.max()}}
=======
    def max_min_from_time(cls, data, fill_type="all"):
        data = data.applymap(str).sort_values(by=cls.other_ids + [cls.time_id])

        def extract_max_min(group):
            start_dates = group.apply(lambda x: x.split("/")[0])
            end_dates = group.apply(lambda x: x.split("/")[1])
            return {
                "start": {"min": start_dates.min(), "max": start_dates.max()},
                "end": {"min": end_dates.min(), "max": end_dates.max()},
            }
>>>>>>> b8ba288d

        if fill_type == "all":
            return extract_max_min(data[cls.time_id])
        else:
            return {
                name: extract_max_min(group[cls.time_id])
                for name, group in data.groupby(cls.other_ids)
            }

    @classmethod
<<<<<<< HEAD
    def fill_time_intervals(cls, data: pd.DataFrame, fill_type: str,
                            frequency: str) -> pd.DataFrame:
=======
    def fill_time_intervals(cls, data: pd.DataFrame, fill_type, frequency) -> pd.DataFrame:
>>>>>>> b8ba288d
        result_data = cls.time_filler(data, fill_type, frequency)
        not_na = result_data[cls.measures].notna().any(axis=1)
        duplicated = result_data.duplicated(subset=(cls.other_ids + [cls.time_id]),
                                            keep=False)
        return result_data[~duplicated | not_na]

    @classmethod
<<<<<<< HEAD
    def time_filler(cls, data: pd.DataFrame, fill_type: str,
                    frequency: str) -> pd.DataFrame:
=======
    def time_filler(cls, data: pd.DataFrame, fill_type, frequency) -> pd.DataFrame:
>>>>>>> b8ba288d
        MAX_MIN = cls.max_min_from_time(data, fill_type)

        def fill_group(group_df: pd.DataFrame) -> pd.DataFrame:
            group_key = group_df.iloc[0][cls.other_ids].values
            if fill_type != "all":
                group_key = group_key[0] if len(group_key) == 1 else tuple(group_key)
            group_dict = MAX_MIN if fill_type == "all" else MAX_MIN[group_key]

            intervals = [
                f"{group_dict['start']['min']}/{group_dict['end']['min']}",
                f"{group_dict['start']['max']}/{group_dict['end']['max']}",
            ]
            for interval in intervals:
                if interval not in group_df[cls.time_id].values:
                    empty_row = group_df.iloc[0].copy()
                    empty_row[cls.time_id] = interval
                    empty_row[cls.measures] = None
                    group_df = group_df.append(empty_row, ignore_index=True) # type: ignore[operator]
            start_group_df = group_df.copy()
            start_group_df[cls.time_id] = start_group_df[cls.time_id].apply(
                lambda x: x.split("/")[0]
            )
            end_group_df = group_df.copy()
            end_group_df[cls.time_id] = end_group_df[cls.time_id].apply(lambda x: x.split("/")[1])
            start_filled = cls.date_filler(start_group_df, fill_type, frequency)
            end_filled = cls.date_filler(end_group_df, fill_type, frequency)
            start_filled[cls.time_id] = start_filled[cls.time_id].str.cat(
                end_filled[cls.time_id], sep="/"
            )
            return start_filled

        filled_data = [fill_group(group_df) for _, group_df in data.groupby(cls.other_ids)]
        return (
            pd.concat(filled_data, ignore_index=True)
            .sort_values(by=cls.other_ids + [cls.time_id])
            .drop_duplicates()
        )


class Time_Shift(Binary):
    op = TIMESHIFT

    @classmethod
    def evaluate(cls, operand: Dataset, shift_value: Any) -> Dataset:
        result = cls.validate(operand, shift_value)
        result.data = operand.data.copy() if operand.data is not None else pd.DataFrame()
        shift_value = int(shift_value.value)
        cls.time_id = cls._get_time_id(result)

        data_type: Any = result.components[cls.time_id].data_type if isinstance(cls.time_id, str) else None

        if data_type == Date:
            freq = cls.find_min_frequency(
                cls.get_frequencies(
                    result.data[cls.time_id].map(cls.parse_date, na_action="ignore")
                )
            )
            result.data[cls.time_id] = cls.shift_dates(result.data[cls.time_id], shift_value, freq)
        elif data_type == Time:
            freq = cls.get_frequency_from_time(result.data[cls.time_id].iloc[0])
            result.data[cls.time_id] = result.data[cls.time_id].apply(
                lambda x: cls.shift_interval(x, shift_value, freq)
            )
        elif data_type == TimePeriod:
            periods = result.data[cls.time_id].apply(cls._get_period).unique()
            result.data[cls.time_id] = result.data[cls.time_id].apply(
                lambda x: cls.shift_period(x, shift_value)
            )
            if len(periods) == 1 and periods[0] == "A":
                result.data[cls.time_id] = result.data[cls.time_id].astype(int)
        else:
            raise SemanticError("1-1-19-2", op=cls.op)
        return result

    @classmethod
    def validate(cls, operand: Dataset, shift_value: str) -> Dataset:
        if cls._get_time_id(operand) is None:
            raise SemanticError("1-1-19-8", op=cls.op, comp_type="time dataset")
<<<<<<< HEAD
        return Dataset(name='result', components=operand.components.copy(), data=None)
=======

        return Dataset(name="result", components=operand.components.copy(), data=None)
>>>>>>> b8ba288d

    @classmethod
    def shift_dates(cls, dates: Any, shift_value: int, frequency: str) -> Any:
        dates = pd.to_datetime(dates)
        if frequency == "D":
            return dates + pd.to_timedelta(shift_value, unit="D")
        elif frequency == "W":
            return dates + pd.to_timedelta(shift_value, unit="W")
        elif frequency == "Y":
            return dates + pd.DateOffset(years=shift_value)
        elif frequency in ["M", "Q", "S"]:
            return dates + pd.DateOffset(months=shift_value)
        raise SemanticError("2-1-19-2", period=frequency)

    @classmethod
    def shift_period(cls, period_str: str, shift_value: int, frequency: Optional[int] = None) -> str:
        period_type = cls._get_period(period_str)

        if period_type == "A":
            return str(int(period_str) + shift_value)

        if frequency:
            shift_value *= frequency

        tp_value = TimePeriodHandler(period_str)
        year, period, value = (
            tp_value.year,
            tp_value.period_indicator,
            tp_value.period_number + shift_value,
        )
        period_limit = cls.YEAR_TO_PERIOD[period]

        if value <= 0:
            year -= 1
            value += period_limit
        elif value > period_limit:
            year += (value - 1) // period_limit
            value = (value - 1) % period_limit + 1

        return f"{year}-{period}{value}"

    @classmethod
<<<<<<< HEAD
    def shift_interval(cls, interval: str, shift_value: Any, frequency: str) -> str:
        start_date, end_date = interval.split('/')
=======
    def shift_interval(cls, interval, shift_value, frequency):
        start_date, end_date = interval.split("/")
>>>>>>> b8ba288d
        start_date = cls.shift_dates(start_date, shift_value, frequency)
        end_date = cls.shift_dates(end_date, shift_value, frequency)
        return f"{start_date}/{end_date}"


class Time_Aggregation(Time):
    op = TIME_AGG

    @classmethod
    def _check_duration(cls, value: str) -> None:
        if value not in DURATION_MAPPING:
            raise SemanticError("1-1-19-3", op=cls.op, param="duration")

    @classmethod
    def _check_params(cls, period_from: Optional[str], period_to: str) -> None:
        cls._check_duration(period_to)
        if period_from is not None:
            cls._check_duration(period_from)
            if DURATION_MAPPING[period_to] <= DURATION_MAPPING[period_from]:
                # OPERATORS_TIMEOPERATORS.19
                raise SemanticError("1-1-19-4", op=cls.op, value_1=period_from, value_2=period_to)

    @classmethod
    def dataset_validation(
        cls, operand: Dataset, period_from: Optional[str], period_to: str, conf: str
    ) -> Dataset:
        # TODO: Review with VTL TF as this makes no sense

        count_time_types = 0
        for measure in operand.get_measures():
            if measure.data_type in cls.TIME_DATA_TYPES:
                count_time_types += 1
                if measure.data_type == TimePeriod and period_to == "D":
                    raise SemanticError("1-1-19-5", op=cls.op)
                if measure.data_type == TimeInterval:
                    raise SemanticError("1-1-19-6", op=cls.op, comp=measure.name)

        count_time_types = 0
        for id_ in operand.get_identifiers():
            if id_.data_type in cls.TIME_DATA_TYPES:
                count_time_types += 1
        if count_time_types != 1:
            raise SemanticError(
                "1-1-19-9", op=cls.op, comp_type="dataset", param="single time identifier"
            )

        if count_time_types != 1:
            raise SemanticError(
                "1-1-19-9", op=cls.op, comp_type="dataset", param="single time measure"
            )

        result_components = {
            comp.name: comp
            for comp in operand.components.values()
            if comp.role in [Role.IDENTIFIER, Role.MEASURE]
        }

        return Dataset(name=operand.name, components=result_components, data=None)

    @classmethod
    def component_validation(
        cls, operand: DataComponent, period_from: Optional[str], period_to: str, conf: str
    ) -> DataComponent:
        if operand.data_type not in cls.TIME_DATA_TYPES:
            raise SemanticError("1-1-19-8", op=cls.op, comp_type="time component")
        if operand.data_type == TimePeriod and period_to == "D":
            raise SemanticError("1-1-19-5", op=cls.op)
        if operand.data_type == TimeInterval:
            raise SemanticError("1-1-19-6", op=cls.op, comp=operand.name)

        return DataComponent(name=operand.name, data_type=operand.data_type, data=None)

    @classmethod
    def scalar_validation(
        cls, operand: Scalar, period_from: Optional[str], period_to: str, conf: str
    ) -> Scalar:
        if operand.data_type not in cls.TIME_DATA_TYPES:
            raise SemanticError("1-1-19-8", op=cls.op, comp_type="time scalar")

        return Scalar(name=operand.name, data_type=operand.data_type, value=None)

    @classmethod
<<<<<<< HEAD
    def _execute_time_aggregation(cls, value: str, data_type: Type[ScalarType],
                                  period_from: Optional[str], period_to: str, conf: str) -> str:
=======
    def _execute_time_aggregation(
        cls,
        value: str,
        data_type: Union[Date, TimePeriod, TimeInterval],
        period_from: Optional[str],
        period_to: str,
        conf: str,
    ) -> str:
>>>>>>> b8ba288d
        if data_type == TimePeriod:  # Time period
            return _time_period_access(value, period_to)

        elif data_type == Date:
            if conf == "first":
                start = True
            else:
                start = False
            # Date
            if period_to == "D":
                return value
            return _date_access(value, period_to, start)
        else:
            raise NotImplementedError

    @classmethod
    def dataset_evaluation(
        cls, operand: Dataset, period_from: Optional[str], period_to: str, conf: str
    ) -> Dataset:
        result = cls.dataset_validation(operand, period_from, period_to, conf)
        result.data = operand.data.copy() if operand.data is not None else pd.DataFrame()
        time_measure = [m for m in operand.get_measures() if m.data_type in cls.TIME_DATA_TYPES][0]
        result.data[time_measure.name] = result.data[time_measure.name].map(
            lambda x: cls._execute_time_aggregation(
                x, time_measure.data_type, period_from, period_to, conf
            ),
            na_action="ignore",
        )

        return result

    @classmethod
    def component_evaluation(
        cls, operand: DataComponent, period_from: Optional[str], period_to: str, conf: str
    ) -> DataComponent:
        result = cls.component_validation(operand, period_from, period_to, conf)
<<<<<<< HEAD
        if operand.data is not None:
            result.data = operand.data.map(lambda x: cls._execute_time_aggregation(x, operand.data_type,
                                                    period_from, period_to, conf), na_action='ignore')
=======
        result.data = operand.data.map(
            lambda x: cls._execute_time_aggregation(
                x, operand.data_type, period_from, period_to, conf
            ),
            na_action="ignore",
        )
>>>>>>> b8ba288d
        return result

    @classmethod
    def scalar_evaluation(
        cls, operand: Scalar, period_from: Optional[str], period_to: str, conf: str
    ) -> Scalar:
        result = cls.scalar_validation(operand, period_from, period_to, conf)
        result.value = cls._execute_time_aggregation(
            operand.value, operand.data_type, period_from, period_to, conf
        )
        return result

    @classmethod
    def validate(
        cls,
        operand: Union[Dataset, DataComponent, Scalar],
        period_from: Optional[str],
        period_to: str,
        conf: str,
    ) -> Union[Dataset, DataComponent, Scalar]:
        cls._check_params(period_from, period_to)
        if isinstance(operand, Dataset):
            return cls.dataset_validation(operand, period_from, period_to, conf)
        elif isinstance(operand, DataComponent):
            return cls.component_validation(operand, period_from, period_to, conf)
        else:
            return cls.scalar_validation(operand, period_from, period_to, conf)

    @classmethod
    def evaluate(
        cls,
        operand: Union[Dataset, DataComponent, Scalar],
        period_from: Optional[str],
        period_to: str,
        conf: str,
    ) -> Union[Dataset, DataComponent, Scalar]:
        cls._check_params(period_from, period_to)
        if isinstance(operand, Dataset):
            return cls.dataset_evaluation(operand, period_from, period_to, conf)
        elif isinstance(operand, DataComponent):
            return cls.component_evaluation(operand, period_from, period_to, conf)
        else:
            return cls.scalar_evaluation(operand, period_from, period_to, conf)


def _time_period_access(v: Any, to_param: str) -> Any:
    v = TimePeriodHandler(v)
    if v.period_indicator == to_param:
        return str(v)
    v.change_indicator(to_param)
    return str(v)


def _date_access(v: str, to_param: str, start: bool) -> Any:
    period_value = date_to_period(date.fromisoformat(v), to_param)
    if start:
        return period_value.start_date()
    return period_value.end_date()


class Current_Date(Time):

    @classmethod
<<<<<<< HEAD
    def validate(cls) -> Scalar:
        return Scalar(name='current_date', data_type=Date, value=None)
=======
    def validate(cls):
        return Scalar(name="current_date", data_type=Date, value=None)
>>>>>>> b8ba288d

    @classmethod
    def evaluate(cls) -> Scalar:
        result = cls.validate()
        result.value = date.today().isoformat()
        return result<|MERGE_RESOLUTION|>--- conflicted
+++ resolved
@@ -85,13 +85,8 @@
         return "D" if min_days else "M" if min_months else "Y"
 
     @classmethod
-<<<<<<< HEAD
     def get_frequency_from_time(cls, interval: str) -> Any:
         start_date, end_date = interval.split('/')
-=======
-    def get_frequency_from_time(cls, interval):
-        start_date, end_date = interval.split("/")
->>>>>>> b8ba288d
         return date.fromisoformat(end_date) - date.fromisoformat(start_date)
 
     @classmethod
@@ -158,13 +153,7 @@
     op = PERIOD_INDICATOR
 
     @classmethod
-<<<<<<< HEAD
     def validate(cls, operand: Any) -> Any:
-=======
-    def validate(
-        cls, operand: Dataset | DataComponent | Scalar
-    ) -> Dataset | DataComponent | Scalar:
->>>>>>> b8ba288d
         if isinstance(operand, Dataset):
             time_id = cls._get_time_id(operand)
             if time_id is None or operand.components[time_id].data_type != TimePeriod:
@@ -186,13 +175,7 @@
         return Scalar(name=operand.name, data_type=Duration, value=None)
 
     @classmethod
-<<<<<<< HEAD
     def evaluate(cls, operand: Union[Dataset, DataComponent, Scalar, str]) -> Union[Dataset, DataComponent, Scalar, str]:
-=======
-    def evaluate(
-        cls, operand: Dataset | DataComponent | Scalar | str
-    ) -> Dataset | DataComponent | Scalar | str:
->>>>>>> b8ba288d
         result = cls.validate(operand)
         if isinstance(operand, str):
             return cls._get_period(str(operand))
@@ -200,7 +183,6 @@
             result.value = cls._get_period(str(operand.value))
             return result
         if isinstance(operand, DataComponent):
-<<<<<<< HEAD
             if operand.data is not None:
                 result.data = operand.data.map(cls._get_period, na_action='ignore')
             return result
@@ -209,16 +191,6 @@
                                                             is not None) else pd.Series()
         period_series: Any = result.data[cls.time_id].map(cls._get_period) # type: ignore[index]
         result.data['duration_var'] = period_series
-=======
-            result.data = operand.data.map(cls._get_period, na_action="ignore")
-            return result
-        cls.time_id = cls._get_time_id(operand)
-
-        result.data = operand.data.copy()[result.get_identifiers_names()]
-        period_series = result.data[cls.time_id].map(cls._get_period)
-        result.data["duration_var"] = period_series
-
->>>>>>> b8ba288d
         return result
 
 
@@ -282,36 +254,12 @@
         return Dataset(name="result", components=operand.components.copy(), data=None)
 
     @classmethod
-<<<<<<< HEAD
     def max_min_from_period(cls, data: pd.DataFrame, mode: str = 'all') -> Dict[str, Any]:
-=======
-    def max_min_from_period(cls, data, mode="all"):
->>>>>>> b8ba288d
 
         result_dict: Dict[Any, Any] = {}
         data = data.assign(
             Periods_col=data[cls.time_id].apply(cls._get_period),
             Periods_values_col=data[cls.time_id].apply(
-<<<<<<< HEAD
-                lambda x: int(re.sub(r'[^\d]', '', x.split('-')[-1]))),
-            Year_values_col=data[cls.time_id].apply(lambda x: int(x.split('-')[0]))
-        ).sort_values(by=['Year_values_col', 'Periods_col', 'Periods_values_col'])
-
-        if mode == 'all':
-            min_year = data['Year_values_col'].min()
-            max_year = data['Year_values_col'].max()
-            result_dict = {
-                'min': {'A': min_year},
-                'max': {'A': max_year}
-            }
-            for period, group in data.groupby('Periods_col'):
-                if period != 'A':
-                    result_dict['min'][period] = group['Periods_values_col'].min()
-                    result_dict['max'][period] = group['Periods_values_col'].max()
-
-        elif mode == 'single':
-            for name, group in data.groupby(cls.other_ids + ['Periods_col']):
-=======
                 lambda x: int(re.sub(r"[^\d]", "", x.split("-")[-1]))
             ),
             Year_values_col=data[cls.time_id].apply(lambda x: int(x.split("-")[0])),
@@ -326,10 +274,8 @@
                     result_dict["min"][period] = group["Periods_values_col"].min()
                     result_dict["max"][period] = group["Periods_values_col"].max()
 
-        elif mode == "single":
-            result_dict = {}
-            for name, group in data.groupby(cls.other_ids + ["Periods_col"]):
->>>>>>> b8ba288d
+        elif mode == 'single':
+            for name, group in data.groupby(cls.other_ids + ['Periods_col']):
                 key = name[:-1] if len(name[:-1]) > 1 else name[0]
                 period = name[-1]
                 if key not in result_dict:
@@ -369,38 +315,21 @@
         groups = data.groupby(cls.other_ids)
 
         for group, group_df in groups:
-<<<<<<< HEAD
             period_limits = MAX_MIN if not single else MAX_MIN[group if len(group) > 1 else group[0]]
             years = list(range(period_limits['min']['A'], period_limits['max']['A'] + 1))
-=======
-            period_limits = (
-                MAX_MIN if not single else MAX_MIN[group if len(group) > 1 else group[0]]
-            )
-            years = range(period_limits["min"]["A"], period_limits["max"]["A"] + 1)
->>>>>>> b8ba288d
             for period in cls.periods:
                 if period == "A":
                     filled_data.extend(cls.fill_periods_rows(group_df, period, years))
                 else:
-<<<<<<< HEAD
                     if period in period_limits['min'] and period in period_limits['max']:
                         vals = list(range(period_limits['min'][period], period_limits['max'][period] + 1))
-=======
-                    if period in period_limits["min"] and period in period_limits["max"]:
-                        vals = range(period_limits["min"][period], period_limits["max"][period] + 1)
->>>>>>> b8ba288d
                         filled_data.extend(
                             cls.fill_periods_rows(group_df, period, years, vals=vals)
                         )
 
         filled_data = pd.concat(filled_data, ignore_index=True)
-<<<<<<< HEAD
         combined_data = pd.concat([filled_data, data], ignore_index=True) # type: ignore[list-item]
         if len(cls.periods) == 1 and cls.periods[0] == 'A':
-=======
-        combined_data = pd.concat([filled_data, data], ignore_index=True)
-        if len(cls.periods) == 1 and cls.periods[0] == "A":
->>>>>>> b8ba288d
             combined_data[cls.time_id] = combined_data[cls.time_id].astype(int)
         else:
             combined_data[cls.time_id] = combined_data[cls.time_id].astype(str)
@@ -426,13 +355,8 @@
         return row.to_frame().T
 
     @classmethod
-<<<<<<< HEAD
     def max_min_from_date(cls, data: pd.DataFrame, fill_type: str = 'all') -> Dict[str, Any]:
         def compute_min_max(group: Any) -> Dict[str, Any]:
-=======
-    def max_min_from_date(cls, data, fill_type="all"):
-        def compute_min_max(group):
->>>>>>> b8ba288d
             min_date = cls.parse_date(group.min())
             max_date = cls.parse_date(group.max())
             date_format = cls.get_date_format(max_date)
@@ -461,14 +385,9 @@
         date_format = None
         filled_data = []
 
-<<<<<<< HEAD
         def create_filled_dates(group: Any, min_max: Dict[str, Any]) \
                 -> (pd.DataFrame, str): # type: ignore[syntax]
             date_range = pd.date_range(start=min_max['min'], end=min_max['max'], freq=min_frequency)
-=======
-        def create_filled_dates(group, min_max):
-            date_range = pd.date_range(start=min_max["min"], end=min_max["max"], freq=min_frequency)
->>>>>>> b8ba288d
             date_df = pd.DataFrame(date_range, columns=[cls.time_id])
             date_df[cls.other_ids] = group.iloc[0][cls.other_ids]
             date_df[cls.measures] = None
@@ -486,7 +405,6 @@
         return combined_data.sort_values(by=cls.other_ids + [cls.time_id])
 
     @classmethod
-<<<<<<< HEAD
     def max_min_from_time(cls, data: pd.DataFrame, fill_type: str = 'all') -> Dict[str, Any]:
         data = data.applymap(str).sort_values(by=cls.other_ids + [cls.time_id]) # type: ignore[operator]
 
@@ -495,18 +413,6 @@
             end_dates = group.apply(lambda x: x.split('/')[1])
             return {'start': {'min': start_dates.min(), 'max': start_dates.max()},
                     'end': {'min': end_dates.min(), 'max': end_dates.max()}}
-=======
-    def max_min_from_time(cls, data, fill_type="all"):
-        data = data.applymap(str).sort_values(by=cls.other_ids + [cls.time_id])
-
-        def extract_max_min(group):
-            start_dates = group.apply(lambda x: x.split("/")[0])
-            end_dates = group.apply(lambda x: x.split("/")[1])
-            return {
-                "start": {"min": start_dates.min(), "max": start_dates.max()},
-                "end": {"min": end_dates.min(), "max": end_dates.max()},
-            }
->>>>>>> b8ba288d
 
         if fill_type == "all":
             return extract_max_min(data[cls.time_id])
@@ -517,12 +423,8 @@
             }
 
     @classmethod
-<<<<<<< HEAD
     def fill_time_intervals(cls, data: pd.DataFrame, fill_type: str,
                             frequency: str) -> pd.DataFrame:
-=======
-    def fill_time_intervals(cls, data: pd.DataFrame, fill_type, frequency) -> pd.DataFrame:
->>>>>>> b8ba288d
         result_data = cls.time_filler(data, fill_type, frequency)
         not_na = result_data[cls.measures].notna().any(axis=1)
         duplicated = result_data.duplicated(subset=(cls.other_ids + [cls.time_id]),
@@ -530,12 +432,8 @@
         return result_data[~duplicated | not_na]
 
     @classmethod
-<<<<<<< HEAD
     def time_filler(cls, data: pd.DataFrame, fill_type: str,
                     frequency: str) -> pd.DataFrame:
-=======
-    def time_filler(cls, data: pd.DataFrame, fill_type, frequency) -> pd.DataFrame:
->>>>>>> b8ba288d
         MAX_MIN = cls.max_min_from_time(data, fill_type)
 
         def fill_group(group_df: pd.DataFrame) -> pd.DataFrame:
@@ -614,12 +512,7 @@
     def validate(cls, operand: Dataset, shift_value: str) -> Dataset:
         if cls._get_time_id(operand) is None:
             raise SemanticError("1-1-19-8", op=cls.op, comp_type="time dataset")
-<<<<<<< HEAD
         return Dataset(name='result', components=operand.components.copy(), data=None)
-=======
-
-        return Dataset(name="result", components=operand.components.copy(), data=None)
->>>>>>> b8ba288d
 
     @classmethod
     def shift_dates(cls, dates: Any, shift_value: int, frequency: str) -> Any:
@@ -662,13 +555,8 @@
         return f"{year}-{period}{value}"
 
     @classmethod
-<<<<<<< HEAD
     def shift_interval(cls, interval: str, shift_value: Any, frequency: str) -> str:
         start_date, end_date = interval.split('/')
-=======
-    def shift_interval(cls, interval, shift_value, frequency):
-        start_date, end_date = interval.split("/")
->>>>>>> b8ba288d
         start_date = cls.shift_dates(start_date, shift_value, frequency)
         end_date = cls.shift_dates(end_date, shift_value, frequency)
         return f"{start_date}/{end_date}"
@@ -751,19 +639,8 @@
         return Scalar(name=operand.name, data_type=operand.data_type, value=None)
 
     @classmethod
-<<<<<<< HEAD
     def _execute_time_aggregation(cls, value: str, data_type: Type[ScalarType],
                                   period_from: Optional[str], period_to: str, conf: str) -> str:
-=======
-    def _execute_time_aggregation(
-        cls,
-        value: str,
-        data_type: Union[Date, TimePeriod, TimeInterval],
-        period_from: Optional[str],
-        period_to: str,
-        conf: str,
-    ) -> str:
->>>>>>> b8ba288d
         if data_type == TimePeriod:  # Time period
             return _time_period_access(value, period_to)
 
@@ -800,18 +677,9 @@
         cls, operand: DataComponent, period_from: Optional[str], period_to: str, conf: str
     ) -> DataComponent:
         result = cls.component_validation(operand, period_from, period_to, conf)
-<<<<<<< HEAD
         if operand.data is not None:
             result.data = operand.data.map(lambda x: cls._execute_time_aggregation(x, operand.data_type,
                                                     period_from, period_to, conf), na_action='ignore')
-=======
-        result.data = operand.data.map(
-            lambda x: cls._execute_time_aggregation(
-                x, operand.data_type, period_from, period_to, conf
-            ),
-            na_action="ignore",
-        )
->>>>>>> b8ba288d
         return result
 
     @classmethod
@@ -875,13 +743,8 @@
 class Current_Date(Time):
 
     @classmethod
-<<<<<<< HEAD
     def validate(cls) -> Scalar:
         return Scalar(name='current_date', data_type=Date, value=None)
-=======
-    def validate(cls):
-        return Scalar(name="current_date", data_type=Date, value=None)
->>>>>>> b8ba288d
 
     @classmethod
     def evaluate(cls) -> Scalar:
