--- conflicted
+++ resolved
@@ -114,22 +114,12 @@
                     data[measure.name] = data[measure.name].astype(object)
 
     @classmethod
-<<<<<<< HEAD
-    def validate(  # type: ignore[override]
-        cls,
-        operand: Dataset,
-        group_op: Optional[str],
-        grouping_columns: Any,
-        having_data: Any,
-    ) -> Dataset:
-=======
     def validate(cls,  # type: ignore[override]
                  operand: Dataset,
                  group_op: Optional[str],
                  grouping_columns: Any,
                  having_data: Any
                  ) -> Dataset:
->>>>>>> c0ae9caf
         result_components = {k: copy(v) for k, v in operand.components.items()}
         if cls.op not in [COUNT, MIN, MAX] and len(operand.get_measures_names()) == 0:
             raise SemanticError("1-1-1-8", op=cls.op, name=operand.name)
@@ -236,22 +226,12 @@
                 raise SemanticError("2-1-1-1", op=cls.op)
 
     @classmethod
-<<<<<<< HEAD
-    def evaluate(  # type: ignore[override]
-        cls,
-        operand: Dataset,
-        group_op: Optional[str],
-        grouping_columns: Optional[List[str]],
-        having_expr: Optional[str],
-    ) -> Dataset:
-=======
     def evaluate(cls,  # type: ignore[override]
                  operand: Dataset,
                  group_op: Optional[str],
                  grouping_columns: Optional[List[str]],
                  having_expr: Optional[str],
                  ) -> Dataset:
->>>>>>> c0ae9caf
         result = cls.validate(operand, group_op, grouping_columns, having_expr)
 
         grouping_keys = result.get_identifiers_names()
