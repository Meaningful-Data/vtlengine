from copy import copy
from typing import List, Optional, Any

import duckdb
import pandas as pd
from vtlengine.DataTypes import Integer, Number, unary_implicit_promotion, Boolean, String, Duration, TimeInterval, \
    TimePeriod, Date

import vtlengine.Operators as Operator
from vtlengine.AST.Grammar.tokens import (
    AVG,
    COUNT,
    MAX,
    MEDIAN,
    MIN,
    STDDEV_POP,
    STDDEV_SAMP,
    SUM,
    VAR_POP,
    VAR_SAMP,
)
from vtlengine.DataTypes.TimeHandling import (
    DURATION_MAPPING,
    DURATION_MAPPING_REVERSED,
    TimePeriodHandler,
    TimeIntervalHandler,
)
from vtlengine.Exceptions import SemanticError
from vtlengine.Model import Component, DataComponent, Dataset, Role


<<<<<<< HEAD
def extract_grouping_identifiers(identifier_names: List[str],
                                 group_op: Optional[str],
                                 grouping_components: Any) -> List[str]:
    if group_op == 'group by':
=======
def extract_grouping_identifiers(
    identifier_names: List[str], group_op: str, grouping_components: List[str]
) -> List[str]:
    if group_op == "group by":
>>>>>>> b8ba288d
        return grouping_components
    elif group_op == "group except":
        return [comp for comp in identifier_names if comp not in grouping_components]
    else:
        return identifier_names


# noinspection PyMethodOverriding
class Aggregation(Operator.Unary):
    @classmethod
    def _handle_data_types(cls, data: pd.DataFrame, measures: List[Component], mode: str) -> None:
        to_replace: List[Optional[str]]
        new_value: List[Optional[str]]
        if cls.op == COUNT:
            return
        if mode == "input":
            to_replace = [None]
            new_value = [""]
        else:
            to_replace = [""]
            new_value = [None]

        for measure in measures:
<<<<<<< HEAD
            if measure.data_type == Date:
=======
            if measure.data_type.__name__ == "Date":
>>>>>>> b8ba288d
                if cls.op == MIN:
                    if mode == "input":
                        # Invalid date only for null values
                        new_value = ["9999-99-99"]
                    else:
                        to_replace = ["9999-99-99"]
                data[measure.name] = data[measure.name].replace(to_replace, new_value)
<<<<<<< HEAD
            elif measure.data_type == TimePeriod:
                if mode == 'input':
                    data[measure.name] = data[measure.name].astype(object).map(
                        lambda x: TimePeriodHandler(x),
                        na_action='ignore')
                else:
                    data[measure.name] = data[measure.name].map(
                        lambda x: str(x), na_action='ignore')
            elif measure.data_type == TimeInterval:
                if mode == 'input':
                    data[measure.name] = data[measure.name].astype(object).map(
                        lambda x: TimeIntervalHandler.from_iso_format(x),
                        na_action='ignore')
                else:
                    data[measure.name] = data[measure.name].map(
                        lambda x: str(x), na_action='ignore')
            elif measure.data_type == String:
                data[measure.name] = data[measure.name].replace(to_replace, new_value)
            elif measure.data_type == Duration:
                if mode == 'input':
                    data[measure.name] = data[measure.name].map(lambda x: DURATION_MAPPING[x],
                                                                na_action='ignore')
                else:
                    data[measure.name] = data[measure.name].map(
                        lambda x: DURATION_MAPPING_REVERSED[x], na_action='ignore')
            elif measure.data_type == Boolean:
                if mode == 'result':
                    data[measure.name] = data[measure.name].map(lambda x: Boolean().cast(x),
                                                                na_action='ignore')
                    data[measure.name] = data[measure.name].astype(object)

    @classmethod
    def validate(cls, operand: Dataset,
                 group_op: Optional[str],
                 grouping_columns: Any,
                 having_data: Any) -> Dataset:
=======
            elif measure.data_type.__name__ == "TimePeriod":
                if mode == "input":
                    data[measure.name] = (
                        data[measure.name]
                        .astype(object)
                        .map(lambda x: TimePeriodHandler(x), na_action="ignore")
                    )
                else:
                    data[measure.name] = data[measure.name].map(
                        lambda x: str(x), na_action="ignore"
                    )
            elif measure.data_type.__name__ == "TimeInterval":
                if mode == "input":
                    data[measure.name] = (
                        data[measure.name]
                        .astype(object)
                        .map(lambda x: TimeIntervalHandler.from_iso_format(x), na_action="ignore")
                    )
                else:
                    data[measure.name] = data[measure.name].map(
                        lambda x: str(x), na_action="ignore"
                    )
            elif measure.data_type.__name__ == "String":
                data[measure.name] = data[measure.name].replace(to_replace, new_value)
            elif measure.data_type.__name__ == "Duration":
                if mode == "input":
                    data[measure.name] = data[measure.name].map(
                        lambda x: DURATION_MAPPING[x], na_action="ignore"
                    )
                else:
                    data[measure.name] = data[measure.name].map(
                        lambda x: DURATION_MAPPING_REVERSED[x], na_action="ignore"
                    )
            elif measure.data_type.__name__ == "Boolean":
                if mode == "result":
                    data[measure.name] = data[measure.name].map(
                        lambda x: Boolean().cast(x), na_action="ignore"
                    )
                    data[measure.name] = data[measure.name].astype(object)

    @classmethod
    def validate(
        cls,
        operand: Dataset,
        group_op: Optional[str],
        grouping_columns: Optional[List[str]],
        having_data: Optional[List[DataComponent]],
    ) -> Dataset:
>>>>>>> b8ba288d
        result_components = {k: copy(v) for k, v in operand.components.items()}
        if cls.op not in [COUNT, MIN, MAX] and len(operand.get_measures_names()) == 0:
            raise SemanticError("1-1-1-8", op=cls.op, name=operand.name)
        if group_op is not None:
            for comp_name in grouping_columns:
                if comp_name not in operand.components:
                    raise SemanticError(
                        "1-1-1-10", op=cls.op, comp_name=comp_name, dataset_name=operand.name
                    )
                if operand.components[comp_name].role != Role.IDENTIFIER:
                    raise SemanticError(
                        "1-1-2-2",
                        op=cls.op,
                        id_name=comp_name,
                        id_type=operand.components[comp_name].role,
                    )

            identifiers_to_keep = extract_grouping_identifiers(
                operand.get_identifiers_names(), group_op, grouping_columns
            )
            for comp_name, comp in operand.components.items():
                if comp.role == Role.IDENTIFIER and comp_name not in identifiers_to_keep:
                    del result_components[comp_name]
        else:
            for comp_name, comp in operand.components.items():
                if comp.role == Role.IDENTIFIER:
                    del result_components[comp_name]
        # Remove Attributes
        for comp_name, comp in operand.components.items():
            if comp.role == Role.ATTRIBUTE:
                del result_components[comp_name]
        # Change Measure data type
        for comp_name, comp in result_components.items():
            if comp.role == Role.MEASURE:
                unary_implicit_promotion(comp.data_type, cls.type_to_check)
                if cls.return_type is not None:
                    comp.data_type = cls.return_type
        if cls.op == COUNT:
            for measure_name in operand.get_measures_names():
                result_components.pop(measure_name)
            new_comp = Component(
                name="int_var", role=Role.MEASURE, data_type=Integer, nullable=True
            )
            result_components["int_var"] = new_comp
        return Dataset(name="result", components=result_components, data=None)

    @classmethod
    def _agg_func(
        cls,
        df: pd.DataFrame,
        grouping_keys: Optional[List[str]],
        measure_names: Optional[List[str]],
        having_expression: Optional[str],
    ) -> pd.DataFrame:
        grouping_names = (
            [f'"{name}"' for name in grouping_keys] if grouping_keys is not None else None
        )
        if grouping_names is not None and len(grouping_names) > 0:
            grouping = "GROUP BY " + ", ".join(grouping_names)
        else:
            grouping = ""

        if having_expression is None:
            having_expression = ""

        if measure_names is not None and len(measure_names) == 0 and cls.op == COUNT:
            if grouping_names is not None:
                query = (
                    f"SELECT {', '.join(grouping_names)}, COUNT() AS "
                    f"int_var from df {grouping} {having_expression}"
                )
            else:
                query = f"SELECT COUNT() AS int_var from df {grouping}"
            return duckdb.query(query).to_df()

        if measure_names is not None and len(measure_names) > 0:
            functions = ""
            for e in measure_names:
                e = f'"{e}"'
                if cls.type_to_check is not None and cls.op != COUNT:
                    functions += (
                        f"{cls.py_op}(CAST({e} AS REAL)) AS {e}, "  # Count can only be one here
                    )
                elif cls.op == COUNT:
                    functions += f"{cls.py_op}({e}) AS int_var, "
                    break
                else:
                    functions += f"{cls.py_op}({e}) AS {e}, "
            if grouping_names is not None and len(grouping_names) > 0:
                query = (
                    f"SELECT {', '.join(grouping_names) + ', '}{functions[:-2]} "
                    f"from df {grouping} {having_expression}"
                )
            else:
                query = f"SELECT {functions[:-2]} from df"

        else:
            query = f"SELECT {', '.join(grouping_names or [])} from df {grouping} {having_expression}"

        try:
            return duckdb.query(query).to_df()
        except RuntimeError as e:
            if "Conversion" in e.args[0]:
                raise SemanticError("2-3-8", op=cls.op, msg=e.args[0].split(":")[-1])
            else:
                raise SemanticError("2-1-1-1", op=cls.op)

    @classmethod
    def evaluate(
        cls,
        operand: Dataset,
        group_op: Optional[str],
        grouping_columns: Optional[List[str]],
        having_expr: Optional[str],
    ) -> Dataset:
        result = cls.validate(operand, group_op, grouping_columns, having_expr)

        grouping_keys = result.get_identifiers_names()
        result_df = operand.data.copy() if operand.data is not None else pd.DataFrame()
        measure_names = operand.get_measures_names()
        result_df = result_df[grouping_keys + measure_names]
        if cls.op == COUNT:
            result_df = result_df.dropna(subset=measure_names, how="any")
        cls._handle_data_types(result_df, operand.get_measures(), "input")
        result_df = cls._agg_func(result_df, grouping_keys, measure_names, having_expr)

        cls._handle_data_types(result_df, operand.get_measures(), "result")
        # Handle correct order on result
        aux_df = operand.data[grouping_keys].drop_duplicates() if operand.data is not None else pd.DataFrame()
        if len(grouping_keys) == 0:
            aux_df = result_df
            aux_df.dropna(subset=result.get_measures_names(), how="all", inplace=True)
            if cls.op == COUNT and len(result_df) == 0:
                aux_df["int_var"] = 0
        elif len(aux_df) == 0:
            aux_df = pd.DataFrame(columns=result.get_components_names())
        else:
            aux_df = pd.merge(aux_df, result_df, how="left", on=grouping_keys)
        if having_expr is not None:
            aux_df.dropna(subset=result.get_measures_names(), how="any", inplace=True)
        result.data = aux_df
        return result


class Max(Aggregation):
    op = MAX
    py_op = "max"


class Min(Aggregation):
    op = MIN
    py_op = "min"


class Sum(Aggregation):
    op = SUM
    type_to_check = Number
    py_op = "sum"


class Count(Aggregation):
    op = COUNT
    type_to_check = None
    return_type = Integer
    py_op = "count"


class Avg(Aggregation):
    op = AVG
    type_to_check = Number
    return_type = Number
    py_op = "avg"


class Median(Aggregation):
    op = MEDIAN
    type_to_check = Number
    return_type = Number
    py_op = "median"


class PopulationStandardDeviation(Aggregation):
    op = STDDEV_POP
    type_to_check = Number
    return_type = Number
    py_op = "stddev_pop"


class SampleStandardDeviation(Aggregation):
    op = STDDEV_SAMP
    type_to_check = Number
    return_type = Number
    py_op = "stddev_samp"


class PopulationVariance(Aggregation):
    op = VAR_POP
    type_to_check = Number
    return_type = Number
    py_op = "var_pop"


class SampleVariance(Aggregation):
    op = VAR_SAMP
    type_to_check = Number
    return_type = Number
    py_op = "var_samp"<|MERGE_RESOLUTION|>--- conflicted
+++ resolved
@@ -29,17 +29,10 @@
 from vtlengine.Model import Component, DataComponent, Dataset, Role
 
 
-<<<<<<< HEAD
 def extract_grouping_identifiers(identifier_names: List[str],
                                  group_op: Optional[str],
                                  grouping_components: Any) -> List[str]:
     if group_op == 'group by':
-=======
-def extract_grouping_identifiers(
-    identifier_names: List[str], group_op: str, grouping_components: List[str]
-) -> List[str]:
-    if group_op == "group by":
->>>>>>> b8ba288d
         return grouping_components
     elif group_op == "group except":
         return [comp for comp in identifier_names if comp not in grouping_components]
@@ -63,11 +56,7 @@
             new_value = [None]
 
         for measure in measures:
-<<<<<<< HEAD
             if measure.data_type == Date:
-=======
-            if measure.data_type.__name__ == "Date":
->>>>>>> b8ba288d
                 if cls.op == MIN:
                     if mode == "input":
                         # Invalid date only for null values
@@ -75,7 +64,6 @@
                     else:
                         to_replace = ["9999-99-99"]
                 data[measure.name] = data[measure.name].replace(to_replace, new_value)
-<<<<<<< HEAD
             elif measure.data_type == TimePeriod:
                 if mode == 'input':
                     data[measure.name] = data[measure.name].astype(object).map(
@@ -112,56 +100,6 @@
                  group_op: Optional[str],
                  grouping_columns: Any,
                  having_data: Any) -> Dataset:
-=======
-            elif measure.data_type.__name__ == "TimePeriod":
-                if mode == "input":
-                    data[measure.name] = (
-                        data[measure.name]
-                        .astype(object)
-                        .map(lambda x: TimePeriodHandler(x), na_action="ignore")
-                    )
-                else:
-                    data[measure.name] = data[measure.name].map(
-                        lambda x: str(x), na_action="ignore"
-                    )
-            elif measure.data_type.__name__ == "TimeInterval":
-                if mode == "input":
-                    data[measure.name] = (
-                        data[measure.name]
-                        .astype(object)
-                        .map(lambda x: TimeIntervalHandler.from_iso_format(x), na_action="ignore")
-                    )
-                else:
-                    data[measure.name] = data[measure.name].map(
-                        lambda x: str(x), na_action="ignore"
-                    )
-            elif measure.data_type.__name__ == "String":
-                data[measure.name] = data[measure.name].replace(to_replace, new_value)
-            elif measure.data_type.__name__ == "Duration":
-                if mode == "input":
-                    data[measure.name] = data[measure.name].map(
-                        lambda x: DURATION_MAPPING[x], na_action="ignore"
-                    )
-                else:
-                    data[measure.name] = data[measure.name].map(
-                        lambda x: DURATION_MAPPING_REVERSED[x], na_action="ignore"
-                    )
-            elif measure.data_type.__name__ == "Boolean":
-                if mode == "result":
-                    data[measure.name] = data[measure.name].map(
-                        lambda x: Boolean().cast(x), na_action="ignore"
-                    )
-                    data[measure.name] = data[measure.name].astype(object)
-
-    @classmethod
-    def validate(
-        cls,
-        operand: Dataset,
-        group_op: Optional[str],
-        grouping_columns: Optional[List[str]],
-        having_data: Optional[List[DataComponent]],
-    ) -> Dataset:
->>>>>>> b8ba288d
         result_components = {k: copy(v) for k, v in operand.components.items()}
         if cls.op not in [COUNT, MIN, MAX] and len(operand.get_measures_names()) == 0:
             raise SemanticError("1-1-1-8", op=cls.op, name=operand.name)
