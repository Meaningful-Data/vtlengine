--- conflicted
+++ resolved
@@ -2,12 +2,6 @@
 from copy import copy
 from typing import Any, Union
 
-<<<<<<< HEAD
-from vtlengine.DataTypes import COMP_NAME_MAPPING, \
-    binary_implicit_promotion, check_binary_implicit_promotion, check_unary_implicit_promotion, \
-    unary_implicit_promotion, SCALAR_TYPES_CLASS_REVERSE
-from vtlengine.DataTypes.TimeHandling import TimeIntervalHandler, TimePeriodHandler, DURATION_MAPPING
-=======
 from vtlengine.DataTypes import (
     COMP_NAME_MAPPING,
     ScalarType,
@@ -22,7 +16,6 @@
     TimePeriodHandler,
     DURATION_MAPPING,
 )
->>>>>>> b8ba288d
 
 from vtlengine.AST.Grammar.tokens import CEIL, FLOOR, ROUND, EQ, NEQ, GT, GTE, LT, LTE, XOR, OR, AND
 from vtlengine.Exceptions import SemanticError
@@ -49,20 +42,11 @@
 
 class Operator:
     """Superclass for all operators"""
-<<<<<<< HEAD
     op: Any = None
     py_op: Any = None
     spark_op: Any = None
     type_to_check: Any = None
     return_type: Any = None
-=======
-
-    op = None
-    py_op = None
-    spark_op = None
-    type_to_check = None
-    return_type = None
->>>>>>> b8ba288d
 
     @classmethod
     def analyze(cls, *args: Any, **kwargs: Any) -> Any:
@@ -186,7 +170,6 @@
         raise Exception("Method should be implemented by inheritors")
 
 
-<<<<<<< HEAD
 def _id_type_promotion_join_keys(*args: Any) -> None:
     c_left: Component
     c_right: Component
@@ -195,20 +178,8 @@
     right_data: pd.DataFrame
     c_left, c_right, join_key, left_data, right_data = args
 
-
     left_type_name: str = str(c_left.data_type.__name__)
     right_type_name: str = str(c_right.data_type.__name__)
-=======
-def _id_type_promotion_join_keys(
-    c_left: Component,
-    c_right: Component,
-    join_key: str,
-    left_data: pd.DataFrame,
-    right_data: pd.DataFrame,
-) -> None:
-    left_type_name = c_left.data_type.__name__
-    right_type_name = c_right.data_type.__name__
->>>>>>> b8ba288d
 
     if left_type_name == right_type_name or len(left_data) == 0 or len(right_data) == 0:
         left_data[join_key] = left_data[join_key].astype(object)
@@ -253,13 +224,9 @@
         return cls.py_op(x, y)
 
     @classmethod
-<<<<<<< HEAD
     def apply_operation_two_series(cls, *args: Any) -> Any:
         left_series, right_series = args
 
-=======
-    def apply_operation_two_series(cls, left_series: Any, right_series: Any) -> Any:
->>>>>>> b8ba288d
         if os.getenv("SPARK", False):
             if cls.spark_op is None:
                 cls.spark_op = cls.py_op
@@ -272,17 +239,11 @@
         return pd.Series(result, index=list(range(len(result))), dtype=object)
 
     @classmethod
-<<<<<<< HEAD
     def apply_operation_series_scalar(cls, *args: Any) -> Any:
         scalar: Scalar
         series_left: bool
         series, scalar, series_left = args
 
-=======
-    def apply_operation_series_scalar(
-        cls, series: pd.Series, scalar: Any, series_left: bool
-    ) -> Any:
->>>>>>> b8ba288d
         if scalar is None:
             return pd.Series(None, index=series.index)
         if series_left:
@@ -384,18 +345,9 @@
         if len(dataset.get_measures()) == 0:
             raise SemanticError("1-1-1-8", op=cls.op, name=dataset.name)
 
-<<<<<<< HEAD
         result_components = {comp_name: copy(comp) for comp_name, comp in
                              dataset.components.items() if
                              comp.role in [Role.IDENTIFIER, Role.MEASURE]}
-=======
-        result_components = {
-            comp_name: copy(comp)
-            for comp_name, comp in dataset.components.items()
-            if comp.role in [Role.IDENTIFIER, Role.MEASURE]
-        }
-
->>>>>>> b8ba288d
         result_dataset = Dataset(name="result", components=result_components, data=None)
         cls.apply_return_type_dataset(result_dataset, dataset, scalar)
         return result_dataset
@@ -407,15 +359,6 @@
         left_operand, right_operand = args
 
         if not cls.validate_type_compatibility(left_operand.data_type, right_operand.data_type):
-<<<<<<< HEAD
-            raise SemanticError("1-1-1-2", )
-        return Scalar(name="result",
-                      data_type=cls.type_validation(left_operand.data_type, right_operand.data_type),
-                      value=None)
-
-    @classmethod
-    def component_validation(cls, *args: Any) -> DataComponent:
-=======
             raise SemanticError(
                 "1-1-1-2",
             )
@@ -427,10 +370,7 @@
         )
 
     @classmethod
-    def component_validation(
-        cls, left_operand: DataComponent, right_operand: DataComponent
-    ) -> DataComponent:
->>>>>>> b8ba288d
+    def component_validation(cls, *args: Any) -> DataComponent:
         """
         Validates the compatibility between the types of the components and the operator
         :param left_operand: The left component
@@ -441,11 +381,8 @@
         right_operand: DataComponent
         left_operand, right_operand = args
 
-<<<<<<< HEAD
         result_data_type = cls.type_validation(left_operand.data_type, right_operand.data_type)
-        result = DataComponent(name="result", data_type=result_data_type, data=None, role=left_operand.role,
-                               nullable=(left_operand.nullable or right_operand.nullable))
-=======
+
         result = DataComponent(
             name="result",
             data_type=result_data_type,
@@ -453,7 +390,6 @@
             role=left_operand.role,
             nullable=(left_operand.nullable or right_operand.nullable),
         )
->>>>>>> b8ba288d
 
         return result
 
@@ -463,12 +399,8 @@
         scalar: Scalar
         component, scalar = args
 
-<<<<<<< HEAD
         cls.type_validation(component.data_type, scalar.data_type)
-        result = DataComponent(name=component.name,
-                               data_type=cls.type_validation(component.data_type, scalar.data_type),
-                               data=None, role=component.role, nullable=component.nullable or scalar is None)
-=======
+
         result = DataComponent(
             name=component.name,
             data_type=cls.type_validation(component.data_type, scalar.data_type),
@@ -477,7 +409,6 @@
             nullable=component.nullable or scalar is None,
         )
 
->>>>>>> b8ba288d
         return result
 
     @classmethod
@@ -490,32 +421,19 @@
             raise SemanticError("1-1-1-8", op=cls.op, name=dataset.name)
         for measure in dataset.get_measures():
             cls.type_validation(measure.data_type, scalar_set.data_type)
-<<<<<<< HEAD
         result_components = {comp_name: copy(comp) for comp_name, comp in dataset.components.items() if
                              comp.role in [Role.IDENTIFIER, Role.MEASURE]}
-=======
-
-        result_components = {
-            comp_name: copy(comp)
-            for comp_name, comp in dataset.components.items()
-            if comp.role in [Role.IDENTIFIER, Role.MEASURE]
-        }
->>>>>>> b8ba288d
 
         result_dataset = Dataset(name="result", components=result_components, data=None)
         cls.apply_return_type_dataset(result_dataset, dataset, scalar_set)
         return result_dataset
 
     @classmethod
-<<<<<<< HEAD
     def component_set_validation(cls, *args: Any) -> DataComponent:
         component: DataComponent
         scalar_set: ScalarSet
         component, scalar_set = args
-=======
-    def component_set_validation(
-        cls, component: DataComponent, scalar_set: ScalarSet
-    ) -> DataComponent:
+
         cls.type_validation(component.data_type, scalar_set.data_type)
         result = DataComponent(
             name="result",
@@ -524,12 +442,7 @@
             role=Role.MEASURE,
             nullable=component.nullable,
         )
->>>>>>> b8ba288d
-
-        cls.type_validation(component.data_type, scalar_set.data_type)
-        result = DataComponent(name="result",
-                               data_type=cls.type_validation(component.data_type, scalar_set.data_type),
-                               data=None, role=Role.MEASURE, nullable=component.nullable)
+
         return result
 
     @classmethod
@@ -539,16 +452,11 @@
         scalar, scalar_set = args
 
         cls.type_validation(scalar.data_type, scalar_set.data_type)
-<<<<<<< HEAD
-        return Scalar(name="result",
-                      data_type=cls.type_validation(scalar.data_type, scalar_set.data_type), value=None)
-=======
         return Scalar(
             name="result",
             data_type=cls.type_validation(scalar.data_type, scalar_set.data_type),
             value=None,
         )
->>>>>>> b8ba288d
 
     # The following class method implements the type promotion
     @classmethod
@@ -584,16 +492,7 @@
         return check_binary_implicit_promotion(left, right, cls.type_to_check, cls.return_type)
 
     @classmethod
-<<<<<<< HEAD
     def apply_return_type_dataset(cls, *args: Any) -> None:
-=======
-    def apply_return_type_dataset(
-        cls,
-        result_dataset: Dataset,
-        left_operand: Dataset,
-        right_operand: Union[Dataset, Scalar, ScalarSet],
-    ) -> None:
->>>>>>> b8ba288d
         """
         Used in dataset's validation.
         Changes the result dataset and give us his final form
@@ -666,21 +565,11 @@
 
         try:
             # Merge the data
-<<<<<<< HEAD
             if base_operand_data is None or other_operand_data is None:
                 result_data: pd.DataFrame = pd.DataFrame()
             else:
                 result_data = pd.merge(base_operand_data, other_operand_data,
                     how='inner', on=join_keys, suffixes=('_x', '_y'))
-=======
-            result_data: pd.DataFrame = pd.merge(
-                base_operand_data,
-                other_operand_data,
-                how="inner",
-                on=join_keys,
-                suffixes=("_x", "_y"),
-            )
->>>>>>> b8ba288d
         except ValueError as e:
             raise Exception(f"Error merging datasets on Binary Operator: {str(e)}")
 
@@ -730,17 +619,11 @@
         return result_scalar
 
     @classmethod
-<<<<<<< HEAD
     def dataset_scalar_evaluation(cls, *args: Any, dataset_left: bool = True) -> Dataset:
         dataset: Dataset
         scalar: Scalar
         dataset, scalar = args
 
-=======
-    def dataset_scalar_evaluation(
-        cls, dataset: Dataset, scalar: Scalar, dataset_left=True
-    ) -> Dataset:
->>>>>>> b8ba288d
         result_dataset = cls.dataset_scalar_validation(dataset, scalar)
         result_data = dataset.data.copy() if dataset.data is not None else pd.DataFrame()
         result_dataset.data = result_data
@@ -762,17 +645,11 @@
         return result_dataset
 
     @classmethod
-<<<<<<< HEAD
     def component_evaluation(cls, *args: Any) -> DataComponent:
         left_operand: DataComponent
         right_operand: DataComponent
         left_operand, right_operand = args
 
-=======
-    def component_evaluation(
-        cls, left_operand: DataComponent, right_operand: DataComponent
-    ) -> DataComponent:
->>>>>>> b8ba288d
         result_component = cls.component_validation(left_operand, right_operand)
         left_data = cls.cast_time_types(left_operand.data_type, left_operand.data.copy() if
                                                 left_operand.data is not None else pd.Series())
@@ -782,30 +659,20 @@
         return result_component
 
     @classmethod
-<<<<<<< HEAD
     def component_scalar_evaluation(cls, *args: Any, component_left: bool = True) -> DataComponent:
         component: DataComponent
         scalar: Scalar
         component, scalar = args
 
-=======
-    def component_scalar_evaluation(
-        cls, component: DataComponent, scalar: Scalar, component_left: bool
-    ) -> DataComponent:
->>>>>>> b8ba288d
         result_component = cls.component_scalar_validation(component, scalar)
         comp_data = cls.cast_time_types(component.data_type, component.data.copy() if
                                         component.data is not None else pd.Series())
         scalar_value = cls.cast_time_types_scalar(scalar.data_type, scalar.value)
         if component.data_type.__name__.__str__() == "Duration" and not isinstance(scalar_value, int):
             scalar_value = DURATION_MAPPING[scalar_value]
-<<<<<<< HEAD
-        result_component.data = cls.apply_operation_series_scalar(comp_data, scalar_value, component_left)
-=======
         result_component.data = cls.apply_operation_series_scalar(
             comp_data, scalar_value, component_left
         )
->>>>>>> b8ba288d
         return result_component
 
     @classmethod
@@ -818,15 +685,9 @@
         result_data = dataset.data.copy() if dataset.data is not None else pd.DataFrame()
 
         for measure_name in dataset.get_measures_names():
-<<<<<<< HEAD
             if dataset.data is not None:
                 result_data[measure_name] = cls.apply_operation_two_series(
                     dataset.data[measure_name], scalar_set)
-=======
-            result_data[measure_name] = cls.apply_operation_two_series(
-                dataset.data[measure_name], scalar_set
-            )
->>>>>>> b8ba288d
 
         cols_to_keep = dataset.get_identifiers_names() + dataset.get_measures_names()
         result_dataset.data = result_data[cols_to_keep]
@@ -835,7 +696,6 @@
         return result_dataset
 
     @classmethod
-<<<<<<< HEAD
     def component_set_evaluation(cls, *args: Any) -> DataComponent:
         component: DataComponent
         scalar_set: ScalarSet
@@ -844,13 +704,6 @@
         result_component = cls.component_set_validation(component, scalar_set)
         result_component.data = cls.apply_operation_two_series(component.data.copy() if
                                 component.data is not None else pd.Series(), scalar_set)
-=======
-    def component_set_evaluation(
-        cls, component: DataComponent, scalar_set: ScalarSet
-    ) -> DataComponent:
-        result_component = cls.component_set_validation(component, scalar_set)
-        result_component.data = cls.apply_operation_two_series(component.data.copy(), scalar_set)
->>>>>>> b8ba288d
         return result_component
 
     @classmethod
@@ -864,13 +717,7 @@
         return result_scalar
 
     @classmethod
-<<<<<<< HEAD
     def evaluate(cls, *args: Any) -> Any:
-=======
-    def evaluate(
-        cls, left_operand: ALL_MODEL_DATA_TYPES, right_operand: ALL_MODEL_DATA_TYPES
-    ) -> ALL_MODEL_DATA_TYPES:
->>>>>>> b8ba288d
         """
         Evaluate the operation (based on validation output)
         :param left_operand: The left operand
@@ -892,14 +739,7 @@
         if isinstance(left_operand, DataComponent) and isinstance(right_operand, Scalar):
             return cls.component_scalar_evaluation(left_operand, right_operand, component_left=True)
         if isinstance(left_operand, Scalar) and isinstance(right_operand, DataComponent):
-<<<<<<< HEAD
             return cls.component_scalar_evaluation(right_operand, left_operand, component_left=False)
-=======
-            return cls.component_scalar_evaluation(
-                right_operand, left_operand, component_left=False
-            )
-
->>>>>>> b8ba288d
         if isinstance(left_operand, Dataset) and isinstance(right_operand, ScalarSet):
             return cls.dataset_set_evaluation(left_operand, right_operand)
         if isinstance(left_operand, DataComponent) and isinstance(right_operand, ScalarSet):
@@ -918,14 +758,13 @@
 
     @classmethod
     def apply_operation_component(cls, *args: Any) -> Any:
-        """Applies the operation to a component"""
-<<<<<<< HEAD
+        """
+        Applies the operation to a component
+        """
+
         series = args[0]
 
         return series.map(cls.py_op, na_action='ignore')
-=======
-        return series.map(cls.py_op, na_action="ignore")
->>>>>>> b8ba288d
 
     @classmethod
     def validate(cls, *args: Any) -> Any:
@@ -934,7 +773,9 @@
         can do a semantic check too.
         Returns an operand.
         """
+
         operand = args[0]
+
         if isinstance(operand, Dataset):
             return cls.dataset_validation(operand)
         elif isinstance(operand, DataComponent):
@@ -944,6 +785,7 @@
 
     @classmethod
     def dataset_validation(cls, *args: Any) -> Dataset:
+
         operand: Dataset = args[0]
 
         cls.validate_dataset_type(operand)
@@ -1002,18 +844,6 @@
         if cls.type_to_check is not None:
             for measure in dataset.get_measures():
                 if not cls.validate_type_compatibility(measure.data_type):
-<<<<<<< HEAD
-                    raise SemanticError("1-1-1-3", op=cls.op, entity=measure.role.value, name=measure.name,
-                                        target_type=SCALAR_TYPES_CLASS_REVERSE[cls.type_to_check])
-
-    @classmethod
-    def validate_scalar_type(cls, *args: Any) -> None:
-        scalar: Scalar = args[0]
-
-        if cls.type_to_check is not None and not cls.validate_type_compatibility(scalar.data_type):
-            raise SemanticError("1-1-1-5", op=cls.op, name=scalar.name,
-                                type=SCALAR_TYPES_CLASS_REVERSE[scalar.data_type])
-=======
                     raise SemanticError(
                         "1-1-1-3",
                         op=cls.op,
@@ -1023,15 +853,12 @@
                     )
 
     @classmethod
-    def validate_scalar_type(cls, scalar: Scalar) -> None:
+    def validate_scalar_type(cls, *args: Any) -> None:
+        scalar: Scalar = args[0]
+
         if cls.type_to_check is not None and not cls.validate_type_compatibility(scalar.data_type):
-            raise SemanticError(
-                "1-1-1-5",
-                op=cls.op,
-                name=scalar.name,
-                type=SCALAR_TYPES_CLASS_REVERSE[scalar.data_type],
-            )
->>>>>>> b8ba288d
+            raise SemanticError("1-1-1-5", op=cls.op, name=scalar.name,
+                                type=SCALAR_TYPES_CLASS_REVERSE[scalar.data_type])
 
     @classmethod
     def apply_return_type_dataset(cls, *args: Any) -> None:
@@ -1046,17 +873,11 @@
 
             result_data_type = cls.type_validation(operand_type)
             if is_mono_measure and operand_type.promotion_changed_type(result_data_type):
-<<<<<<< HEAD
-                component = Component(name=COMP_NAME_MAPPING[result_data_type],
-                                      data_type=result_data_type, role=Role.MEASURE,
-                                      nullable=measure.nullable
-=======
                 component = Component(
                     name=COMP_NAME_MAPPING[result_data_type],
                     data_type=result_data_type,
                     role=Role.MEASURE,
                     nullable=measure.nullable,
->>>>>>> b8ba288d
                 )
                 result_dataset.delete_component(measure.name)
                 result_dataset.add_component(component)
