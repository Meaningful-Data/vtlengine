--- conflicted
+++ resolved
@@ -58,16 +58,10 @@
         return result
 
     @classmethod
-<<<<<<< HEAD
-    def evaluate(  # type: ignore[override]
-        cls, operand: ALLOWED_MODEL_TYPES, data_size: int = 0
-    ) -> DataComponent:
-=======
     def evaluate(cls,  # type: ignore[override]
                  operand: ALLOWED_MODEL_TYPES,
                  data_size: int = 0
                  ) -> DataComponent:
->>>>>>> c0ae9caf
         if isinstance(operand, Scalar):
             if operand.value is None:
                 raise SemanticError("1-1-1-16")
