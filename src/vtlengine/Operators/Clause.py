import pandas as pd

from copy import copy
from typing import List, Union, Type

<<<<<<< HEAD
from vtlengine.DataTypes import Boolean, String, check_unary_implicit_promotion, unary_implicit_promotion, ScalarType
=======
from vtlengine.DataTypes import (
    Boolean,
    String,
    check_unary_implicit_promotion,
    unary_implicit_promotion,
)
>>>>>>> b8ba288d
from vtlengine.Operators import Operator

from vtlengine.AST import RenameNode
from vtlengine.AST.Grammar.tokens import KEEP, DROP, RENAME, SUBSPACE, CALC, AGGREGATE
from vtlengine.Exceptions import SemanticError
from vtlengine.Model import Component, DataComponent, Dataset, Role, Scalar


class Calc(Operator):
    op = CALC

    @classmethod
    def validate(cls, operands: List[Union[DataComponent, Scalar]], dataset: Dataset) -> Dataset:

        result_components = {name: copy(comp) for name, comp in dataset.components.items()}
        result_dataset = Dataset(name=dataset.name, components=result_components, data=None)

        for operand in operands:

            if operand.name in result_dataset.components:
                if result_dataset.components[operand.name].role == Role.IDENTIFIER:
                    raise SemanticError("1-1-6-13", op=cls.op, comp_name=operand.name)
                # Override component with same name
                # TODO: Check this for version 2.1
                result_dataset.delete_component(operand.name)

            if isinstance(operand, Scalar):
                result_dataset.add_component(
                    Component(
                        name=operand.name,
                        data_type=operand.data_type,
                        role=Role.MEASURE,
                        nullable=True,
                    )
                )
            else:
                result_dataset.add_component(
                    Component(
                        name=operand.name,
                        data_type=operand.data_type,
                        role=operand.role,
                        nullable=operand.nullable,
                    )
                )
        return result_dataset

    @classmethod
    def evaluate(cls, operands: List[Union[DataComponent, Scalar]], dataset: Dataset) -> Dataset:
        result_dataset = cls.validate(operands, dataset)
        result_dataset.data = dataset.data.copy() if dataset.data is not None else pd.DataFrame()
        for operand in operands:
            if isinstance(operand, Scalar):
                result_dataset.data[operand.name] = operand.value
            else:
                result_dataset.data[operand.name] = operand.data
        return result_dataset


class Aggregate(Operator):
    op = AGGREGATE

    @classmethod
    def validate(cls, operands: List[Union[DataComponent, Scalar]], dataset: Dataset) -> Dataset:

        result_dataset = Dataset(name=dataset.name, components=dataset.components, data=None)

        for operand in operands:
            if operand.name in dataset.get_identifiers_names() or (isinstance(operand, DataComponent) and
                                                                   operand.role == Role.IDENTIFIER):
                raise SemanticError("1-1-6-13", op=cls.op, comp_name=operand.name)

            elif operand.name in dataset.components:
                # Override component with same name
                dataset.delete_component(operand.name)

            if isinstance(operand, Scalar):
                result_dataset.add_component(
                    Component(
                        name=operand.name,
                        data_type=operand.data_type,
                        role=Role.MEASURE,
                        nullable=True,
                    )
                )
            else:
                result_dataset.add_component(
                    Component(
                        name=operand.name,
                        data_type=operand.data_type,
                        role=operand.role,
                        nullable=operand.nullable,
                    )
                )
        return result_dataset

    @classmethod
    def evaluate(cls, operands: List[Union[DataComponent, Scalar]], dataset: Dataset) -> Dataset:
        result_dataset = cls.validate(operands, dataset)
        result_dataset.data = copy(dataset.data) if dataset.data is not None else pd.DataFrame()
        for operand in operands:
            if isinstance(operand, Scalar):
                result_dataset.data[operand.name] = operand.value
            else:
                if operand.data is not None and len(operand.data) > 0:
                    result_dataset.data[operand.name] = operand.data
                else:
                    result_dataset.data[operand.name] = None
        return result_dataset


class Filter(Operator):

    @classmethod
    def validate(cls, condition: DataComponent, dataset: Dataset) -> Dataset:
        if condition.data_type != Boolean:
            raise ValueError(f"Filter condition must be of type {Boolean}")
        return Dataset(name=dataset.name, components=dataset.components, data=None)

    @classmethod
    def evaluate(cls, condition: DataComponent, dataset: Dataset) -> Dataset:
        result_dataset = cls.validate(condition, dataset)
        result_dataset.data = dataset.data.copy() if dataset.data is not None else pd.DataFrame()
        if condition.data is not None and len(condition.data) > 0 and dataset.data is not None:
            true_indexes = condition.data[condition.data == True].index
            result_dataset.data = dataset.data.iloc[true_indexes].reset_index(drop=True)
        return result_dataset


class Keep(Operator):
    op = KEEP

    @classmethod
    def validate(cls, operands: List[str], dataset: Dataset) -> Dataset:
        for operand in operands:
            if operand not in dataset.get_components_names():
                raise SemanticError(
                    "1-1-1-10", op=cls.op, comp_name=operand, dataset_name=dataset.name
                )
            if dataset.get_component(operand).role == Role.IDENTIFIER:
                raise SemanticError("1-1-6-2", op=cls.op, name=operand, dataset=dataset.name)
<<<<<<< HEAD
        result_components = {name: comp for name, comp in dataset.components.items()
                             if comp.name in operands or comp.role == Role.IDENTIFIER}
=======
        result_components = {
            name: comp
            for name, comp in dataset.components.items()
            if comp.name in operands or comp.role == Role.IDENTIFIER
        }

>>>>>>> b8ba288d
        return Dataset(name=dataset.name, components=result_components, data=None)

    @classmethod
    def evaluate(cls, operands: List[str], dataset: Dataset) -> Dataset:
        if len(operands) == 0:
            raise ValueError("Keep clause requires at least one operand")
        if dataset is None:
            if sum(isinstance(operand, Dataset) for operand in operands) != 1:
                raise ValueError("Keep clause requires at most one dataset operand")
        result_dataset = cls.validate(operands, dataset)
        if dataset.data is not None:
            result_dataset.data = dataset.data[dataset.get_identifiers_names() + operands]
        return result_dataset


class Drop(Operator):
    op = DROP

    @classmethod
    def validate(cls, operands: List[str], dataset: Dataset) -> Dataset:
        for operand in operands:
            if operand not in dataset.components:
                raise SemanticError("1-1-1-10", comp_name=operand, dataset_name=dataset.name)
            if dataset.get_component(operand).role == Role.IDENTIFIER:
                raise SemanticError("1-1-6-2", op=cls.op, name=operand, dataset=dataset.name)
        if len(dataset.components) == len(operands):
            raise SemanticError("1-1-6-12", op=cls.op)
<<<<<<< HEAD
        result_components = {name: comp for name, comp in dataset.components.items()
                             if comp.name not in operands}
=======
        result_components = {
            name: comp for name, comp in dataset.components.items() if comp.name not in operands
        }

>>>>>>> b8ba288d
        return Dataset(name=dataset.name, components=result_components, data=None)

    @classmethod
    def evaluate(cls, operands: List[str], dataset: Dataset) -> Dataset:
        result_dataset = cls.validate(operands, dataset)
        if dataset.data is not None:
            result_dataset.data = dataset.data.drop(columns=operands, axis=1)
        return result_dataset


class Rename(Operator):
    op = RENAME

    @classmethod
    def validate(cls, operands: List[RenameNode], dataset: Dataset) -> Dataset:
        from_names = [operand.old_name for operand in operands]
        if len(from_names) != len(set(from_names)):
            duplicates = set([name for name in from_names if from_names.count(name) > 1])
            raise SemanticError("1-1-6-9", op=cls.op, from_components=duplicates)

        to_names = [operand.new_name for operand in operands]
<<<<<<< HEAD
        if len(to_names) != len(set(to_names)):  # If duplicates
            duplicates = set(
                [name for name in to_names if to_names.count(name) > 1])
=======
        if len(to_names) != len(set(to_names)):  # Si hay duplicados
            duplicates = set([name for name in to_names if to_names.count(name) > 1])
>>>>>>> b8ba288d
            raise SemanticError("1-3-1", alias=duplicates)

        for operand in operands:
            if operand.old_name not in dataset.components.keys():
                raise SemanticError(
                    "1-1-1-10", op=cls.op, comp_name=operand.old_name, dataset_name=dataset.name
                )
            if operand.new_name in dataset.components.keys():
                raise SemanticError(
                    "1-1-6-8", op=cls.op, comp_name=operand.new_name, dataset_name=dataset.name
                )

        result_components = {comp.name: comp for comp in dataset.components.values()}
        for operand in operands:
            result_components[operand.new_name] = Component(
                name=operand.new_name,
                data_type=result_components[operand.old_name].data_type,
                role=result_components[operand.old_name].role,
                nullable=result_components[operand.old_name].nullable,
            )
            del result_components[operand.old_name]

        return Dataset(name=dataset.name, components=result_components, data=None)

    @classmethod
    def evaluate(cls, operands: List[RenameNode], dataset: Dataset) -> Dataset:
        result_dataset = cls.validate(operands, dataset)
<<<<<<< HEAD
        if dataset.data is not None:
            result_dataset.data = dataset.data.rename(columns={operand.old_name: operand.new_name
                                                               for operand in operands})
=======
        result_dataset.data = dataset.data.rename(
            columns={operand.old_name: operand.new_name for operand in operands}
        )
>>>>>>> b8ba288d
        return result_dataset


class Pivot(Operator):

    @classmethod
    def validate(cls, operands: List[str], dataset: Dataset) -> Dataset:
        raise NotImplementedError

    @classmethod
    def evaluate(cls, operands: List[str], dataset: Dataset) -> Dataset:
        raise NotImplementedError


class Unpivot(Operator):

    @classmethod
    def validate(cls, operands: List[str], dataset: Dataset) -> Dataset:
        if len(operands) != 2:
            raise ValueError("Unpivot clause requires two operands")
        identifier, measure = operands

        if len(dataset.get_identifiers()) < 1:
            raise SemanticError("1-3-27", op=cls.op)
        if identifier in dataset.components:
            raise SemanticError("1-1-6-2", op=cls.op, name=identifier, dataset=dataset.name)

        result_components = {comp.name: comp for comp in dataset.get_identifiers()}
        result_dataset = Dataset(name=dataset.name, components=result_components, data=None)
        # noinspection PyTypeChecker
        result_dataset.add_component(
            Component(name=identifier, data_type=String, role=Role.IDENTIFIER, nullable=False)
        )
        base_type = None
        final_type: Type[ScalarType] = String
        for comp in dataset.get_measures():
            if base_type is None:
                base_type = comp.data_type
            else:
                if check_unary_implicit_promotion(base_type, comp.data_type) is None:
                    raise ValueError("All measures must have the same data type on unpivot clause")
            final_type = unary_implicit_promotion(base_type, comp.data_type)

        result_dataset.add_component(
            Component(name=measure, data_type=final_type, role=Role.MEASURE, nullable=True)
        )
        return result_dataset

    @classmethod
    def evaluate(cls, operands: List[str], dataset: Dataset) -> Dataset:
        result_dataset = cls.validate(operands, dataset)
<<<<<<< HEAD
        if dataset.data is not  None:
            result_dataset.data = dataset.data.melt(id_vars=dataset.get_identifiers_names(),
                                                    value_vars=dataset.get_measures_names(),
                                                    var_name=operands[0], value_name="NEW_COLUMN")
            result_dataset.data.rename(columns={"NEW_COLUMN": operands[1]}, inplace=True)
            result_dataset.data = result_dataset.data.dropna().reset_index(drop=True)
=======
        result_dataset.data = dataset.data.melt(
            id_vars=dataset.get_identifiers_names(),
            value_vars=dataset.get_measures_names(),
            var_name=operands[0],
            value_name="NEW_COLUMN",
        )
        result_dataset.data.rename(columns={"NEW_COLUMN": operands[1]}, inplace=True)
        result_dataset.data = result_dataset.data.dropna().reset_index(drop=True)
>>>>>>> b8ba288d
        return result_dataset


class Sub(Operator):
    op = SUBSPACE

    @classmethod
    def validate(cls, operands: List[DataComponent], dataset: Dataset) -> Dataset:
        if len(dataset.get_identifiers()) < 1:
            raise SemanticError("1-3-27", op=cls.op)
        for operand in operands:
            if operand.name not in dataset.components:
                raise SemanticError(
                    "1-1-1-10", op=cls.op, comp_name=operand.name, dataset_name=dataset.name
                )
            if operand.role != Role.IDENTIFIER:
                raise SemanticError(
                    "1-1-6-10", op=cls.op, operand=operand.name, dataset_name=dataset.name
                )
            if isinstance(operand, Scalar):
                raise SemanticError("1-1-6-5", op=cls.op, name=operand.name)

        result_components = {
            name: comp
            for name, comp in dataset.components.items()
            if comp.name not in [operand.name for operand in operands]
        }
        return Dataset(name=dataset.name, components=result_components, data=None)

    @classmethod
    def evaluate(cls, operands: List[DataComponent], dataset: Dataset) -> Dataset:
        result_dataset = cls.validate(operands, dataset)
        result_dataset.data = copy(dataset.data) if dataset.data is not None else pd.DataFrame()
        operand_names = [operand.name for operand in operands]
        if dataset.data is not None and len(dataset.data) > 0:
            # Filter the Dataframe
            # by intersecting the indexes of the Data Component with True values
            true_indexes = set()
            is_first = True
            for operand in operands:
                if operand.data is not None:
                    if is_first:
                        true_indexes = set(operand.data[operand.data == True].index)
                        is_first = False
                    else:
                        true_indexes.intersection_update(set(operand.data[operand.data == True].index))
            result_dataset.data = result_dataset.data.iloc[list(true_indexes)]
        result_dataset.data = result_dataset.data.drop(columns=operand_names, axis=1)
        result_dataset.data = result_dataset.data.reset_index(drop=True)
        return result_dataset<|MERGE_RESOLUTION|>--- conflicted
+++ resolved
@@ -3,16 +3,7 @@
 from copy import copy
 from typing import List, Union, Type
 
-<<<<<<< HEAD
 from vtlengine.DataTypes import Boolean, String, check_unary_implicit_promotion, unary_implicit_promotion, ScalarType
-=======
-from vtlengine.DataTypes import (
-    Boolean,
-    String,
-    check_unary_implicit_promotion,
-    unary_implicit_promotion,
-)
->>>>>>> b8ba288d
 from vtlengine.Operators import Operator
 
 from vtlengine.AST import RenameNode
@@ -153,17 +144,8 @@
                 )
             if dataset.get_component(operand).role == Role.IDENTIFIER:
                 raise SemanticError("1-1-6-2", op=cls.op, name=operand, dataset=dataset.name)
-<<<<<<< HEAD
         result_components = {name: comp for name, comp in dataset.components.items()
                              if comp.name in operands or comp.role == Role.IDENTIFIER}
-=======
-        result_components = {
-            name: comp
-            for name, comp in dataset.components.items()
-            if comp.name in operands or comp.role == Role.IDENTIFIER
-        }
-
->>>>>>> b8ba288d
         return Dataset(name=dataset.name, components=result_components, data=None)
 
     @classmethod
@@ -191,15 +173,8 @@
                 raise SemanticError("1-1-6-2", op=cls.op, name=operand, dataset=dataset.name)
         if len(dataset.components) == len(operands):
             raise SemanticError("1-1-6-12", op=cls.op)
-<<<<<<< HEAD
         result_components = {name: comp for name, comp in dataset.components.items()
                              if comp.name not in operands}
-=======
-        result_components = {
-            name: comp for name, comp in dataset.components.items() if comp.name not in operands
-        }
-
->>>>>>> b8ba288d
         return Dataset(name=dataset.name, components=result_components, data=None)
 
     @classmethod
@@ -221,14 +196,9 @@
             raise SemanticError("1-1-6-9", op=cls.op, from_components=duplicates)
 
         to_names = [operand.new_name for operand in operands]
-<<<<<<< HEAD
         if len(to_names) != len(set(to_names)):  # If duplicates
             duplicates = set(
                 [name for name in to_names if to_names.count(name) > 1])
-=======
-        if len(to_names) != len(set(to_names)):  # Si hay duplicados
-            duplicates = set([name for name in to_names if to_names.count(name) > 1])
->>>>>>> b8ba288d
             raise SemanticError("1-3-1", alias=duplicates)
 
         for operand in operands:
@@ -256,15 +226,9 @@
     @classmethod
     def evaluate(cls, operands: List[RenameNode], dataset: Dataset) -> Dataset:
         result_dataset = cls.validate(operands, dataset)
-<<<<<<< HEAD
         if dataset.data is not None:
             result_dataset.data = dataset.data.rename(columns={operand.old_name: operand.new_name
                                                                for operand in operands})
-=======
-        result_dataset.data = dataset.data.rename(
-            columns={operand.old_name: operand.new_name for operand in operands}
-        )
->>>>>>> b8ba288d
         return result_dataset
 
 
@@ -316,23 +280,12 @@
     @classmethod
     def evaluate(cls, operands: List[str], dataset: Dataset) -> Dataset:
         result_dataset = cls.validate(operands, dataset)
-<<<<<<< HEAD
         if dataset.data is not  None:
             result_dataset.data = dataset.data.melt(id_vars=dataset.get_identifiers_names(),
                                                     value_vars=dataset.get_measures_names(),
                                                     var_name=operands[0], value_name="NEW_COLUMN")
             result_dataset.data.rename(columns={"NEW_COLUMN": operands[1]}, inplace=True)
             result_dataset.data = result_dataset.data.dropna().reset_index(drop=True)
-=======
-        result_dataset.data = dataset.data.melt(
-            id_vars=dataset.get_identifiers_names(),
-            value_vars=dataset.get_measures_names(),
-            var_name=operands[0],
-            value_name="NEW_COLUMN",
-        )
-        result_dataset.data.rename(columns={"NEW_COLUMN": operands[1]}, inplace=True)
-        result_dataset.data = result_dataset.data.dropna().reset_index(drop=True)
->>>>>>> b8ba288d
         return result_dataset
 
 
