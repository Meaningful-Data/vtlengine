# if os.environ.get("SPARK", False):
#     import pyspark.pandas as pd
# else:
#     import pandas as pd
import pandas as pd

from typing import Optional, Any

from vtlengine.AST.Grammar.tokens import AND, OR, XOR, NOT
from vtlengine.DataTypes import Boolean
import vtlengine.Operators as Operator


class Unary(Operator.Unary):
    type_to_check = Boolean
    return_type = Boolean


class Binary(Operator.Binary):
    type_to_check = Boolean
    return_type = Boolean
    comp_op: Any = None

    @classmethod
<<<<<<< HEAD
    def apply_operation_series_scalar(cls, series: Any, scalar: Any,
                                      series_left: bool) -> Any:
=======
    def apply_operation_series_scalar(
        cls, series: pd.Series, scalar: Any, series_left: bool
    ) -> Any:
>>>>>>> b8ba288d
        if series_left:
            return series.map(lambda x: cls.py_op(x, scalar))
        else:
            return series.map(lambda x: cls.py_op(scalar, x))

    @classmethod
    def apply_operation_two_series(cls, left_series: Any, right_series: Any) -> Any:
<<<<<<< HEAD
        result = cls.comp_op(left_series.astype('bool[pyarrow]'),
                             right_series.astype('bool[pyarrow]'))
=======
        result = cls.comp_op(
            left_series.astype("bool[pyarrow]"), right_series.astype("bool[pyarrow]")
        )
>>>>>>> b8ba288d
        return result.replace({pd.NA: None}).astype(object)

    @classmethod
    def op_func(cls, x: Optional[bool], y: Optional[bool]) -> Optional[bool]:
        return cls.py_op(x, y)


class And(Binary):
    op = AND
    comp_op = pd.Series.__and__

    @staticmethod
    # @numba.njit
    def py_op(x: Optional[bool], y: Optional[bool]) -> Optional[bool]:
        if (x is None and y == False) or (x == False and y is None):
            return False
        elif x is None or y is None:
            return None
        return x and y

    # @classmethod
    # def spark_op(cls, x: pd.Series, y: pd.Series) -> pd.Series:
    #     return x & y


class Or(Binary):
    op = OR
    comp_op = pd.Series.__or__

    @staticmethod
    # @numba.njit
    def py_op(x: Optional[bool], y: Optional[bool]) -> Optional[bool]:
        if (x is None and y == True) or (x == True and y is None):
            return True
        elif x is None or y is None:
            return None
        return x or y

    # @classmethod
    # def spark_op(cls, x: pd.Series, y: pd.Series) -> pd.Series:
    #     return x | y


class Xor(Binary):
    op = XOR
    comp_op = pd.Series.__xor__

    @classmethod
    def py_op(cls, x: Optional[bool], y: Optional[bool]) -> Optional[bool]:
        if pd.isnull(x) or pd.isnull(y):
            return None
        return (x and not y) or (not x and y)

    # @classmethod
    # def spark_op(cls, x: pd.Series, y: pd.Series) -> pd.Series:
    #     return x ^ y


class Not(Unary):
    op = NOT

    @staticmethod
    # @numba.njit
    def py_op(x: Optional[bool]) -> Optional[bool]:
        return None if x is None else not x

    # @classmethod
    # def spark_op(cls, series: pd.Series) -> pd.Series:
    #     return ~series

    @classmethod
    def apply_operation_component(cls, series: Any) -> Any:
        return series.map(lambda x: not x, na_action="ignore")<|MERGE_RESOLUTION|>--- conflicted
+++ resolved
@@ -22,14 +22,8 @@
     comp_op: Any = None
 
     @classmethod
-<<<<<<< HEAD
     def apply_operation_series_scalar(cls, series: Any, scalar: Any,
                                       series_left: bool) -> Any:
-=======
-    def apply_operation_series_scalar(
-        cls, series: pd.Series, scalar: Any, series_left: bool
-    ) -> Any:
->>>>>>> b8ba288d
         if series_left:
             return series.map(lambda x: cls.py_op(x, scalar))
         else:
@@ -37,14 +31,8 @@
 
     @classmethod
     def apply_operation_two_series(cls, left_series: Any, right_series: Any) -> Any:
-<<<<<<< HEAD
         result = cls.comp_op(left_series.astype('bool[pyarrow]'),
                              right_series.astype('bool[pyarrow]'))
-=======
-        result = cls.comp_op(
-            left_series.astype("bool[pyarrow]"), right_series.astype("bool[pyarrow]")
-        )
->>>>>>> b8ba288d
         return result.replace({pd.NA: None}).astype(object)
 
     @classmethod
