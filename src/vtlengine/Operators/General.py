--- conflicted
+++ resolved
@@ -122,20 +122,11 @@
         return df_result
 
     @classmethod
-<<<<<<< HEAD
-    def validate(  # type: ignore[override]
-        cls,
-        operands: Dict[str, Dataset],
-        external_routine: ExternalRoutine,
-        output: Dataset,
-    ) -> Dataset:
-=======
     def validate(cls,  # type: ignore[override]
                  operands: Dict[str, Dataset],
                  external_routine: ExternalRoutine,
                  output: Dataset
                  ) -> Dataset:
->>>>>>> c0ae9caf
 
         empty_data_dict = {}
         for ds_name in external_routine.dataset_names:
@@ -167,29 +158,16 @@
         return output
 
     @classmethod
-<<<<<<< HEAD
-    def evaluate(  # type: ignore[override]
-        cls,
-        operands: Dict[str, Dataset],
-        external_routine: ExternalRoutine,
-        output: Dataset,
-    ) -> Dataset:
-=======
     def evaluate(cls,  # type: ignore[override]
                  operands: Dict[str, Dataset],
                  external_routine: ExternalRoutine,
                  output: Dataset
                  ) -> Dataset:
->>>>>>> c0ae9caf
         result: Dataset = cls.validate(operands, external_routine, output)
         operands_data_dict = {ds_name: operands[ds_name].data for ds_name in operands}
         result.data = cls._execute_query(
             external_routine.query,
             external_routine.dataset_names,
-<<<<<<< HEAD
-            operands_data_dict,  # type: ignore[arg-type]
-=======
             operands_data_dict  # type: ignore[arg-type]
->>>>>>> c0ae9caf
         )
         return result