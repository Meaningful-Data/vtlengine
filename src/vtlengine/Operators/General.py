--- conflicted
+++ resolved
@@ -38,22 +38,12 @@
             if left_operand.data is not None:
                 left_operand.data[right_operand] = left_operand.data[component.name]
             left_operand.data[right_operand] = left_operand.data[component.name]
-<<<<<<< HEAD
         result_components = {name: comp for name, comp in left_operand.components.items()
                              if comp.role == Role.IDENTIFIER or comp.name == right_operand}
-=======
-
-        result_components = {
-            name: comp
-            for name, comp in left_operand.components.items()
-            if comp.role == Role.IDENTIFIER or comp.name == right_operand
-        }
->>>>>>> b8ba288d
         result_dataset = Dataset(name="result", components=result_components, data=None)
         return result_dataset
 
     @classmethod
-<<<<<<< HEAD
     def evaluate(cls, left_operand: Dataset, right_operand: str,
                  is_from_component_assignment: bool = False) -> Union[DataComponent, Dataset]:
         result_dataset = cls.validate(left_operand, right_operand)
@@ -65,21 +55,6 @@
                                      nullable=left_operand.components[right_operand].nullable,
                                      data=left_operand.data[right_operand])
             result_dataset.data = left_operand.data[list(result_dataset.components.keys())]
-=======
-    def evaluate(
-        cls, left_operand: Dataset, right_operand: str, is_from_component_assignment=False
-    ) -> Dataset:
-        result_dataset = cls.validate(left_operand, right_operand)
-        if is_from_component_assignment:
-            return DataComponent(
-                name=right_operand,
-                data_type=left_operand.components[right_operand].data_type,
-                role=Role.MEASURE,
-                nullable=left_operand.components[right_operand].nullable,
-                data=left_operand.data[right_operand],
-            )
-        result_dataset.data = left_operand.data[list(result_dataset.components.keys())]
->>>>>>> b8ba288d
         return result_dataset
 
 
@@ -175,7 +150,6 @@
         return output
 
     @classmethod
-<<<<<<< HEAD
     def evaluate(cls, operands: Dict[str, Dataset], external_routine: ExternalRoutine,
                  output: Dataset) -> Dataset:
         result: Dataset = cls.validate(operands, external_routine, output)
@@ -183,17 +157,4 @@
         result.data = cls._execute_query(external_routine.query,
                                          external_routine.dataset_names,
                                          operands_data_dict) # type: ignore[arg-type]
-=======
-    def evaluate(
-        cls, operands: Dict[str, Dataset], external_routine: ExternalRoutine, output: Dataset
-    ) -> Dataset:
-        result = cls.validate(operands, external_routine, output)
-
-        operands_data_dict = {ds_name: operands[ds_name].data for ds_name in operands}
-
-        result.data = cls._execute_query(
-            external_routine.query, external_routine.dataset_names, operands_data_dict
-        )
-
->>>>>>> b8ba288d
         return result