from copy import copy
from typing import Any, Dict, Optional, Union

from duckdb import DuckDBPyRelation  # type: ignore[import-untyped]

from vtlengine.AST.Grammar.tokens import CHECK, CHECK_HIERARCHY
from vtlengine.DataTypes import (
    Boolean,
    Integer,
    Number,
    String,
    check_unary_implicit_promotion,
)
from vtlengine.duckdb.duckdb_utils import (
    duckdb_concat,
    empty_relation,
)
from vtlengine.Exceptions import SemanticError
from vtlengine.Model import Component, Dataset, Role
from vtlengine.Operators import Operator
from vtlengine.Utils.__Virtual_Assets import VirtualCounter


# noinspection PyTypeChecker
class Check(Operator):
    op = CHECK

    @classmethod
    def validate(
        cls,
        validation_element: Dataset,
        imbalance_element: Optional[Dataset],
        error_code: Optional[str],
        error_level: Optional[Union[int, str]],
        invalid: bool,
    ) -> Dataset:
        dataset_name = VirtualCounter._new_ds_name()
        if len(validation_element.get_measures()) != 1:
            raise SemanticError("1-1-10-1", op=cls.op, op_type="validation", me_type="Boolean")
        measure = validation_element.get_measures()[0]
        if measure.data_type != Boolean:
            raise SemanticError("1-1-10-1", op=cls.op, op_type="validation", me_type="Boolean")
        error_level_type = None
        if error_level is None or isinstance(error_level, int):
            error_level_type = Integer
        elif isinstance(error_level, str):
            error_level_type = String  # type: ignore[assignment]
        else:
            error_level_type = String

        error_level_type = String
        if error_level is None or isinstance(error_level, int):
            error_level_type = Integer

        imbalance_measure = None
        if imbalance_element is not None:
            operand_identifiers = validation_element.get_identifiers_names()
            imbalance_identifiers = imbalance_element.get_identifiers_names()
            if operand_identifiers != imbalance_identifiers:
                raise Exception(
                    "The validation and imbalance operands must have the same identifiers"
                )
            if len(imbalance_element.get_measures()) != 1:
                raise SemanticError("1-1-10-1", op=cls.op, op_type="imbalance", me_type="Numeric")

            imbalance_measure = imbalance_element.get_measures()[0]
            if imbalance_measure.data_type != Number:
                raise SemanticError("1-1-10-1", op=cls.op, op_type="imbalance", me_type="Numeric")

        # Generating the result dataset components
        result_components = {
            comp.name: comp
            for comp in validation_element.components.values()
            if comp.role in [Role.IDENTIFIER, Role.MEASURE]
        }
        if imbalance_measure is None:
            result_components["imbalance"] = Component(
                name="imbalance", data_type=Number, role=Role.MEASURE, nullable=True
            )
        else:
            result_components["imbalance"] = copy(imbalance_measure)
            result_components["imbalance"].name = "imbalance"

        result_components["errorcode"] = Component(
            name="errorcode", data_type=String, role=Role.MEASURE, nullable=True
        )

        result_components["errorlevel"] = Component(
            name="errorlevel",
            data_type=error_level_type,  # type: ignore[arg-type]
            role=Role.MEASURE,
            nullable=True,
        )

        return Dataset(name=dataset_name, components=result_components, data=None)

    @classmethod
    def evaluate(
        cls,
        validation_element: Dataset,
        imbalance_element: Optional[Dataset],
        error_code: Optional[str],
        error_level: Optional[Union[int, str]],
        invalid: bool,
    ) -> Dataset:
        result = cls.validate(
            validation_element, imbalance_element, error_code, error_level, invalid
        )
        if validation_element.data is None:
            validation_element.data = empty_relation()

        repr(error_code) if error_code is not None else "NULL"
        repr(error_level) if error_level is not None else "NULL"

        columns_to_keep = (
            validation_element.get_identifiers_names() + validation_element.get_measures_names()
        )
        result.data = validation_element.data[columns_to_keep]
        if imbalance_element is not None and imbalance_element.data is not None:
            imbalance_measure_name = imbalance_element.get_measures_names()[0]
            result.data["imbalance"] = imbalance_element.data[imbalance_measure_name]
        else:
            result.data["imbalance"] = None

        result.data["errorcode"] = error_code
        result.data["errorlevel"] = error_level
        if invalid:
            validation_measure_name = validation_element.get_measures_names()[0]
            result.data = result.data[result.data[validation_measure_name] == False]
            result.data.reset_index()
        return result


# noinspection PyTypeChecker
class Validation(Operator):
    @classmethod
    def _generate_result_data(cls, rule_info: Dict[str, Any]) -> DuckDBPyRelation:
        rel_list = []
        for rule_name, rule_data in rule_info.items():
            rel = rule_data["output"]
            rule_name = repr(rule_name)
            errorcode, errorlevel = (
                repr(rule_data.get(key)) if rule_data.get(key) is not None else "NULL"
                for key in ("errorcode", "errorlevel")
            )

            query = f"""
            *,
            {rule_name} AS ruleid,
            CASE WHEN "bool_var" = FALSE THEN {errorcode} END AS "errorcode",
            CASE WHEN "bool_var" = FALSE THEN {errorlevel} END AS "errorlevel"
            """
            rel_list.append(rel.project(query))

        result = rel_list[0]
        for rel in rel_list[1:]:
            result = duckdb_concat(rel, result, on=["ruleid"])
        return result

    @classmethod
    def validate(cls, dataset_element: Dataset, rule_info: Dict[str, Any], output: str) -> Dataset:
<<<<<<< HEAD
        error_level_type = None
=======
>>>>>>> 677c662e
        error_levels = [
            rule_data.get("errorlevel")
            for rule_data in rule_info.values()
            if "errorlevel" in rule_data
        ]
        non_null_levels = [el for el in error_levels if el is not None]

<<<<<<< HEAD
        if len(non_null_levels) == 0 or all(isinstance(el, int) for el in non_null_levels):
            error_level_type = Number
        elif all(isinstance(el, str) for el in non_null_levels):
            error_level_type = String  # type: ignore[assignment]
        else:
            error_level_type = String  # type: ignore[assignment]
=======
        error_level_type = String
        if len(non_null_levels) == 0 or all(isinstance(el, int) for el in non_null_levels):
            error_level_type = Number

>>>>>>> 677c662e
        dataset_name = VirtualCounter._new_ds_name()
        result_components = {comp.name: comp for comp in dataset_element.get_identifiers()}
        result_components["ruleid"] = Component(
            name="ruleid", data_type=String, role=Role.IDENTIFIER, nullable=False
        )
        if output == "invalid":
            result_components = {
                **result_components,
                **{comp.name: copy(comp) for comp in dataset_element.get_measures()},
            }
        elif output == "all":
            result_components["bool_var"] = Component(
                name="bool_var", data_type=Boolean, role=Role.MEASURE, nullable=True
            )
        else:  # output == 'all_measures'
            result_components = {
                **result_components,
                **{comp.name: copy(comp) for comp in dataset_element.get_measures()},
                "bool_var": Component(
                    name="bool_var", data_type=Boolean, role=Role.MEASURE, nullable=True
                ),
            }
        result_components["errorcode"] = Component(
            name="errorcode", data_type=String, role=Role.MEASURE, nullable=True
        )
        result_components["errorlevel"] = Component(
            name="errorlevel",
            data_type=error_level_type,  # type: ignore[arg-type]
            role=Role.MEASURE,
            nullable=True,
        )

        return Dataset(name=dataset_name, components=result_components, data=None)

    @classmethod
    def evaluate(cls, dataset_element: Dataset, rule_info: Dict[str, Any], output: str) -> Dataset:
        result = cls.validate(dataset_element, rule_info, output)
        result.data = cls._generate_result_data(rule_info)

        identifiers = result.get_identifiers_names()
        result.data = result.data.filter(
            " AND ".join(f'"{id_}" IS NOT NULL' for id_ in identifiers)
        )
        result.data = result.data.distinct()

        validation_measures = ["bool_var", "errorcode", "errorlevel"]
        if "imbalance" in result.components:
            validation_measures.append("imbalance")

        if output == "invalid":
            result.data = result.data.filter("bool_var = FALSE")
        elif output == "all":
            result.data = result.data.project(", ".join(identifiers + validation_measures))
        else:  # output == 'all_measures'
            result.data = result.data.project(
                ", ".join(identifiers + dataset_element.get_measures_names() + validation_measures)
            )

        result.data = result.data.project(", ".join(result.get_components_names()))
        return result


class Check_Datapoint(Validation):
    pass


class Check_Hierarchy(Validation):
    op = CHECK_HIERARCHY

    @classmethod
    def _generate_result_data(cls, rule_info: Dict[str, Any]) -> DuckDBPyRelation:
        rel = None
        for rule_name, rule_data in rule_info.items():
            rule_df = rule_data["output"]
            rule_df["ruleid"] = rule_name
            rule_df["errorcode"] = rule_data["errorcode"]
            rule_df["errorlevel"] = rule_data["errorlevel"]
            rel = rule_df if rel is None else duckdb_concat(rel, rule_df, on="ruleid")
        return rel if rel is not None else empty_relation()

    @classmethod
    def validate(cls, dataset_element: Dataset, rule_info: Dict[str, Any], output: str) -> Dataset:
        result = super().validate(dataset_element, rule_info, output)
        result.components["imbalance"] = Component(
            name="imbalance", data_type=Number, role=Role.MEASURE, nullable=True
        )
        return result

    @staticmethod
    def validate_hr_dataset(dataset: Dataset, component_name: str) -> None:
        if len(dataset.get_measures()) != 1:
            raise SemanticError(
                "1-1-10-1", op=Check_Hierarchy.op, op_type="hierarchy", me_type="Number"
            )
        measure = dataset.get_measures()[0]
        if not check_unary_implicit_promotion(measure.data_type, Number):
            raise SemanticError(
                "1-1-10-1", op=Check_Hierarchy.op, op_type="hierarchy", me_type="Number"
            )
        if component_name not in dataset.components:
            raise SemanticError(
                "1-1-1-10",
                op=Check_Hierarchy.op,
                comp_name=component_name,
                dataset_name=dataset.name,
            )
        if dataset.components[component_name].role != Role.IDENTIFIER:
            raise SemanticError(
                "1-3-20",
                name=component_name,
                role=dataset.components[component_name].role.value,
            )
        # Remove attributes from dataset
        if len(dataset.get_attributes()) > 0:
            for x in dataset.get_attributes():
                dataset.delete_component(x.name)<|MERGE_RESOLUTION|>--- conflicted
+++ resolved
@@ -40,13 +40,6 @@
         measure = validation_element.get_measures()[0]
         if measure.data_type != Boolean:
             raise SemanticError("1-1-10-1", op=cls.op, op_type="validation", me_type="Boolean")
-        error_level_type = None
-        if error_level is None or isinstance(error_level, int):
-            error_level_type = Integer
-        elif isinstance(error_level, str):
-            error_level_type = String  # type: ignore[assignment]
-        else:
-            error_level_type = String
 
         error_level_type = String
         if error_level is None or isinstance(error_level, int):
@@ -159,10 +152,6 @@
 
     @classmethod
     def validate(cls, dataset_element: Dataset, rule_info: Dict[str, Any], output: str) -> Dataset:
-<<<<<<< HEAD
-        error_level_type = None
-=======
->>>>>>> 677c662e
         error_levels = [
             rule_data.get("errorlevel")
             for rule_data in rule_info.values()
@@ -170,19 +159,10 @@
         ]
         non_null_levels = [el for el in error_levels if el is not None]
 
-<<<<<<< HEAD
-        if len(non_null_levels) == 0 or all(isinstance(el, int) for el in non_null_levels):
-            error_level_type = Number
-        elif all(isinstance(el, str) for el in non_null_levels):
-            error_level_type = String  # type: ignore[assignment]
-        else:
-            error_level_type = String  # type: ignore[assignment]
-=======
         error_level_type = String
         if len(non_null_levels) == 0 or all(isinstance(el, int) for el in non_null_levels):
             error_level_type = Number
 
->>>>>>> 677c662e
         dataset_name = VirtualCounter._new_ds_name()
         result_components = {comp.name: comp for comp in dataset_element.get_identifiers()}
         result_components["ruleid"] = Component(
