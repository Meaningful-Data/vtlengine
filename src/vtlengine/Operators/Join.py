--- conflicted
+++ resolved
@@ -428,16 +428,10 @@
         return Dataset(name=name, components=components, data=data)
 
     @classmethod
-<<<<<<< HEAD
-    def get_common_components(
-        cls, left: Dataset, right: Dataset
-    ) -> (Dataset, Dataset):  # type: ignore[syntax]
-=======
     def get_common_components(cls,
                               left: Dataset,
                               right: Dataset
                               ) -> (Dataset, Dataset):  # type: ignore[syntax]
->>>>>>> c0ae9caf
         common = set(left.get_components_names()) & set(right.get_components_names())
         left.components = {
             comp.name: comp for comp in left.components.values() if comp.name in common
