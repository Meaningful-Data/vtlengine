from copy import copy
from typing import Optional, Any, Union, Type

import vtlengine.Operators as Operator
import pandas as pd
<<<<<<< HEAD
from vtlengine.DataTypes import (COMP_NAME_MAPPING,
                                 EXPLICIT_WITH_MASK_TYPE_PROMOTION_MAPPING,
                                 EXPLICIT_WITHOUT_MASK_TYPE_PROMOTION_MAPPING,
                                 IMPLICIT_TYPE_PROMOTION_MAPPING,
                                 String, Number, TimeInterval, Date, TimePeriod, Duration,
                                 SCALAR_TYPES_CLASS_REVERSE, ScalarType)
=======
from vtlengine.DataTypes import (
    COMP_NAME_MAPPING,
    ScalarType,
    EXPLICIT_WITH_MASK_TYPE_PROMOTION_MAPPING,
    EXPLICIT_WITHOUT_MASK_TYPE_PROMOTION_MAPPING,
    IMPLICIT_TYPE_PROMOTION_MAPPING,
    String,
    Number,
    TimeInterval,
    Date,
    TimePeriod,
    Duration,
    SCALAR_TYPES_CLASS_REVERSE,
)
>>>>>>> b8ba288d
from vtlengine.DataTypes.TimeHandling import str_period_to_date

from vtlengine.AST.Grammar.tokens import CAST
from vtlengine.Exceptions import SemanticError
from vtlengine.Model import Component, Dataset, Role, Scalar, DataComponent

duration_mapping = {"A": 6, "S": 5, "Q": 4, "M": 3, "W": 2, "D": 1}

ALL_MODEL_DATA_TYPES = Union[Dataset, Scalar, DataComponent]

class Cast(Operator.Unary):
    op = CAST

    # CASTS VALUES
    # Converts the value from one type to another in a way that is according to the mask
    @classmethod
    def cast_string_to_number(cls, *args: Any) -> Any:
        """
        This method casts a string to a number, according to the mask.

        """

        raise NotImplementedError("How this cast should be implemented is not yet defined.")

    @classmethod
    def cast_string_to_date(cls, *args: Any) -> Any:
        """
        This method casts a string to a number, according to the mask.

        """

        raise NotImplementedError("How this cast should be implemented is not yet defined.")

    @classmethod
    def cast_string_to_duration(cls, *args: Any) -> Any:
        """
        This method casts a string to a duration, according to the mask.

        """

        raise NotImplementedError("How this cast should be implemented is not yet defined.")

    @classmethod
    def cast_string_to_time_period(cls, *args: Any) -> Any:
        """
        This method casts a string to a time period, according to the mask.

        """

        raise NotImplementedError("How this cast should be implemented is not yet defined.")

    @classmethod
    def cast_string_to_time(cls, *args: Any) -> Any:
        """
        This method casts a string to a time, according to the mask.

        """

        raise NotImplementedError("How this cast should be implemented is not yet defined.")

    @classmethod
<<<<<<< HEAD
    def cast_date_to_string(cls, *args: Any) -> Any:
        """
        """
        return NotImplementedError("How this cast should be implemented is not yet defined.")

    @classmethod
    def cast_duration_to_string(cls, *args: Any) -> Any:
        """
        """
        return NotImplementedError("How this cast should be implemented is not yet defined.")

    @classmethod
    def cast_time_to_string(cls, *args: Any) -> Any:
        """
        """
        return NotImplementedError("How this cast should be implemented is not yet defined.")

    @classmethod
    def cast_time_period_to_date(cls, *args: Any) -> Any:
        """
        """
        mask_value: str
        value, mask_value = args

=======
    def cast_date_to_string(cls, value, mask_value) -> str:
        """ """
        return NotImplementedError("How this cast should be implemented is not yet defined.")

    @classmethod
    def cast_duration_to_string(cls, value, mask_value) -> str:
        """ """
        return NotImplementedError("How this cast should be implemented is not yet defined.")

    @classmethod
    def cast_time_to_string(cls, value, mask_value):
        """ """
        return NotImplementedError("How this cast should be implemented is not yet defined.")

    @classmethod
    def cast_time_period_to_date(cls, value, mask_value):
        """ """
>>>>>>> b8ba288d
        start = mask_value == "START"
        return str_period_to_date(value, start)

    invalid_mask_message = "At op {op}: Invalid mask to cast from type {type_1} to {type_2}."

    @classmethod
    def check_mask_value(cls, *args: Any) -> None:
        """
        This method checks if the mask value is valid for the cast operation.
        """
        mask_value: str
        from_type, to_type, mask_value = args

        if from_type == TimeInterval and to_type == String:
            return cls.check_mask_value_from_time_to_string(mask_value)
        # from = Date
        if from_type == Date and to_type == String:
            return cls.check_mask_value_from_date_to_string(mask_value)
        # from = Time_Period
        if from_type == TimePeriod and to_type == Date:
            return cls.check_mask_value_from_time_period_to_date(mask_value)
        # from = String
        if from_type == String and to_type == Number:
            return cls.check_mask_value_from_string_to_number(mask_value)
        if from_type == String and to_type == TimeInterval:
            return cls.check_mask_value_from_string_to_time(mask_value)
        if from_type == String and to_type == Date:
            return cls.check_mask_value_from_string_to_date(mask_value)
        if from_type == String and to_type == TimePeriod:
            return cls.check_mask_value_from_string_to_time_period(mask_value)
        if from_type == String and to_type == Duration:
            return cls.check_mask_value_from_string_to_duration(mask_value)
        # from = Duration
        if from_type == Duration and to_type == String:
            return cls.check_mask_value_from_duration_to_string(mask_value)
<<<<<<< HEAD
        raise SemanticError("1-1-5-5", op=cls.op, type_1=SCALAR_TYPES_CLASS_REVERSE[from_type],
                            type_2=SCALAR_TYPES_CLASS_REVERSE[to_type], mask_value=mask_value)
=======

        raise SemanticError(
            "1-1-5-5",
            op=cls.op,
            type_1=SCALAR_TYPES_CLASS_REVERSE[from_type],
            type_2=SCALAR_TYPES_CLASS_REVERSE[to_type],
            mask_value=mask_value,
        )
>>>>>>> b8ba288d

    @classmethod
    def check_mask_value_from_time_period_to_date(cls, *args: Any) -> None:
        mask_value: str
        mask_value = args[0]

        if mask_value not in ["START", "END"]:
            raise SemanticError("1-1-5-4", op=cls.op, type_1="Time_Period", type_2="Date")

    @classmethod
    def check_mask_value_from_time_to_string(cls, *args: Any) -> None:
        raise NotImplementedError("How this mask should be implemented is not yet defined.")

    @classmethod
    def check_mask_value_from_date_to_string(cls, *args: Any) -> None:
        raise NotImplementedError("How this mask should be implemented is not yet defined.")

    @classmethod
    def check_mask_value_from_string_to_number(cls, *args: Any) -> None:
        raise NotImplementedError("How this mask should be implemented is not yet defined.")

    @classmethod
    def check_mask_value_from_string_to_time(cls, *args: Any) -> None:
        raise NotImplementedError("How this mask should be implemented is not yet defined.")

    @classmethod
    def check_mask_value_from_string_to_date(cls, *args: Any) -> None:
        raise NotImplementedError("How this mask should be implemented is not yet defined.")

    @classmethod
    def check_mask_value_from_string_to_time_period(cls, *args: Any) -> None:
        raise NotImplementedError("How this mask should be implemented is not yet defined.")

    @classmethod
    def check_mask_value_from_string_to_duration(cls, *args: Any) -> None:
        raise NotImplementedError("How this mask should be implemented is not yet defined.")

    @classmethod
    def check_mask_value_from_duration_to_string(cls, *args: Any) -> None:
        raise NotImplementedError("How this mask should be implemented is not yet defined.")

    @classmethod
    def check_cast(cls, *args: Any) -> None:
        mask_value: Optional[str]
        from_type, to_type, mask_value = args

        if mask_value is not None:
            cls.check_with_mask(from_type, to_type, mask_value)
        else:
            cls.check_without_mask(from_type, to_type)

    @classmethod
    def check_with_mask(cls, *args: Any) -> None:
        mask_value: str
        from_type, to_type, mask_value = args

        explicit_promotion = EXPLICIT_WITH_MASK_TYPE_PROMOTION_MAPPING[from_type]
        if to_type.is_included(explicit_promotion):
            return cls.check_mask_value(from_type, to_type, mask_value)

        raise SemanticError(
            "1-1-5-5",
            op=cls.op,
            type_1=SCALAR_TYPES_CLASS_REVERSE[from_type],
            type_2=SCALAR_TYPES_CLASS_REVERSE[to_type],
            mask_value=mask_value,
        )

    @classmethod
    def check_without_mask(cls, *args: Any) -> None:
        from_type, to_type = args

        explicit_promotion = EXPLICIT_WITHOUT_MASK_TYPE_PROMOTION_MAPPING[from_type]
        implicit_promotion = IMPLICIT_TYPE_PROMOTION_MAPPING[from_type]
        if not (to_type.is_included(explicit_promotion) or to_type.is_included(implicit_promotion)):
            explicit_with_mask = EXPLICIT_WITH_MASK_TYPE_PROMOTION_MAPPING[from_type]
            if to_type.is_included(explicit_with_mask):
<<<<<<< HEAD
                raise SemanticError("1-1-5-3", op=cls.op,
                                    type_1=SCALAR_TYPES_CLASS_REVERSE[from_type],
                                    type_2=SCALAR_TYPES_CLASS_REVERSE[to_type])
            raise SemanticError("1-1-5-4", op=cls.op, type_1=SCALAR_TYPES_CLASS_REVERSE[from_type],
                                type_2=SCALAR_TYPES_CLASS_REVERSE[to_type])

    @classmethod
    def cast_component(cls, *args: Any) -> Any:
=======
                raise SemanticError(
                    "1-1-5-3",
                    op=cls.op,
                    type_1=SCALAR_TYPES_CLASS_REVERSE[from_type],
                    type_2=SCALAR_TYPES_CLASS_REVERSE[to_type],
                )
            raise SemanticError(
                "1-1-5-4",
                op=cls.op,
                type_1=SCALAR_TYPES_CLASS_REVERSE[from_type],
                type_2=SCALAR_TYPES_CLASS_REVERSE[to_type],
            )

    @classmethod
    def cast_component(
        cls, data: pd.Series, from_type: ScalarType, to_type: ScalarType
    ) -> pd.Series:
>>>>>>> b8ba288d
        """
        cast the component to the type to_type without mask
        """
        data, from_type, to_type = args

        if to_type.is_included(IMPLICIT_TYPE_PROMOTION_MAPPING[from_type]):
            result = data.map(lambda x: to_type.implicit_cast(x, from_type), na_action="ignore")
        else:
<<<<<<< HEAD
            result = data.map(lambda x: to_type.explicit_cast(x, from_type), na_action='ignore')
        return result

    @classmethod
    def cast_mask_component(cls, *args: Any) -> Any:
        mask: str
        data, from_type, to_type, mask = args

        result = data.map(lambda x: cls.cast_value(x, from_type, to_type, mask), na_action='ignore')
        return result

    @classmethod
    def cast_value(cls, *args: Any) -> Any:
        mask_value: str
        provided_type: Type[ScalarType]
        to_type: Type[ScalarType]
        value, provided_type, to_type, mask_value = args
=======
            result = data.map(lambda x: to_type.explicit_cast(x, from_type), na_action="ignore")

        return result

    @classmethod
    def cast_mask_component(
        cls, data: pd.Series, from_type: ScalarType, to_type: ScalarType, mask: str
    ) -> pd.Series:

        result = data.map(lambda x: cls.cast_value(x, from_type, to_type, mask), na_action="ignore")

        return result

    @classmethod
    def cast_value(
        cls, value: Any, provided_type: ScalarType, to_type: ScalarType, mask_value: str
    ):
        """ """
>>>>>>> b8ba288d

        if provided_type == String and to_type == Number:
            return cls.cast_string_to_number(value, mask_value)
        if provided_type == String and to_type == Date:
            return cls.cast_string_to_date(value, mask_value)
        if provided_type == String and to_type == Duration:
            return cls.cast_string_to_duration(value, mask_value)
        if provided_type == String and to_type == TimePeriod:
            return cls.cast_string_to_time_period(value, mask_value)
        if provided_type == String and to_type == TimeInterval:
            return cls.cast_string_to_time(value, mask_value)
        if provided_type == Date and to_type == String:
            return cls.cast_date_to_string(value, mask_value)
        if provided_type == Duration and to_type == String:
            return cls.cast_duration_to_string(value, mask_value)
        if provided_type == TimeInterval and to_type == String:
            return cls.cast_time_to_string(value, mask_value)
        if provided_type == TimePeriod and to_type == Date:
            return cls.cast_time_period_to_date(value, mask_value)
<<<<<<< HEAD

        raise SemanticError("2-1-5-1", op=cls.op, value=value,
                            type_1=SCALAR_TYPES_CLASS_REVERSE[provided_type],
                            type_2=SCALAR_TYPES_CLASS_REVERSE[to_type])

    @classmethod
    def validate(cls, *args: Any) -> Any:
        operand: ALL_MODEL_DATA_TYPES
        mask: Optional[str] = None
        if len(args) == 3:
            operand, scalarType, mask = args
        else:
            operand, scalarType = args

=======
        raise SemanticError(
            "2-1-5-1",
            op=cls.op,
            value=value,
            type_1=SCALAR_TYPES_CLASS_REVERSE[provided_type],
            type_2=SCALAR_TYPES_CLASS_REVERSE[to_type],
        )

    @classmethod
    def validate(
        cls,
        operand: Operator.ALL_MODEL_DATA_TYPES,
        scalarType: ScalarType,
        mask: Optional[str] = None,
    ) -> Operator.ALL_MODEL_DATA_TYPES:
>>>>>>> b8ba288d
        if mask is not None:
            if not isinstance(mask, str):
                raise Exception(f"{cls.op} mask must be a string")

        if isinstance(operand, Dataset):
            return cls.dataset_validation(operand, scalarType, mask)
        elif isinstance(operand, DataComponent):
            return cls.component_validation(operand, scalarType, mask)
        elif isinstance(operand, Scalar):
            return cls.scalar_validation(operand, scalarType, mask)

    @classmethod
<<<<<<< HEAD
    def dataset_validation(cls, *args: Any) -> Dataset:
=======
    def dataset_validation(
        cls, operand: Dataset, to_type: ScalarType, mask: Optional[str] = None
    ) -> Dataset:
>>>>>>> b8ba288d
        """
        This method validates the operation when the operand is a Dataset.
        """
        operand: Dataset
        mask: Optional[str] = None
        if len(args) == 3:
            operand, to_type, mask = args
        else:
            operand, to_type = args

        # monomeasure
        if len(operand.get_measures()) != 1:
            raise Exception(f"{cls.op} can only be applied to a Dataset with one measure")
        measure = operand.get_measures()[0]
        from_type = measure.data_type

        cls.check_cast(from_type, to_type, mask)
<<<<<<< HEAD
        result_components = {comp_name: copy(comp) for comp_name, comp in
                             operand.components.items()
                             if comp.role != Role.MEASURE}
=======

        result_components = {
            comp_name: copy(comp)
            for comp_name, comp in operand.components.items()
            if comp.role != Role.MEASURE
        }
>>>>>>> b8ba288d

        if not to_type.is_included(IMPLICIT_TYPE_PROMOTION_MAPPING[from_type]):
            measure_name = COMP_NAME_MAPPING[to_type]
        else:
            measure_name = measure.name
<<<<<<< HEAD
        result_components[measure_name] = Component(name=measure_name, data_type=to_type,
                                                    role=Role.MEASURE, nullable=measure.nullable)
        return Dataset(name="result", components=result_components, data=None)

    @classmethod
    def component_validation(cls, *args: Any) -> DataComponent:
=======
        result_components[measure_name] = Component(
            name=measure_name, data_type=to_type, role=Role.MEASURE, nullable=measure.nullable
        )

        return Dataset(name="result", components=result_components, data=None)

    @classmethod
    def component_validation(
        cls, operand: DataComponent, to_type: ScalarType, mask: Optional[str] = None
    ) -> DataComponent:
>>>>>>> b8ba288d
        """
        This method validates the operation when the operand is a DataComponent.
        """
        operand: DataComponent
        mask: Optional[str] = None
        if len(args) == 3:
            operand, to_type, mask = args
        else:
            operand, to_type = args

        from_type = operand.data_type
        cls.check_cast(from_type, to_type, mask)
<<<<<<< HEAD
        return DataComponent(name=operand.name, data=None, data_type=to_type, role=operand.role)

    @classmethod
    def scalar_validation(cls, *args: Any) -> Scalar:
=======

        return DataComponent(name=operand.name, data=None, data_type=to_type, role=operand.role)

    @classmethod
    def scalar_validation(
        cls, operand: Scalar, to_type: ScalarType, mask: Optional[str] = None
    ) -> Scalar:
>>>>>>> b8ba288d
        """
        This method validates the operation when the operand is a DataComponent.
        """
        operand: Scalar
        mask: Optional[str] = None
        if len(args) == 3:
            operand, to_type, mask = args
        else:
            operand, to_type = args

        from_type = operand.data_type
        cls.check_cast(from_type, to_type, mask)
        return Scalar(name=operand.name, data_type=to_type, value=None)

    @classmethod
<<<<<<< HEAD
    def evaluate(cls, *args: Any) -> Any:
        operand: ALL_MODEL_DATA_TYPES
        mask: Optional[str] = None
        if len(args) == 3:
            operand, scalarType, mask = args
        else:
            operand, scalarType = args
=======
    def evaluate(
        cls,
        operand: Operator.ALL_MODEL_DATA_TYPES,
        scalarType: ScalarType,
        mask: Optional[str] = None,
    ) -> Operator.ALL_MODEL_DATA_TYPES:
>>>>>>> b8ba288d

        if isinstance(operand, Dataset):
            return cls.dataset_evaluation(operand, scalarType, mask)
        if isinstance(operand, Scalar):
            return cls.scalar_evaluation(operand, scalarType, mask)
        if isinstance(operand, DataComponent):
            return cls.component_evaluation(operand, scalarType, mask)

    @classmethod
<<<<<<< HEAD
    def dataset_evaluation(cls, *args: Any) -> Dataset:
        operand: Dataset
        mask: Optional[str] = None
        if len(args) == 3:
            operand, to_type, mask = args
        else:
            operand, to_type = args

=======
    def dataset_evaluation(
        cls, operand: Dataset, to_type: ScalarType, mask: Optional[str] = None
    ) -> Dataset:
>>>>>>> b8ba288d
        from_type = operand.get_measures()[0].data_type
        original_measure = operand.get_measures()[0]
        result_dataset = cls.dataset_validation(operand, to_type, mask)
        new_measure = result_dataset.get_measures()[0]
        result_dataset.data = operand.data.copy() if operand.data is not None else pd.DataFrame()

        if original_measure.name != new_measure.name:
            result_dataset.data.rename(
                columns={original_measure.name: new_measure.name}, inplace=True
            )
        measure_data = result_dataset.data[new_measure.name]
        if mask:
            result_dataset.data[new_measure.name] = cls.cast_mask_component(
                measure_data, from_type, to_type, mask
            )
        else:
<<<<<<< HEAD
            result_dataset.data[new_measure.name] = cls.cast_component(measure_data, from_type,
                                                                       to_type)
        return result_dataset

    @classmethod
    def scalar_evaluation(cls, *args: Any) -> Scalar:
        operand: Scalar
        mask: Optional[str] = None
        if len(args) == 3:
            operand, to_type, mask = args
        else:
            operand, to_type = args

=======
            result_dataset.data[new_measure.name] = cls.cast_component(
                measure_data, from_type, to_type
            )

        return result_dataset

    @classmethod
    def scalar_evaluation(
        cls, operand: Scalar, to_type: ScalarType, mask: Optional[str] = None
    ) -> Scalar:
>>>>>>> b8ba288d
        from_type = operand.data_type
        result_scalar = cls.scalar_validation(operand, to_type, mask)
        if pd.isna(operand.value):
            return Scalar(name=result_scalar.name, data_type=to_type, value=None)
        if mask:
            casted_data = cls.cast_value(operand.value, operand.data_type, to_type, mask)
        else:
            if to_type.is_included(IMPLICIT_TYPE_PROMOTION_MAPPING[from_type]):
                casted_data = to_type.implicit_cast(operand.value, from_type)
            else:
                casted_data = to_type.explicit_cast(operand.value, from_type)
        return Scalar(name=result_scalar.name, data_type=to_type, value=casted_data)

    @classmethod
<<<<<<< HEAD
    def component_evaluation(cls, *args: Any) -> DataComponent:
        operand: DataComponent
        mask: Optional[str] = None
        if len(args) == 3:
            operand, to_type, mask = args
        else:
            operand, to_type = args

=======
    def component_evaluation(
        cls, operand: DataComponent, to_type: ScalarType, mask: Optional[str] = None
    ) -> DataComponent:
>>>>>>> b8ba288d
        from_type = operand.data_type
        result_component = cls.component_validation(operand, to_type, mask)
        if mask:
            casted_data = cls.cast_mask_component(operand.data, from_type, to_type, mask)
        else:
            casted_data = cls.cast_component(operand.data, from_type, to_type)
        result_component.data = casted_data
        return result_component<|MERGE_RESOLUTION|>--- conflicted
+++ resolved
@@ -3,29 +3,12 @@
 
 import vtlengine.Operators as Operator
 import pandas as pd
-<<<<<<< HEAD
 from vtlengine.DataTypes import (COMP_NAME_MAPPING,
                                  EXPLICIT_WITH_MASK_TYPE_PROMOTION_MAPPING,
                                  EXPLICIT_WITHOUT_MASK_TYPE_PROMOTION_MAPPING,
                                  IMPLICIT_TYPE_PROMOTION_MAPPING,
                                  String, Number, TimeInterval, Date, TimePeriod, Duration,
                                  SCALAR_TYPES_CLASS_REVERSE, ScalarType)
-=======
-from vtlengine.DataTypes import (
-    COMP_NAME_MAPPING,
-    ScalarType,
-    EXPLICIT_WITH_MASK_TYPE_PROMOTION_MAPPING,
-    EXPLICIT_WITHOUT_MASK_TYPE_PROMOTION_MAPPING,
-    IMPLICIT_TYPE_PROMOTION_MAPPING,
-    String,
-    Number,
-    TimeInterval,
-    Date,
-    TimePeriod,
-    Duration,
-    SCALAR_TYPES_CLASS_REVERSE,
-)
->>>>>>> b8ba288d
 from vtlengine.DataTypes.TimeHandling import str_period_to_date
 
 from vtlengine.AST.Grammar.tokens import CAST
@@ -87,7 +70,6 @@
         raise NotImplementedError("How this cast should be implemented is not yet defined.")
 
     @classmethod
-<<<<<<< HEAD
     def cast_date_to_string(cls, *args: Any) -> Any:
         """
         """
@@ -112,25 +94,6 @@
         mask_value: str
         value, mask_value = args
 
-=======
-    def cast_date_to_string(cls, value, mask_value) -> str:
-        """ """
-        return NotImplementedError("How this cast should be implemented is not yet defined.")
-
-    @classmethod
-    def cast_duration_to_string(cls, value, mask_value) -> str:
-        """ """
-        return NotImplementedError("How this cast should be implemented is not yet defined.")
-
-    @classmethod
-    def cast_time_to_string(cls, value, mask_value):
-        """ """
-        return NotImplementedError("How this cast should be implemented is not yet defined.")
-
-    @classmethod
-    def cast_time_period_to_date(cls, value, mask_value):
-        """ """
->>>>>>> b8ba288d
         start = mask_value == "START"
         return str_period_to_date(value, start)
 
@@ -166,10 +129,67 @@
         # from = Duration
         if from_type == Duration and to_type == String:
             return cls.check_mask_value_from_duration_to_string(mask_value)
-<<<<<<< HEAD
         raise SemanticError("1-1-5-5", op=cls.op, type_1=SCALAR_TYPES_CLASS_REVERSE[from_type],
                             type_2=SCALAR_TYPES_CLASS_REVERSE[to_type], mask_value=mask_value)
-=======
+
+    @classmethod
+    def check_mask_value_from_time_period_to_date(cls, *args: Any) -> None:
+        mask_value: str
+        mask_value = args[0]
+
+        if mask_value not in ["START", "END"]:
+            raise SemanticError("1-1-5-4", op=cls.op, type_1="Time_Period", type_2="Date")
+
+    @classmethod
+    def check_mask_value_from_time_to_string(cls, *args: Any) -> None:
+        raise NotImplementedError("How this mask should be implemented is not yet defined.")
+
+    @classmethod
+    def check_mask_value_from_date_to_string(cls, *args: Any) -> None:
+        raise NotImplementedError("How this mask should be implemented is not yet defined.")
+
+    @classmethod
+    def check_mask_value_from_string_to_number(cls, *args: Any) -> None:
+        raise NotImplementedError("How this mask should be implemented is not yet defined.")
+
+    @classmethod
+    def check_mask_value_from_string_to_time(cls, *args: Any) -> None:
+        raise NotImplementedError("How this mask should be implemented is not yet defined.")
+
+    @classmethod
+    def check_mask_value_from_string_to_date(cls, *args: Any) -> None:
+        raise NotImplementedError("How this mask should be implemented is not yet defined.")
+
+    @classmethod
+    def check_mask_value_from_string_to_time_period(cls, *args: Any) -> None:
+        raise NotImplementedError("How this mask should be implemented is not yet defined.")
+
+    @classmethod
+    def check_mask_value_from_string_to_duration(cls, *args: Any) -> None:
+        raise NotImplementedError("How this mask should be implemented is not yet defined.")
+
+    @classmethod
+    def check_mask_value_from_duration_to_string(cls, *args: Any) -> None:
+        raise NotImplementedError("How this mask should be implemented is not yet defined.")
+
+    @classmethod
+    def check_cast(cls, *args: Any) -> None:
+        mask_value: Optional[str]
+        from_type, to_type, mask_value = args
+
+        if mask_value is not None:
+            cls.check_with_mask(from_type, to_type, mask_value)
+        else:
+            cls.check_without_mask(from_type, to_type)
+
+    @classmethod
+    def check_with_mask(cls, *args: Any) -> None:
+        mask_value: str
+        from_type, to_type, mask_value = args
+
+        explicit_promotion = EXPLICIT_WITH_MASK_TYPE_PROMOTION_MAPPING[from_type]
+        if to_type.is_included(explicit_promotion):
+            return cls.check_mask_value(from_type, to_type, mask_value)
 
         raise SemanticError(
             "1-1-5-5",
@@ -178,74 +198,6 @@
             type_2=SCALAR_TYPES_CLASS_REVERSE[to_type],
             mask_value=mask_value,
         )
->>>>>>> b8ba288d
-
-    @classmethod
-    def check_mask_value_from_time_period_to_date(cls, *args: Any) -> None:
-        mask_value: str
-        mask_value = args[0]
-
-        if mask_value not in ["START", "END"]:
-            raise SemanticError("1-1-5-4", op=cls.op, type_1="Time_Period", type_2="Date")
-
-    @classmethod
-    def check_mask_value_from_time_to_string(cls, *args: Any) -> None:
-        raise NotImplementedError("How this mask should be implemented is not yet defined.")
-
-    @classmethod
-    def check_mask_value_from_date_to_string(cls, *args: Any) -> None:
-        raise NotImplementedError("How this mask should be implemented is not yet defined.")
-
-    @classmethod
-    def check_mask_value_from_string_to_number(cls, *args: Any) -> None:
-        raise NotImplementedError("How this mask should be implemented is not yet defined.")
-
-    @classmethod
-    def check_mask_value_from_string_to_time(cls, *args: Any) -> None:
-        raise NotImplementedError("How this mask should be implemented is not yet defined.")
-
-    @classmethod
-    def check_mask_value_from_string_to_date(cls, *args: Any) -> None:
-        raise NotImplementedError("How this mask should be implemented is not yet defined.")
-
-    @classmethod
-    def check_mask_value_from_string_to_time_period(cls, *args: Any) -> None:
-        raise NotImplementedError("How this mask should be implemented is not yet defined.")
-
-    @classmethod
-    def check_mask_value_from_string_to_duration(cls, *args: Any) -> None:
-        raise NotImplementedError("How this mask should be implemented is not yet defined.")
-
-    @classmethod
-    def check_mask_value_from_duration_to_string(cls, *args: Any) -> None:
-        raise NotImplementedError("How this mask should be implemented is not yet defined.")
-
-    @classmethod
-    def check_cast(cls, *args: Any) -> None:
-        mask_value: Optional[str]
-        from_type, to_type, mask_value = args
-
-        if mask_value is not None:
-            cls.check_with_mask(from_type, to_type, mask_value)
-        else:
-            cls.check_without_mask(from_type, to_type)
-
-    @classmethod
-    def check_with_mask(cls, *args: Any) -> None:
-        mask_value: str
-        from_type, to_type, mask_value = args
-
-        explicit_promotion = EXPLICIT_WITH_MASK_TYPE_PROMOTION_MAPPING[from_type]
-        if to_type.is_included(explicit_promotion):
-            return cls.check_mask_value(from_type, to_type, mask_value)
-
-        raise SemanticError(
-            "1-1-5-5",
-            op=cls.op,
-            type_1=SCALAR_TYPES_CLASS_REVERSE[from_type],
-            type_2=SCALAR_TYPES_CLASS_REVERSE[to_type],
-            mask_value=mask_value,
-        )
 
     @classmethod
     def check_without_mask(cls, *args: Any) -> None:
@@ -256,16 +208,6 @@
         if not (to_type.is_included(explicit_promotion) or to_type.is_included(implicit_promotion)):
             explicit_with_mask = EXPLICIT_WITH_MASK_TYPE_PROMOTION_MAPPING[from_type]
             if to_type.is_included(explicit_with_mask):
-<<<<<<< HEAD
-                raise SemanticError("1-1-5-3", op=cls.op,
-                                    type_1=SCALAR_TYPES_CLASS_REVERSE[from_type],
-                                    type_2=SCALAR_TYPES_CLASS_REVERSE[to_type])
-            raise SemanticError("1-1-5-4", op=cls.op, type_1=SCALAR_TYPES_CLASS_REVERSE[from_type],
-                                type_2=SCALAR_TYPES_CLASS_REVERSE[to_type])
-
-    @classmethod
-    def cast_component(cls, *args: Any) -> Any:
-=======
                 raise SemanticError(
                     "1-1-5-3",
                     op=cls.op,
@@ -280,10 +222,7 @@
             )
 
     @classmethod
-    def cast_component(
-        cls, data: pd.Series, from_type: ScalarType, to_type: ScalarType
-    ) -> pd.Series:
->>>>>>> b8ba288d
+    def cast_component(cls, *args: Any) -> Any:
         """
         cast the component to the type to_type without mask
         """
@@ -292,7 +231,6 @@
         if to_type.is_included(IMPLICIT_TYPE_PROMOTION_MAPPING[from_type]):
             result = data.map(lambda x: to_type.implicit_cast(x, from_type), na_action="ignore")
         else:
-<<<<<<< HEAD
             result = data.map(lambda x: to_type.explicit_cast(x, from_type), na_action='ignore')
         return result
 
@@ -310,26 +248,6 @@
         provided_type: Type[ScalarType]
         to_type: Type[ScalarType]
         value, provided_type, to_type, mask_value = args
-=======
-            result = data.map(lambda x: to_type.explicit_cast(x, from_type), na_action="ignore")
-
-        return result
-
-    @classmethod
-    def cast_mask_component(
-        cls, data: pd.Series, from_type: ScalarType, to_type: ScalarType, mask: str
-    ) -> pd.Series:
-
-        result = data.map(lambda x: cls.cast_value(x, from_type, to_type, mask), na_action="ignore")
-
-        return result
-
-    @classmethod
-    def cast_value(
-        cls, value: Any, provided_type: ScalarType, to_type: ScalarType, mask_value: str
-    ):
-        """ """
->>>>>>> b8ba288d
 
         if provided_type == String and to_type == Number:
             return cls.cast_string_to_number(value, mask_value)
@@ -349,7 +267,6 @@
             return cls.cast_time_to_string(value, mask_value)
         if provided_type == TimePeriod and to_type == Date:
             return cls.cast_time_period_to_date(value, mask_value)
-<<<<<<< HEAD
 
         raise SemanticError("2-1-5-1", op=cls.op, value=value,
                             type_1=SCALAR_TYPES_CLASS_REVERSE[provided_type],
@@ -364,23 +281,6 @@
         else:
             operand, scalarType = args
 
-=======
-        raise SemanticError(
-            "2-1-5-1",
-            op=cls.op,
-            value=value,
-            type_1=SCALAR_TYPES_CLASS_REVERSE[provided_type],
-            type_2=SCALAR_TYPES_CLASS_REVERSE[to_type],
-        )
-
-    @classmethod
-    def validate(
-        cls,
-        operand: Operator.ALL_MODEL_DATA_TYPES,
-        scalarType: ScalarType,
-        mask: Optional[str] = None,
-    ) -> Operator.ALL_MODEL_DATA_TYPES:
->>>>>>> b8ba288d
         if mask is not None:
             if not isinstance(mask, str):
                 raise Exception(f"{cls.op} mask must be a string")
@@ -393,13 +293,7 @@
             return cls.scalar_validation(operand, scalarType, mask)
 
     @classmethod
-<<<<<<< HEAD
     def dataset_validation(cls, *args: Any) -> Dataset:
-=======
-    def dataset_validation(
-        cls, operand: Dataset, to_type: ScalarType, mask: Optional[str] = None
-    ) -> Dataset:
->>>>>>> b8ba288d
         """
         This method validates the operation when the operand is a Dataset.
         """
@@ -417,42 +311,20 @@
         from_type = measure.data_type
 
         cls.check_cast(from_type, to_type, mask)
-<<<<<<< HEAD
         result_components = {comp_name: copy(comp) for comp_name, comp in
                              operand.components.items()
                              if comp.role != Role.MEASURE}
-=======
-
-        result_components = {
-            comp_name: copy(comp)
-            for comp_name, comp in operand.components.items()
-            if comp.role != Role.MEASURE
-        }
->>>>>>> b8ba288d
 
         if not to_type.is_included(IMPLICIT_TYPE_PROMOTION_MAPPING[from_type]):
             measure_name = COMP_NAME_MAPPING[to_type]
         else:
             measure_name = measure.name
-<<<<<<< HEAD
         result_components[measure_name] = Component(name=measure_name, data_type=to_type,
                                                     role=Role.MEASURE, nullable=measure.nullable)
         return Dataset(name="result", components=result_components, data=None)
 
     @classmethod
     def component_validation(cls, *args: Any) -> DataComponent:
-=======
-        result_components[measure_name] = Component(
-            name=measure_name, data_type=to_type, role=Role.MEASURE, nullable=measure.nullable
-        )
-
-        return Dataset(name="result", components=result_components, data=None)
-
-    @classmethod
-    def component_validation(
-        cls, operand: DataComponent, to_type: ScalarType, mask: Optional[str] = None
-    ) -> DataComponent:
->>>>>>> b8ba288d
         """
         This method validates the operation when the operand is a DataComponent.
         """
@@ -465,20 +337,10 @@
 
         from_type = operand.data_type
         cls.check_cast(from_type, to_type, mask)
-<<<<<<< HEAD
         return DataComponent(name=operand.name, data=None, data_type=to_type, role=operand.role)
 
     @classmethod
     def scalar_validation(cls, *args: Any) -> Scalar:
-=======
-
-        return DataComponent(name=operand.name, data=None, data_type=to_type, role=operand.role)
-
-    @classmethod
-    def scalar_validation(
-        cls, operand: Scalar, to_type: ScalarType, mask: Optional[str] = None
-    ) -> Scalar:
->>>>>>> b8ba288d
         """
         This method validates the operation when the operand is a DataComponent.
         """
@@ -494,7 +356,6 @@
         return Scalar(name=operand.name, data_type=to_type, value=None)
 
     @classmethod
-<<<<<<< HEAD
     def evaluate(cls, *args: Any) -> Any:
         operand: ALL_MODEL_DATA_TYPES
         mask: Optional[str] = None
@@ -502,14 +363,6 @@
             operand, scalarType, mask = args
         else:
             operand, scalarType = args
-=======
-    def evaluate(
-        cls,
-        operand: Operator.ALL_MODEL_DATA_TYPES,
-        scalarType: ScalarType,
-        mask: Optional[str] = None,
-    ) -> Operator.ALL_MODEL_DATA_TYPES:
->>>>>>> b8ba288d
 
         if isinstance(operand, Dataset):
             return cls.dataset_evaluation(operand, scalarType, mask)
@@ -519,7 +372,6 @@
             return cls.component_evaluation(operand, scalarType, mask)
 
     @classmethod
-<<<<<<< HEAD
     def dataset_evaluation(cls, *args: Any) -> Dataset:
         operand: Dataset
         mask: Optional[str] = None
@@ -528,11 +380,6 @@
         else:
             operand, to_type = args
 
-=======
-    def dataset_evaluation(
-        cls, operand: Dataset, to_type: ScalarType, mask: Optional[str] = None
-    ) -> Dataset:
->>>>>>> b8ba288d
         from_type = operand.get_measures()[0].data_type
         original_measure = operand.get_measures()[0]
         result_dataset = cls.dataset_validation(operand, to_type, mask)
@@ -549,7 +396,6 @@
                 measure_data, from_type, to_type, mask
             )
         else:
-<<<<<<< HEAD
             result_dataset.data[new_measure.name] = cls.cast_component(measure_data, from_type,
                                                                        to_type)
         return result_dataset
@@ -563,18 +409,6 @@
         else:
             operand, to_type = args
 
-=======
-            result_dataset.data[new_measure.name] = cls.cast_component(
-                measure_data, from_type, to_type
-            )
-
-        return result_dataset
-
-    @classmethod
-    def scalar_evaluation(
-        cls, operand: Scalar, to_type: ScalarType, mask: Optional[str] = None
-    ) -> Scalar:
->>>>>>> b8ba288d
         from_type = operand.data_type
         result_scalar = cls.scalar_validation(operand, to_type, mask)
         if pd.isna(operand.value):
@@ -589,7 +423,6 @@
         return Scalar(name=result_scalar.name, data_type=to_type, value=casted_data)
 
     @classmethod
-<<<<<<< HEAD
     def component_evaluation(cls, *args: Any) -> DataComponent:
         operand: DataComponent
         mask: Optional[str] = None
@@ -598,11 +431,6 @@
         else:
             operand, to_type = args
 
-=======
-    def component_evaluation(
-        cls, operand: DataComponent, to_type: ScalarType, mask: Optional[str] = None
-    ) -> DataComponent:
->>>>>>> b8ba288d
         from_type = operand.data_type
         result_component = cls.component_validation(operand, to_type, mask)
         if mask:
