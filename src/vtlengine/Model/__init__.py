--- conflicted
+++ resolved
@@ -15,13 +15,8 @@
 import vtlengine.DataTypes as DataTypes
 from vtlengine.connection import con
 from vtlengine.DataTypes import SCALAR_TYPES, ScalarType
-<<<<<<< HEAD
 from vtlengine.duckdb.duckdb_utils import clean_execution_graph, normalize_data, quote_cols
 from vtlengine.Exceptions import DataLoadError
-=======
-from vtlengine.DataTypes.TimeHandling import TimePeriodHandler
-from vtlengine.Exceptions import InputValidationException, SemanticError
->>>>>>> 42370e2b
 
 from .relation_proxy import RelationProxy
 
@@ -270,8 +265,9 @@
 class Dataset:
     name: str
     components: Dict[str, Component]
-<<<<<<< HEAD
     _data: Optional[RelationProxy] = None
+    persistent: bool = False
+
 
     @property
     def data(self) -> Optional[RelationProxy]:
@@ -302,10 +298,6 @@
         self.components = components
         self.data = data
         self.__post_init__()
-=======
-    data: Optional[PandasDataFrame] = None
-    persistent: bool = False
->>>>>>> 42370e2b
 
     def __post_init__(self) -> None:
         if isinstance(self.data, pd.DataFrame):
@@ -527,9 +519,6 @@
     """
 
     data_type: Type[ScalarType]
-<<<<<<< HEAD
-    values: Union[List[Union[int, float, str, bool]], DuckDBPyRelation]
-=======
     _values: List[Union[int, float, str, bool]]
 
     def __init__(
@@ -554,7 +543,6 @@
                     name="",
                 )
         self._values = new_values
->>>>>>> 42370e2b
 
     def __contains__(self, item: str) -> Optional[bool]:
         if isinstance(item, float) and item.is_integer():
