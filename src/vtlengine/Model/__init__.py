--- conflicted
+++ resolved
@@ -87,7 +87,7 @@
 
     def __post_init__(self) -> None:
         if self.role == Role.IDENTIFIER and self.nullable:
-            raise ValueError(f"Identifier {self.name} cannot be nullable")
+            raise DataLoadError(code="0-1-1-4", name=self.name, null_identifier=self.name)
 
     def __eq__(self, other: Any) -> bool:
         return self.to_dict() == other.to_dict()
@@ -237,7 +237,6 @@
 
     @property
     def df(self) -> pd.DataFrame:
-<<<<<<< HEAD
         if self.data is None:
             return pd.DataFrame()
         if isinstance(self.data, RelationProxy):
@@ -247,63 +246,6 @@
             if INDEX_COL in df.columns:
                 df = df.set_index(INDEX_COL)
         return df
-=======
-        return self.data.limit(1000).df() if self.data is not None else pd.DataFrame()
-
-
-@dataclass
-class Component:
-    """
-    Class representing a component of a dataset
-    """
-
-    name: str
-    data_type: Type[ScalarType]
-    role: Role
-    nullable: bool
-
-    def __post_init__(self) -> None:
-        if self.role == Role.IDENTIFIER and self.nullable:
-            raise DataLoadError(code="0-1-1-4", name=self.name, null_identifier=self.name)
-
-    def __eq__(self, other: Any) -> bool:
-        return self.to_dict() == other.to_dict()
-
-    def copy(self) -> "Component":
-        return Component(self.name, self.data_type, self.role, self.nullable)
-
-    @classmethod
-    def from_json(cls, json_str: Any) -> "Component":
-        return cls(
-            json_str["name"],
-            SCALAR_TYPES[json_str["data_type"]],
-            Role(json_str["role"]),
-            json_str["nullable"],
-        )
-
-    def to_dict(self) -> Dict[str, Any]:
-        data_type = self.data_type
-        if not inspect.isclass(self.data_type):
-            data_type = self.data_type.__class__  # type: ignore[assignment]
-        return {
-            "name": self.name,
-            "data_type": DataTypes.SCALAR_TYPES_CLASS_REVERSE[data_type],
-            # Need to check here for NoneType as UDO argument has it
-            "role": self.role.value if self.role is not None else None,  # type: ignore[redundant-expr]
-            "nullable": self.nullable,
-        }
-
-    def to_json(self) -> str:
-        return json.dumps(self.to_dict())
-
-    def rename(self, new_name: str) -> None:
-        self.name = new_name
-
-    def __str__(self) -> str:
-        return self.to_json()
-
-    __repr__ = __str__
->>>>>>> 5fb7b2f1
 
 
 @dataclass
@@ -526,13 +468,18 @@
         if isinstance(self.data, pd.DataFrame):
             data = repr(self.data).replace("<NA>", "None")
         elif isinstance(self.data, RelationProxy):
-            data = self.data.relation
+            try:
+                data = self.data.relation.limit(30).df()
+            except duckdb.Error as e:
+                raise DataLoadError.map_duckdb_error(e)
         elif isinstance(self.data, DuckDBPyRelation):
-<<<<<<< HEAD
-            tmp = self.data
-            if INDEX_COL in tmp.columns:
-                tmp = tmp.set_index(INDEX_COL)
-            data = tmp
+            try:
+                tmp = self.data
+                if INDEX_COL in tmp.columns:
+                    tmp = tmp.set_index(INDEX_COL)
+                data = tmp
+            except duckdb.Error as e:
+                raise DataLoadError.map_duckdb_error(e)
         return (
             f"Dataset("
             f"\nname={self.name},"
@@ -550,13 +497,6 @@
         if INDEX_COL in df.columns:
             df = df.set_index(INDEX_COL)
         return df
-=======
-            try:
-                data = self.data.limit(10).df()
-            except duckdb.Error as e:
-                raise DataLoadError.map_duckdb_error(e)
-        return f"Dataset(name={self.name}, components={list(self.components.keys())},data={data})"
->>>>>>> 5fb7b2f1
 
     def _to_duckdb(self) -> DuckDBPyRelation:
         """
