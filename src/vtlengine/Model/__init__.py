--- conflicted
+++ resolved
@@ -14,10 +14,7 @@
 import vtlengine.DataTypes as DataTypes
 from vtlengine.connection import con
 from vtlengine.DataTypes import SCALAR_TYPES, ScalarType
-<<<<<<< HEAD
 from vtlengine.Duckdb.duckdb_utils import normalize_data
-=======
->>>>>>> 3c8366f2
 
 
 def __duckdb_repr__(self: Any) -> str:
@@ -258,7 +255,6 @@
         elif isinstance(other.data, pd.DataFrame):
             other._to_duckdb()
 
-<<<<<<< HEAD
         # Round double values to avoid precision issues
         self.data = normalize_data(self.data)
         other.data = normalize_data(other.data)
@@ -267,15 +263,6 @@
         self_cols = set(self.data.columns)
         sorted_self = self.data.project(", ".join(self_cols))
         sorted_other = other.data.project(", ".join(self_cols))
-
-        print(sorted_self)
-        print(sorted_other)
-=======
-        # Order by identifiers
-        identifiers = self.get_identifiers_names()
-        sorted_self = self.data.order(", ".join(identifiers))
-        sorted_other = other.data.order(", ".join(identifiers))
->>>>>>> 3c8366f2
 
         # Comparing data using DuckDB
         diff = sorted_self.except_(sorted_other).union(sorted_other.except_(sorted_self))
@@ -381,17 +368,7 @@
             data = repr(self.data).replace("<NA>", "None")
         elif isinstance(self.data, DuckDBPyRelation):
             data = self.data.limit(10).df()
-<<<<<<< HEAD
         return f"Dataset(name={self.name}, components={list(self.components.keys())},data={data})"
-=======
-        return (
-            f"Dataset("
-            f"name={self.name}, "
-            f"components={list(self.components.keys())},"
-            f"data={data}"
-            f")"
-        )
->>>>>>> 3c8366f2
 
     def _to_duckdb(self) -> DuckDBPyRelation:
         """
@@ -400,13 +377,9 @@
         if isinstance(self.data, DuckDBPyRelation) or self.data is None:
             return
         # Casting the pandas df to DuckDB relation
-<<<<<<< HEAD
         dtypes = {
             name: component.data_type().sql_type for name, component in self.components.items()
         }
-=======
-        dtypes = {name: component.data_type().sql_type for name, component in self.components.items()}
->>>>>>> 3c8366f2
         self.data = con.from_df(self.data)
 
     @property
