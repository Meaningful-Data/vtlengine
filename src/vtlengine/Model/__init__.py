--- conflicted
+++ resolved
@@ -128,11 +128,7 @@
         }
 
     def to_json(self) -> str:
-<<<<<<< HEAD
         return json.dumps(self.to_dict(), indent=4)
-=======
-        return json.dumps(self.to_dict())
->>>>>>> f0ec51b1
 
     def rename(self, new_name: str) -> None:
         self.name = new_name
@@ -237,23 +233,12 @@
                     type_ = "float32"
                     # We use here a number to avoid errors on equality on empty strings
                 self.data[comp.name] = (
-<<<<<<< HEAD
                     self.data[comp.name].replace("", -1234997).
                     astype(type_)  # type: ignore[call-overload]
                 )
                 other.data[comp.name] = (
                     other.data[comp.name].replace("", -1234997).
                     astype(type_)  # type: ignore[call-overload]
-=======
-                    self.data[comp.name]
-                    .replace("", -1234997)
-                    .astype(type_)  # type: ignore[call-overload]
-                )
-                other.data[comp.name] = (
-                    other.data[comp.name]
-                    .replace("", -1234997)
-                    .astype(type_)  # type: ignore[call-overload]
->>>>>>> f0ec51b1
                 )
         try:
             assert_frame_equal(
