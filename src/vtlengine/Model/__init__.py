--- conflicted
+++ resolved
@@ -204,6 +204,7 @@
     def __post_init__(self) -> None:
         if isinstance(self.data, pd.DataFrame):
             self.data = con.from_df(self.data)
+
         if self.data is not None:
             if len(self.components) != len(self.data.columns):
                 raise ValueError(
@@ -246,12 +247,6 @@
             print("Column mismatch")
             return False
 
-<<<<<<< HEAD
-        # Round double values to avoid precision issues
-        self.data = normalize_data(self.data)
-        other.data = normalize_data(other.data)
-        # other.data = other.data.project()
-=======
         if isinstance(self.data, pd.DataFrame) and isinstance(other.data, pd.DataFrame):
             # If both data are pandas DataFrames, compare them directly
             return assert_frame_equal(self.data, other.data, check_dtype=False) is None
@@ -259,7 +254,10 @@
             self._to_duckdb()
         elif isinstance(other.data, pd.DataFrame):
             other._to_duckdb()
->>>>>>> fdabebca
+
+        # Round double values to avoid precision issues
+        self.data = normalize_data(self.data)
+        other.data = normalize_data(other.data)
 
         # Order by identifiers
         self_cols = set(self.data.columns)
