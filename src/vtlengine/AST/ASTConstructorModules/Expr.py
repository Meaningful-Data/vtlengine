import re
from copy import copy
from typing import Any

from antlr4.tree.Tree import TerminalNodeImpl

from vtlengine.AST import (
    If,
    BinOp,
    RenameNode,
    UDOCall,
    UnaryOp,
    JoinOp,
    Identifier,
    ParamOp,
    EvalOp,
    ParamConstant,
    MulOp,
    RegularAggregation,
    Assignment,
    Aggregation,
    ID,
    TimeAggregation,
    Constant,
    Validation,
    Analytic,
    Windowing,
<<<<<<< HEAD
    VarID, Case, CaseObj,
=======
    VarID,
    Case,
    CaseObj,
>>>>>>> 8d2fd985
)
from vtlengine.AST.ASTConstructorModules.ExprComponents import ExprComp
from vtlengine.AST.ASTConstructorModules.Terminals import Terminals
from vtlengine.AST.ASTDataExchange import de_ruleset_elements
from vtlengine.AST.Grammar.parser import Parser
from vtlengine.AST.Grammar.tokens import DATASET_PRIORITY
from vtlengine.AST.VtlVisitor import VtlVisitor
from vtlengine.Exceptions import SemanticError
from vtlengine.Model import Role


class Expr(VtlVisitor):
    """______________________________________________________________________________________


                                Expr Definition.

    _______________________________________________________________________________________"""

    def visitExpr(self, ctx: Parser.ExprContext):
        """
        expr:
            LPAREN expr RPAREN											            # parenthesisExpr # noqa E501
               | functions                                                             # functionsExpression # noqa E501
               | dataset=expr  QLPAREN  clause=datasetClause  QRPAREN                  # clauseExpr # noqa E501
               | expr MEMBERSHIP simpleComponentId                                     # membershipExpr # noqa E501
               | op=(PLUS|MINUS|NOT) right=expr                                        # unaryExpr # noqa E501
               | left=expr op=(MUL|DIV) right=expr                                     # arithmeticExpr # noqa E501
               | left=expr op=(PLUS|MINUS|CONCAT) right=expr                           # arithmeticExprOrConcat # noqa E501
               | left=expr op=comparisonOperand  right=expr                            # comparisonExpr # noqa E501
               | left=expr op=(IN|NOT_IN)(lists|valueDomainID)                         # inNotInExpr # noqa E501
               | left=expr op=AND right=expr                                           # booleanExpr # noqa E501
               | left=expr op=(OR|XOR) right=expr							            # booleanExpr # noqa E501
               | IF  conditionalExpr=expr  THEN thenExpr=expr ELSE elseExpr=expr       # ifExpr # noqa E501
               | CASE WHEN expr THEN expr ELSE expr END                             # caseExpr # noqa E501
               | constant														        # constantExpr # noqa E501
               | varID															        # varIdExpr # noqa E501
        ;
        """
        ctx_list = list(ctx.getChildren())
        c = ctx_list[0]

        if isinstance(ctx, Parser.ParenthesisExprContext):
            return self.visitParenthesisExpr(ctx)

        elif isinstance(ctx, Parser.MembershipExprContext):
            return self.visitMembershipExpr(ctx)

        # dataset=expr  QLPAREN  clause=datasetClause  QRPAREN                  # clauseExpr
        elif isinstance(ctx, Parser.ClauseExprContext):
            return self.visitClauseExpr(ctx)

        # functions
        elif isinstance(ctx, Parser.FunctionsExpressionContext):
            return self.visitFunctionsExpression(c)

        # op=(PLUS|MINUS|NOT) right=expr # unary expression
        elif isinstance(ctx, Parser.UnaryExprContext):
            return self.visitUnaryExpr(ctx)

        # | left=expr op=(MUL|DIV) right=expr               # arithmeticExpr
        elif isinstance(ctx, Parser.ArithmeticExprContext):
            return self.visitArithmeticExpr(ctx)

        # | left=expr op=(PLUS|MINUS|CONCAT) right=expr     # arithmeticExprOrConcat
        elif isinstance(ctx, Parser.ArithmeticExprOrConcatContext):
            return self.visitArithmeticExprOrConcat(ctx)

        # | left=expr op=comparisonOperand  right=expr      # comparisonExpr
        elif isinstance(ctx, Parser.ComparisonExprContext):
            return self.visitComparisonExpr(ctx)

        # | left=expr op=(IN|NOT_IN)(lists|valueDomainID)   # inNotInExpr
        elif isinstance(ctx, Parser.InNotInExprContext):
            return self.visitInNotInExpr(ctx)

        # | left=expr op=AND right=expr                                           # booleanExpr
        # | left=expr op=(OR|XOR) right=expr
        elif isinstance(ctx, Parser.BooleanExprContext):
            return self.visitBooleanExpr(ctx)

        # IF  conditionalExpr=expr  THEN thenExpr=expr ELSE elseExpr=expr       # ifExpr
        elif isinstance(c, TerminalNodeImpl) and (c.getSymbol().type == Parser.IF):
            condition_node = self.visitExpr(ctx_list[1])
            then_op_node = self.visitExpr(ctx_list[3])
            else_op_node = self.visitExpr(ctx_list[5])

            if_node = If(condition_node, then_op_node, else_op_node)

            return if_node

        # CASE WHEN expr THEN expr ELSE expr END                             # caseExpr
        elif isinstance(c, TerminalNodeImpl) and (c.getSymbol().type == Parser.CASE):

            if len(ctx_list) % 4 != 3:
                raise ValueError("Syntax error.")

            else_node = self.visitExpr(ctx_list[-1])
            ctx_list = ctx_list[1:-2]
            cases = []

            for i in range(0, len(ctx_list), 4):
                condition = self.visitExpr(ctx_list[i + 1])
                thenOp = self.visitExpr(ctx_list[i + 3])
                case_obj = CaseObj(condition, thenOp)
                cases.append(case_obj)

            case_node = Case(cases, else_node)

            return case_node

        # constant
        elif isinstance(ctx, Parser.ConstantExprContext):
            return Terminals().visitConstant(c)

        # varID
        elif isinstance(ctx, Parser.VarIdExprContext):
            return Terminals().visitVarIdExpr(c)

        else:
            # AST_ASTCONSTRUCTOR.3
            raise NotImplementedError

    def bin_op_creator(self, ctx: Parser.ExprContext):
        ctx_list = list(ctx.getChildren())
        left_node = self.visitExpr(ctx_list[0])
        if isinstance(ctx_list[1], Parser.ComparisonOperandContext):
            op = list(ctx_list[1].getChildren())[0].getSymbol().text
        else:
            op = ctx_list[1].getSymbol().text
        right_node = self.visitExpr(ctx_list[2])

        bin_op_node = BinOp(left_node, op, right_node)

        return bin_op_node

    def visitArithmeticExpr(self, ctx: Parser.ArithmeticExprContext):
        return self.bin_op_creator(ctx)

    def visitArithmeticExprOrConcat(self, ctx: Parser.ArithmeticExprOrConcatContext):
        return self.bin_op_creator(ctx)

    def visitComparisonExpr(self, ctx: Parser.ComparisonExprContext):
        return self.bin_op_creator(ctx)

    def visitInNotInExpr(self, ctx: Parser.InNotInExprContext):
        ctx_list = list(ctx.getChildren())
        left_node = self.visitExpr(ctx_list[0])
        op = ctx_list[1].symbol.text

        if isinstance(ctx_list[2], Parser.ListsContext):
            right_node = Terminals().visitLists(ctx_list[2])
        elif isinstance(ctx_list[2], Parser.ValueDomainIDContext):
            right_node = Terminals().visitValueDomainID(ctx_list[2])
        else:
            raise NotImplementedError
        bin_op_node = BinOp(left_node, op, right_node)

        return bin_op_node

    def visitBooleanExpr(self, ctx: Parser.BooleanExprContext):
        return self.bin_op_creator(ctx)

    def visitParenthesisExpr(self, ctx: Parser.ParenthesisExprContext):
        return self.visitExpr(list(ctx.getChildren())[1])

    def visitUnaryExpr(self, ctx: Parser.UnaryExprContext):
        c_list = list(ctx.getChildren())
        op = c_list[0].getSymbol().text
        right = self.visitExpr(c_list[1])

        return UnaryOp(op, right)

    def visitMembershipExpr(self, ctx: Parser.MembershipExprContext):
        ctx_list = list(ctx.getChildren())
        c = ctx_list[0]
        membership = [
            componentID
            for componentID in ctx_list
            if isinstance(componentID, Parser.SimpleComponentIdContext)
        ]

        previous_node = self.visitExpr(c)

        # It is only possible to put a membership at the end so go the last one.
        if len(membership) != 0:
            previous_node = BinOp(
                previous_node, "#", Terminals().visitSimpleComponentId(membership[0])
            )

        return previous_node

    def visitClauseExpr(self, ctx: Parser.ClauseExprContext):

        ctx_list = list(ctx.getChildren())

        dataset = self.visitExpr(ctx_list[0])

        dataset_clause = self.visitDatasetClause(ctx_list[2])

        dataset_clause.dataset = dataset

        return dataset_clause

    """______________________________________________________________________________________


                                    Functions Definition.

        _______________________________________________________________________________________"""

    def visitFunctionsExpression(self, ctx: Parser.FunctionsExpressionContext):
        """
        functions:
            joinOperators                       # joinFunctions
            | genericOperators                  # genericFunctions
            | stringOperators                   # stringFunctions
            | numericOperators                  # numericFunctions
            | comparisonOperators               # comparisonFunctions
            | timeOperators                     # timeFunctions
            | setOperators                      # setFunctions
            | hierarchyOperators                # hierarchyFunctions
            | validationOperators               # validationFunctions
            | conditionalOperators              # conditionalFunctions
            | aggrOperatorsGrouping             # aggregateFunctions
            | anFunction                        # analyticFunctions
        ;
        """
        c = ctx.children[0]

        if isinstance(ctx, Parser.JoinFunctionsContext):
            return self.visitJoinFunctions(c)

        elif isinstance(ctx, Parser.GenericFunctionsContext):
            return self.visitGenericFunctions(c)

        elif isinstance(ctx, Parser.StringFunctionsContext):
            return self.visitStringFunctions(c)

        elif isinstance(ctx, Parser.NumericFunctionsContext):
            return self.visitNumericFunctions(c)

        elif isinstance(ctx, Parser.ComparisonFunctionsContext):
            return self.visitComparisonFunctions(c)

        elif isinstance(ctx, Parser.TimeFunctionsContext):
            return self.visitTimeFunctions(c)

        elif isinstance(ctx, Parser.SetFunctionsContext):
            return self.visitSetFunctions(c)

        elif isinstance(ctx, Parser.HierarchyFunctionsContext):
            return self.visitHierarchyFunctions(c)

        elif isinstance(ctx, Parser.ValidationFunctionsContext):
            return self.visitValidationFunctions(c)

        elif isinstance(ctx, Parser.ConditionalFunctionsContext):
            return self.visitConditionalFunctions(c)

        elif isinstance(ctx, Parser.AggregateFunctionsContext):
            return self.visitAggregateFunctions(c)

        elif isinstance(ctx, Parser.AnalyticFunctionsContext):
            return self.visitAnalyticFunctions(c)

        else:
            raise NotImplementedError

    """
                        -----------------------------------
                                Join Functions
                        -----------------------------------
    """

    def visitJoinFunctions(self, ctx: Parser.JoinFunctionsContext):
        ctx_list = list(ctx.getChildren())

        using_node = None

        op_node = ctx_list[0].getSymbol().text

        if op_node in ["inner_join", "left_join"]:
            clause_node, using_node = self.visitJoinClause(ctx_list[2])
        else:
            clause_node = self.visitJoinClauseWithoutUsing(ctx_list[2])

        body_node = self.visitJoinBody(ctx_list[3])

        if len(body_node) != 0:
            previous_node = JoinOp(op_node, clause_node, using_node)
            regular_aggregation = None
            for body in body_node:
                regular_aggregation = body
                regular_aggregation.dataset = previous_node
                previous_node = regular_aggregation

            # set the last of the body clauses (ie dataclauses).
            previous_node.isLast = True

            return regular_aggregation

        else:
            join_node = JoinOp(op_node, clause_node, using_node)
            join_node.isLast = True
            return join_node

    def visitJoinClauseItem(self, ctx: Parser.JoinClauseItemContext):
        ctx_list = list(ctx.getChildren())
        left_node = self.visitExpr(ctx_list[0])
        if len(ctx_list) == 1:
            return left_node

        intop_node = ctx_list[1].getSymbol().text
        right_node = Identifier(Terminals().visitAlias(ctx_list[2]), "DatasetID")
        return BinOp(left_node, intop_node, right_node)

    def visitJoinClause(self, ctx: Parser.JoinClauseContext):
        """
        joinClauseItem (COMMA joinClauseItem)* (USING componentID (COMMA componentID)*)?
        """
        ctx_list = list(ctx.getChildren())

        clause_nodes = []
        component_nodes = []
        using = None

        items = [item for item in ctx_list if isinstance(item, Parser.JoinClauseItemContext)]
        components = [
            component for component in ctx_list if isinstance(component, Parser.ComponentIDContext)
        ]

        for item in items:
            clause_nodes.append(self.visitJoinClauseItem(item))

        if len(components) != 0:
            for component in components:
                component_nodes.append(Terminals().visitComponentID(component).value)
            using = component_nodes

        return clause_nodes, using

    def visitJoinClauseWithoutUsing(self, ctx: Parser.JoinClauseWithoutUsingContext):
        """
        joinClause: joinClauseItem (COMMA joinClauseItem)* (USING componentID (COMMA componentID)*)? ; # noqa E501
        """
        ctx_list = list(ctx.getChildren())

        clause_nodes = []

        items = [item for item in ctx_list if isinstance(item, Parser.JoinClauseItemContext)]

        for item in items:
            clause_nodes.append(self.visitJoinClauseItem(item))

        return clause_nodes

    def visitJoinBody(self, ctx: Parser.JoinBodyContext):
        """
        joinBody: filterClause? (calcClause|joinApplyClause|aggrClause)? (keepOrDropClause)? renameClause? # noqa E501
        """
        ctx_list = list(ctx.getChildren())

        body_nodes = []

        for c in ctx_list:
            if isinstance(c, Parser.FilterClauseContext):
                body_nodes.append(self.visitFilterClause(c))
            elif isinstance(c, Parser.CalcClauseContext):
                body_nodes.append(self.visitCalcClause(c))
            elif isinstance(c, Parser.JoinApplyClauseContext):
                body_nodes.append(self.visitJoinApplyClause(c))
            elif isinstance(c, Parser.AggrClauseContext):
                body_nodes.append(self.visitAggrClause(c))
            elif isinstance(c, Parser.KeepOrDropClauseContext):
                body_nodes.append(self.visitKeepOrDropClause(c))
            elif isinstance(c, Parser.RenameClauseContext):
                body_nodes.append(self.visitRenameClause(c))
            else:
                raise NotImplementedError

        return body_nodes

    # TODO Unary Op here?
    def visitJoinApplyClause(self, ctx: Parser.JoinApplyClauseContext):
        """
        joinApplyClause: APPLY expr ;
        """
        ctx_list = list(ctx.getChildren())
        op_node = ctx_list[0].getSymbol().text
        operand_nodes = [self.visitExpr(ctx_list[1])]

        return RegularAggregation(op_node, operand_nodes)

    """
                        -----------------------------------
                                Generic Functions
                        -----------------------------------
    """

    def visitGenericFunctions(self, ctx: Parser.GenericFunctionsContext):
        if isinstance(ctx, Parser.CallDatasetContext):
            return self.visitCallDataset(ctx)
        elif isinstance(ctx, Parser.EvalAtomContext):
            return self.visitEvalAtom(ctx)
        elif isinstance(ctx, Parser.CastExprDatasetContext):
            return self.visitCastExprDataset(ctx)
        else:
            raise NotImplementedError

    def visitCallDataset(self, ctx: Parser.CallDatasetContext):
        """
        callFunction: operatorID LPAREN (parameter (COMMA parameter)*)? RPAREN   ;
        """
        ctx_list = list(ctx.getChildren())
        c = ctx_list[0]

        op = Terminals().visitOperatorID(c)
        param_nodes = [
            self.visitParameter(element)
            for element in ctx_list
            if isinstance(element, Parser.ParameterContext)
        ]

        return UDOCall(op=op, params=param_nodes)

    def visitEvalAtom(self, ctx: Parser.EvalAtomContext):
        """
        | EVAL LPAREN routineName LPAREN (varID|scalarItem)? (COMMA (varID|scalarItem))* RPAREN (LANGUAGE STRING_CONSTANT)? (RETURNS evalDatasetType)? RPAREN # noqa E501                       # evalAtom
        """
        ctx_list = list(ctx.getChildren())

        routine_name = Terminals().visitRoutineName(ctx_list[2])

        # Think of a way to maintain the order, for now its not necessary.
        var_ids_nodes = [
            Terminals().visitVarID(varID)
            for varID in ctx_list
            if isinstance(varID, Parser.VarIDContext)
        ]
        constant_nodes = [
            Terminals().visitScalarItem(scalar)
            for scalar in ctx_list
            if isinstance(scalar, Parser.ScalarItemContext)
        ]
        children_nodes = var_ids_nodes + constant_nodes

        # Reference manual says it is mandatory.
        language_name = [
            language
            for language in ctx_list
            if isinstance(language, TerminalNodeImpl)
            and language.getSymbol().type == Parser.STRING_CONSTANT
        ]
        if len(language_name) == 0:
            # AST_ASTCONSTRUCTOR.12
            raise SemanticError("1-4-2-1", option="language")
        # Reference manual says it is mandatory.
        output_node = [
            Terminals().visitEvalDatasetType(output)
            for output in ctx_list
            if isinstance(output, Parser.EvalDatasetTypeContext)
        ]
        if len(output_node) == 0:
            # AST_ASTCONSTRUCTOR.13
            raise SemanticError("1-4-2-1", option="output")

        return EvalOp(
            name=routine_name,
            operands=children_nodes,
            output=output_node[0],
            language=language_name[0].getSymbol().text,
        )

    def visitCastExprDataset(self, ctx: Parser.CastExprDatasetContext):
        """
        | CAST LPAREN expr COMMA (basicScalarType|valueDomainName) (COMMA STRING_CONSTANT)? RPAREN # noqa E501                                                                          # castExprDataset
        """
        ctx_list = list(ctx.getChildren())
        c = ctx_list[0]

        token = c.getSymbol()

        op = token.text
        expr_node = [
            self.visitExpr(expr) for expr in ctx_list if isinstance(expr, Parser.ExprContext)
        ]
        basic_scalar_type = [
            Terminals().visitBasicScalarType(type_)
            for type_ in ctx_list
            if isinstance(type_, Parser.BasicScalarTypeContext)
        ]

        [
            Terminals().visitValueDomainName(valueD)
            for valueD in ctx_list
            if isinstance(valueD, Parser.ValueDomainNameContext)
        ]

        if len(ctx_list) > 6:
            param_node = [
                ParamConstant("PARAM_CAST", str_.symbol.text.strip('"'))
                for str_ in ctx_list
                if isinstance(str_, TerminalNodeImpl)
                and str_.getSymbol().type == Parser.STRING_CONSTANT
            ]
        else:
            param_node = []

        if len(basic_scalar_type) == 1:
            children_nodes = expr_node + basic_scalar_type

            return ParamOp(op=op, children=children_nodes, params=param_node)

        else:
            # AST_ASTCONSTRUCTOR.14
            raise NotImplementedError

    def visitParameter(self, ctx: Parser.ParameterContext):
        ctx_list = list(ctx.getChildren())
        c = ctx_list[0]

        if isinstance(c, Parser.ExprContext):
            return self.visitExpr(c)
        elif isinstance(c, TerminalNodeImpl):
            return ID("OPTIONAL", c.getSymbol().text)
        else:
            raise NotImplementedError

    """
                        -----------------------------------
                                String Functions
                        -----------------------------------
    """

    def visitStringFunctions(self, ctx: Parser.StringFunctionsContext):
        if isinstance(ctx, Parser.UnaryStringFunctionContext):
            return self.visitUnaryStringFunction(ctx)
        elif isinstance(ctx, Parser.SubstrAtomContext):
            return self.visitSubstrAtom(ctx)
        elif isinstance(ctx, Parser.ReplaceAtomContext):
            return self.visitReplaceAtom(ctx)
        elif isinstance(ctx, Parser.InstrAtomContext):
            return self.visitInstrAtom(ctx)
        else:
            raise NotImplementedError

    def visitUnaryStringFunction(self, ctx: Parser.UnaryStringFunctionContext):
        ctx_list = list(ctx.getChildren())
        c = ctx_list[0]

        token = c.getSymbol()
        op_node = token.text
        operand_node = self.visitExpr(ctx_list[2])
        return UnaryOp(op_node, operand_node)

    def visitSubstrAtom(self, ctx: Parser.SubstrAtomContext):
        ctx_list = list(ctx.getChildren())
        c = ctx_list[0]

        params_nodes = []
        children_nodes = []

        token = c.getSymbol()
        childrens = [expr for expr in ctx_list if isinstance(expr, Parser.ExprContext)]
        params = [param for param in ctx_list if isinstance(param, Parser.OptionalExprContext)]

        op_node = token.text
        for children in childrens:
            children_nodes.append(self.visitExpr(children))

        if len(params) != 0:
            for param in params:
                params_nodes.append(self.visitOptionalExpr(param))

        return ParamOp(op_node, children_nodes, params_nodes)

    def visitReplaceAtom(self, ctx: Parser.ReplaceAtomContext):
        ctx_list = list(ctx.getChildren())
        c = ctx_list[0]

        token = c.getSymbol()
        expressions = [
            self.visitExpr(expr) for expr in ctx_list if isinstance(expr, Parser.ExprContext)
        ]
        params = [
            self.visitOptionalExpr(param)
            for param in ctx_list
            if isinstance(param, Parser.OptionalExprContext)
        ]

        op_node = token.text

        children_nodes = [expressions[0]]
        params_nodes = [expressions[1]] + params

        return ParamOp(op_node, children_nodes, params_nodes)

    def visitInstrAtom(self, ctx: Parser.InstrAtomContext):
        ctx_list = list(ctx.getChildren())
        c = ctx_list[0]

        token = c.getSymbol()
        expressions = [
            self.visitExpr(expr) for expr in ctx_list if isinstance(expr, Parser.ExprContext)
        ]
        params = [
            self.visitOptionalExpr(param)
            for param in ctx_list
            if isinstance(param, Parser.OptionalExprContext)
        ]

        op_node = token.text

        children_nodes = [expressions[0]]
        params_nodes = [expressions[1]] + params

        return ParamOp(op_node, children_nodes, params_nodes)

    """
                        -----------------------------------
                                Numeric Functions
                        -----------------------------------
    """

    def visitNumericFunctions(self, ctx: Parser.NumericFunctionsContext):
        if isinstance(ctx, Parser.UnaryNumericContext):
            return self.visitUnaryNumeric(ctx)
        elif isinstance(ctx, Parser.UnaryWithOptionalNumericContext):
            return self.visitUnaryWithOptionalNumeric(ctx)
        elif isinstance(ctx, Parser.BinaryNumericContext):
            return self.visitBinaryNumeric(ctx)
        else:
            raise NotImplementedError

    def visitUnaryNumeric(self, ctx: Parser.UnaryNumericContext):
        ctx_list = list(ctx.getChildren())
        c = ctx_list[0]

        token = c.getSymbol()
        op_node = token.text
        operand_node = self.visitExpr(ctx_list[2])
        return UnaryOp(op_node, operand_node)

    def visitUnaryWithOptionalNumeric(self, ctx: Parser.UnaryWithOptionalNumericContext):
        ctx_list = list(ctx.getChildren())
        c = ctx_list[0]

        params_nodes = []
        children_nodes = []

        token = c.getSymbol()
        childrens = [expr for expr in ctx_list if isinstance(expr, Parser.ExprContext)]
        params = [param for param in ctx_list if isinstance(param, Parser.OptionalExprContext)]

        op_node = token.text
        for children in childrens:
            children_nodes.append(self.visitExpr(children))

        if len(params) != 0:
            for param in params:
                params_nodes.append(self.visitOptionalExpr(param))

        return ParamOp(op_node, children_nodes, params_nodes)

    def visitBinaryNumeric(self, ctx: Parser.BinaryNumericContext):
        ctx_list = list(ctx.getChildren())
        c = ctx_list[0]

        token = c.getSymbol()

        left_node = self.visitExpr(ctx_list[2])
        op_node = token.text
        right_node = self.visitExpr(ctx_list[4])
        return BinOp(left_node, op_node, right_node)

    """
                        -----------------------------------
                                Comparison Functions
                        -----------------------------------
    """

    def visitComparisonFunctions(self, ctx: Parser.ComparisonFunctionsContext):
        if isinstance(ctx, Parser.BetweenAtomContext):
            return self.visitBetweenAtom(ctx)
        elif isinstance(ctx, Parser.CharsetMatchAtomContext):
            return self.visitCharsetMatchAtom(ctx)
        elif isinstance(ctx, Parser.IsNullAtomContext):
            return self.visitIsNullAtom(ctx)
        elif isinstance(ctx, Parser.ExistInAtomContext):
            return self.visitExistInAtom(ctx)
        else:
            raise NotImplementedError

    def visitBetweenAtom(self, ctx: Parser.BetweenAtomContext):
        ctx_list = list(ctx.getChildren())
        c = ctx_list[0]

        children_nodes = []

        token = c.getSymbol()
        childrens = [expr for expr in ctx_list if isinstance(expr, Parser.ExprContext)]

        op_node = token.text
        for children in childrens:
            children_nodes.append(self.visitExpr(children))

        return MulOp(op_node, children_nodes)

    def visitCharsetMatchAtom(self, ctx: Parser.CharsetMatchAtomContext):
        ctx_list = list(ctx.getChildren())
        c = ctx_list[0]
        token = c.getSymbol()

        left_node = self.visitExpr(ctx_list[2])
        op_node = token.text
        right_node = self.visitExpr(ctx_list[4])
        return BinOp(left_node, op_node, right_node)

    def visitIsNullAtom(self, ctx: Parser.IsNullAtomContext):
        ctx_list = list(ctx.getChildren())
        c = ctx_list[0]
        token = c.getSymbol()
        op_node = token.text
        operand_node = self.visitExpr(ctx_list[2])
        return UnaryOp(op_node, operand_node)

    def visitExistInAtom(self, ctx: Parser.ExistInAtomContext):
        ctx_list = list(ctx.getChildren())
        token = ctx_list[0].getSymbol()
        op = token.text

        operand_nodes = [
            self.visitExpr(expr) for expr in ctx_list if isinstance(expr, Parser.ExprContext)
        ]
        retain_nodes = [
            Terminals().visitRetainType(retain)
            for retain in ctx_list
            if isinstance(retain, Parser.RetainTypeContext)
        ]

        return MulOp(op=op, children=operand_nodes + retain_nodes)

    """
                            -----------------------------------
                                    Time Functions
                            -----------------------------------
        """

    def visitTimeFunctions(self, ctx: Parser.TimeFunctionsContext):
        if isinstance(ctx, Parser.PeriodAtomContext):
            # return self.visitPeriodAtom(ctx)
            return self.visitTimeUnaryAtom(ctx)
        elif isinstance(ctx, Parser.FillTimeAtomContext):
            return self.visitFillTimeAtom(ctx)
        elif isinstance(ctx, Parser.FlowAtomContext):
            return self.visitFlowAtom(ctx)
        elif isinstance(ctx, Parser.TimeShiftAtomContext):
            return self.visitTimeShiftAtom(ctx)
        elif isinstance(ctx, Parser.TimeAggAtomContext):
            return self.visitTimeAggAtom(ctx)
        elif isinstance(ctx, Parser.CurrentDateAtomContext):
            return self.visitCurrentDateAtom(ctx)
        elif isinstance(ctx, Parser.DateDiffAtomContext):
            return self.visitTimeDiffAtom(ctx)
        elif isinstance(ctx, Parser.DateAddAtomContext):
            return self.visitTimeAddAtom(ctx)
        elif isinstance(ctx, Parser.YearAtomContext):
            return self.visitTimeUnaryAtom(ctx)
        elif isinstance(ctx, Parser.MonthAtomContext):
            return self.visitTimeUnaryAtom(ctx)
        elif isinstance(ctx, Parser.DayOfMonthAtomContext):
            return self.visitTimeUnaryAtom(ctx)
        elif isinstance(ctx, Parser.DayOfYearAtomContext):
            return self.visitTimeUnaryAtom(ctx)
        elif isinstance(ctx, Parser.DayToYearAtomContext):
            return self.visitTimeUnaryAtom(ctx)
        elif isinstance(ctx, Parser.DayToMonthAtomContext):
            return self.visitTimeUnaryAtom(ctx)
        elif isinstance(ctx, Parser.YearTodayAtomContext):
            return self.visitTimeUnaryAtom(ctx)
        elif isinstance(ctx, Parser.MonthTodayAtomContext):
            return self.visitTimeUnaryAtom(ctx)
        else:
            raise NotImplementedError

    def visitTimeUnaryAtom(self, ctx: Any):
        ctx_list = list(ctx.getChildren())
        c = ctx_list[0]

        op = c.getSymbol().text
        operand_node = [
            self.visitExpr(operand)
            for operand in ctx_list
            if isinstance(operand, Parser.ExprContext)
        ]

        if len(operand_node) == 0:
            # AST_ASTCONSTRUCTOR.15
            raise NotImplementedError

        return UnaryOp(op=op, operand=operand_node[0])

    # def visitPeriodAtom(self, ctx: Parser.PeriodAtomContext):
    #     """
    #     periodExpr: PERIOD_INDICATOR '(' expr? ')' ;
    #     """
    #     ctx_list = list(ctx.getChildren())
    #     c = ctx_list[0]
    #
    #     op = c.getSymbol().text
    #     operand_node = [
    #         self.visitExpr(operand)
    #         for operand in ctx_list
    #         if isinstance(operand, Parser.ExprContext)
    #     ]
    #
    #     if len(operand_node) == 0:
    #         # AST_ASTCONSTRUCTOR.15
    #         raise NotImplementedError
    #
    #     return UnaryOp(op=op, operand=operand_node[0])

    def visitTimeShiftAtom(self, ctx: Parser.TimeShiftAtomContext):
        """
        timeShiftExpr: TIMESHIFT '(' expr ',' INTEGER_CONSTANT ')' ;
        """
        ctx_list = list(ctx.getChildren())
        c = ctx_list[0]

        op = c.getSymbol().text
        left_node = self.visitExpr(ctx_list[2])
        right_node = Constant("INTEGER_CONSTANT", Terminals().visitSignedInteger(ctx_list[4]))

        return BinOp(left=left_node, op=op, right=right_node)

    def visitFillTimeAtom(self, ctx: Parser.FillTimeAtomContext):
        """
        timeSeriesExpr: FILL_TIME_SERIES '(' expr (',' (SINGLE|ALL))? ')' ;
        """
        ctx_list = list(ctx.getChildren())
        c = ctx_list[0]

        op = c.getSymbol().text
        children_node = [self.visitExpr(ctx_list[2])]

        if len(ctx_list) > 4:
            param_constant_node = [ParamConstant("PARAM_TIMESERIES", ctx_list[4].getSymbol().text)]
        else:
            param_constant_node = []

        return ParamOp(op=op, children=children_node, params=param_constant_node)

    def visitTimeAggAtom(self, ctx: Parser.TimeAggAtomContext):
        """
        TIME_AGG LPAREN periodIndTo=STRING_CONSTANT (COMMA periodIndFrom=(STRING_CONSTANT| OPTIONAL ))? (COMMA op=optionalExpr)? (COMMA (FIRST|LAST))? RPAREN     # timeAggAtom # noqa E501
        """
        ctx_list = list(ctx.getChildren())
        c = ctx_list[0]

        op = c.getSymbol().text
        period_to = str(ctx.periodIndTo.text)[1:-1]
        period_from = None

        if ctx.periodIndFrom is not None and ctx.periodIndFrom.type != Parser.OPTIONAL:
            period_from = str(ctx.periodIndFrom.text)[1:-1]

        conf = [
            str_.getSymbol().text
            for str_ in ctx_list
            if isinstance(str_, TerminalNodeImpl)
            and str_.getSymbol().type in [Parser.FIRST, Parser.LAST]
        ]

        if len(conf) == 0:
            conf = None
        else:
            conf = conf[0]

        if ctx.op is not None:
            operand_node = self.visitOptionalExpr(ctx.op)
            if isinstance(operand_node, ID):
                operand_node = None
            elif isinstance(operand_node, Identifier):
                operand_node = VarID(operand_node.value)
        else:
            operand_node = None

        if operand_node is None:
            # AST_ASTCONSTRUCTOR.17
            raise Exception("Optional as expression node is not allowed in Time Aggregation")
        return TimeAggregation(
            op=op, operand=operand_node, period_to=period_to, period_from=period_from, conf=conf
        )

    def visitFlowAtom(self, ctx: Parser.FlowAtomContext):
        ctx_list = list(ctx.getChildren())

        op_node = ctx_list[0].getSymbol().text
        operand_node = self.visitExpr(ctx_list[2])
        return UnaryOp(op_node, operand_node)

    def visitCurrentDateAtom(self, ctx: Parser.CurrentDateAtomContext):
        c = list(ctx.getChildren())[0]
        return MulOp(op=c.getSymbol().text, children=[])

    def visitTimeDiffAtom(self, ctx: Parser.TimeShiftAtomContext):
<<<<<<< HEAD
        """
        """
=======
        """ """
>>>>>>> 8d2fd985
        ctx_list = list(ctx.getChildren())
        c = ctx_list[0]

        op = c.getSymbol().text
        left_node = self.visitExpr(ctx_list[2])
        right_node = self.visitExpr(ctx_list[4])

        return BinOp(left=left_node, op=op, right=right_node)

    def visitTimeAddAtom(self, ctx: Parser.TimeShiftAtomContext):
<<<<<<< HEAD
        """
        """
=======
        """ """
>>>>>>> 8d2fd985

        ctx_list = list(ctx.getChildren())
        c = ctx_list[0]

        op = c.getSymbol().text
        children_node = [self.visitExpr(ctx_list[2])]

        param_constant_node = []

        if len(ctx_list) > 4:
            param_constant_node = [self.visitExpr(ctx_list[4])]
            if len(ctx_list) > 6:
                param_constant_node.append(self.visitExpr(ctx_list[6]))

        return ParamOp(op=op, children=children_node, params=param_constant_node)

    """
                            -----------------------------------
                                    Conditional Functions
                            -----------------------------------
    """

    def visitConditionalFunctions(self, ctx: Parser.ConditionalFunctionsContext):
        if isinstance(ctx, Parser.NvlAtomContext):
            return self.visitNvlAtom(ctx)
        else:
            raise NotImplementedError

    def visitNvlAtom(self, ctx: Parser.NvlAtomContext):
        ctx_list = list(ctx.getChildren())
        c = ctx_list[0]

        token = c.getSymbol()

        left_node = self.visitExpr(ctx_list[2])
        op_node = token.text
        right_node = self.visitExpr(ctx_list[4])
        return BinOp(left_node, op_node, right_node)

    """
                            -----------------------------------
                                    Set Functions
                            -----------------------------------
    """

    def visitSetFunctions(self, ctx: Parser.SetFunctionsContext):
        """
        setExpr:     UNION LPAREN left=expr (COMMA expr)+ RPAREN                             # unionAtom # noqa E501
                    | INTERSECT LPAREN left=expr (COMMA expr)+ RPAREN                       # intersectAtom # noqa E501
                    | op=(SETDIFF|SYMDIFF) LPAREN left=expr COMMA right=expr RPAREN         # setOrSYmDiffAtom # noqa E501
        """
        if isinstance(ctx, Parser.UnionAtomContext):
            return self.visitUnionAtom(ctx)
        elif isinstance(ctx, Parser.IntersectAtomContext):
            return self.visitIntersectAtom(ctx)
        elif isinstance(ctx, Parser.SetOrSYmDiffAtomContext):
            return self.visitSetOrSYmDiffAtom(ctx)
        else:
            raise NotImplementedError

    def visitUnionAtom(self, ctx: Parser.UnionAtomContext):
        ctx_list = list(ctx.getChildren())
        exprs_nodes = [
            self.visitExpr(expr) for expr in ctx_list if isinstance(expr, Parser.ExprContext)
        ]

        return MulOp(ctx_list[0].getSymbol().text, exprs_nodes)

    def visitIntersectAtom(self, ctx: Parser.IntersectAtomContext):
        ctx_list = list(ctx.getChildren())
        exprs_nodes = [
            self.visitExpr(expr) for expr in ctx_list if isinstance(expr, Parser.ExprContext)
        ]

        return MulOp(op=ctx_list[0].getSymbol().text, children=exprs_nodes)

    def visitSetOrSYmDiffAtom(self, ctx: Parser.SetOrSYmDiffAtomContext):
        ctx_list = list(ctx.getChildren())
        exprs_nodes = [
            self.visitExpr(expr) for expr in ctx_list if isinstance(expr, Parser.ExprContext)
        ]

        return MulOp(op=ctx_list[0].getSymbol().text, children=exprs_nodes)

    """
                            -----------------------------------
                                    Hierarchy Functions
                            -----------------------------------
    """

    def visitHierarchyFunctions(self, ctx: Parser.HierarchyFunctionsContext):
        """
        HIERARCHY LPAREN op=expr COMMA hrName=IDENTIFIER (conditionClause)? (RULE ruleComponent=componentID)? (validationMode)? (inputModeHierarchy)? outputModeHierarchy? RPAREN # noqa E501
        """
        ctx_list = list(ctx.getChildren())
        c = ctx_list[0]

        op = c.getSymbol().text
        dataset_node = self.visitExpr(ctx_list[2])
        rule_name_node = Identifier(value=ctx_list[4].getSymbol().text, kind="RuleID")

        conditions = []
        modes = "non_null"
        inputs = "rule"
        retains = "computed"
        rule_comp = None
        for c in ctx_list:
            if isinstance(c, Parser.ConditionClauseContext):
                conditions.append(Terminals().visitConditionClause(c))
            elif isinstance(c, Parser.ComponentIDContext):
                rule_comp = Terminals().visitComponentID(c)
            elif isinstance(c, Parser.ValidationModeContext):
                modes = Terminals().visitValidationMode(c)
            elif isinstance(c, Parser.InputModeHierarchyContext):
                inputs = Terminals().visitInputModeHierarchy(c)
            elif isinstance(c, Parser.OutputModeHierarchyContext):
                retains = Terminals().visitOutputModeHierarchy(c)

        if len(conditions) != 0:
            # AST_ASTCONSTRUCTOR.22
            conditions = conditions[0]

        if inputs == DATASET_PRIORITY:
            raise NotImplementedError("Dataset Priority input mode on HR is not implemented")
        param_constant_node = []

        param_constant_node.append(ParamConstant("PARAM_MODE", modes))
        param_constant_node.append(ParamConstant("PARAM_INPUT", inputs))
        param_constant_node.append(ParamConstant("PARAM_OUTPUT", retains))

        if not rule_comp:
            if isinstance(de_ruleset_elements[rule_name_node.value], list):
                rule_element = de_ruleset_elements[rule_name_node.value][-1]
            else:
                rule_element = de_ruleset_elements[rule_name_node.value]
            if rule_element.kind == "DatasetID":
                check_hierarchy_rule = rule_element.value
                rule_comp = Identifier(check_hierarchy_rule, "ComponentID")
            else:  # ValuedomainID
                raise SemanticError("1-1-10-4", op=op)

        return ParamOp(
            op=op,
            children=[dataset_node, rule_comp, rule_name_node, *conditions],
            params=param_constant_node,
        )

    """
                            -----------------------------------
                                    Validation Functions
                            -----------------------------------
    """

    def visitValidationFunctions(self, ctx: Parser.ValidationFunctionsContext):
        if isinstance(ctx, Parser.ValidateDPrulesetContext):
            return self.visitValidateDPruleset(ctx)
        elif isinstance(ctx, Parser.ValidateHRrulesetContext):
            return self.visitValidateHRruleset(ctx)
        elif isinstance(ctx, Parser.ValidationSimpleContext):
            return self.visitValidationSimple(ctx)

    def visitValidateDPruleset(self, ctx: Parser.ValidateDPrulesetContext):
        """
        validationDatapoint: CHECK_DATAPOINT '(' expr ',' IDENTIFIER (COMPONENTS componentID (',' componentID)*)? (INVALID|ALL_MEASURES|ALL)? ')' ; # noqa E501
        """
        ctx_list = list(ctx.getChildren())
        c = ctx_list[0]

        op = c.getSymbol().text

        operand_node = self.visitExpr(ctx_list[2])
        rule_name = ctx_list[4].getSymbol().text

        components = [
            Terminals().visitComponentID(comp)
            for comp in ctx_list
            if isinstance(comp, Parser.ComponentIDContext)
        ]
        aux_components = []
        for x in components:
            if isinstance(x, BinOp):
                aux_components.append(x.right.value)
            else:
                aux_components.append(x.value)

        components = aux_components

        # Default value for output is invalid.
        output = "invalid"

        if isinstance(ctx_list[-2], Parser.ValidationOutputContext):
            output = Terminals().visitValidationOutput(ctx_list[-2])

        return ParamOp(op=op, children=[operand_node, rule_name, *components], params=[output])

    # TODO Not fully implemented only basic usage available.
    def visitValidateHRruleset(self, ctx: Parser.ValidateHRrulesetContext):
        """
        CHECK_HIERARCHY LPAREN op=expr COMMA hrName=IDENTIFIER conditionClause? (RULE componentID)? validationMode? inputMode? validationOutput? RPAREN # noqa E501 	                # validateHRruleset
        """

        ctx_list = list(ctx.getChildren())
        c = ctx_list[0]

        op = c.getSymbol().text

        dataset_node = self.visitExpr(ctx_list[2])
        rule_name_node = Identifier(value=ctx_list[4].getSymbol().text, kind="RuleID")

        conditions = []
        # Default values
        modes = "non_null"
        inputs = "dataset"
        retains = "invalid"
        rule_comp = None
        for c in ctx_list:
            if isinstance(c, Parser.ConditionClauseContext):
                conditions.append(Terminals().visitConditionClause(c))
            elif isinstance(c, Parser.ComponentIDContext):
                rule_comp = Terminals().visitComponentID(c)
            elif isinstance(c, Parser.ValidationModeContext):
                modes = Terminals().visitValidationMode(c)
            elif isinstance(c, Parser.InputModeContext):
                inputs = Terminals().visitInputMode(c)
            elif isinstance(c, Parser.ValidationOutputContext):
                retains = Terminals().visitValidationOutput(c)

        if len(conditions) != 0:
            # AST_ASTCONSTRUCTOR.22
            conditions = conditions[0]

        param_constant_node = []

        if inputs == DATASET_PRIORITY:
            raise NotImplementedError("Dataset Priority input mode on HR is not implemented")

        param_constant_node.append(ParamConstant("PARAM_MODE", modes))
        param_constant_node.append(ParamConstant("PARAM_INPUT", inputs))
        param_constant_node.append(ParamConstant("PARAM_OUTPUT", retains))

        if not rule_comp:
            if isinstance(de_ruleset_elements[rule_name_node.value], list):
                rule_element = de_ruleset_elements[rule_name_node.value][-1]
            else:
                rule_element = de_ruleset_elements[rule_name_node.value]

            if rule_element.kind == "DatasetID":
                check_hierarchy_rule = rule_element.value
                rule_comp = Identifier(check_hierarchy_rule, "ComponentID")
            else:  # ValuedomainID
                raise SemanticError("1-1-10-4", op=op)

        return ParamOp(
            op=op,
            children=[dataset_node, rule_comp, rule_name_node, *conditions],
            params=param_constant_node,
        )

    def visitValidationSimple(self, ctx: Parser.ValidationSimpleContext):
        """
        | CHECK LPAREN op=expr (codeErr=erCode)? (levelCode=erLevel)? imbalanceExpr?  output=(INVALID|ALL)? RPAREN # noqa E501													        # validationSimple
        """
        ctx_list = list(ctx.getChildren())
        c = ctx_list[0]
        token = c.getSymbol()

        validation_node = self.visitExpr(ctx_list[2])

        inbalance_node = None
        error_code = None
        error_level = None
        for param in ctx_list:
            if isinstance(param, Parser.ErCodeContext):
                error_code = Terminals().visitErCode(param)
            elif isinstance(param, Parser.ErLevelContext):
                error_level = Terminals().visitErLevel(param)
            elif isinstance(param, Parser.ImbalanceExprContext):
                inbalance_node = self.visitImbalanceExpr(param)

        invalid = ctx_list[-2] if isinstance(ctx_list[-2], TerminalNodeImpl) else None

        if invalid is None:
            invalid_value = False
        else:
            invalid_value = True if invalid.getSymbol().text == "invalid" else False

        return Validation(
            op=token.text,
            validation=validation_node,
            error_code=error_code,
            error_level=error_level,
            imbalance=inbalance_node,
            invalid=invalid_value,
        )

    def visitImbalanceExpr(self, ctx: Parser.ImbalanceExprContext):
        ctx_list = list(ctx.getChildren())
        return self.visitExpr(ctx_list[1])

    """
                            -----------------------------------
                                    Aggregate Functions
                            -----------------------------------
    """

    # TODO Count function count() without parameters. Used at least in aggregations at having.
    def visitAggregateFunctions(self, ctx: Parser.AggregateFunctionsContext):
        """
        aggrFunction: SUM '(' expr ')'
                    | AVG '(' expr ')'
                    | COUNT '(' expr? ')'
                    | MEDIAN '(' expr ')'
                    | MIN '(' expr ')'
                    | MAX '(' expr ')'
                    | RANK '(' expr ')'
                    | STDDEV_POP '(' expr ')'
                    | STDDEV_SAMP '(' expr ')'
                    | VAR_POP '(' expr ')'
                    | VAR_SAMP '(' expr ')'
                    ;
        """
        if isinstance(ctx, Parser.AggrDatasetContext):
            return self.visitAggrDataset(ctx)
        else:
            raise NotImplementedError

    def visitAggrDataset(self, ctx: Parser.AggrDatasetContext):
        ctx_list = list(ctx.getChildren())
        # c = ctx_list[0]

        grouping_op = None
        group_node = None
        have_node = None

        groups = [group for group in ctx_list if isinstance(group, Parser.GroupingClauseContext)]
        haves = [have for have in ctx_list if isinstance(have, Parser.HavingClauseContext)]

        op_node = ctx_list[0].getSymbol().text
        operand = self.visitExpr(ctx_list[2])

        if len(groups) != 0:
            grouping_op, group_node = self.visitGroupingClause(groups[0])
        if len(haves) != 0:
            have_node, expr = self.visitHavingClause(haves[0])
            setattr(have_node, "expr", expr)

        return Aggregation(
            op=op_node,
            operand=operand,
            grouping_op=grouping_op,
            grouping=group_node,
            having_clause=have_node,
        )

    """
                            -----------------------------------
                                    Analytic Functions
                            -----------------------------------
    """

    def visitAnalyticFunctions(self, ctx: Parser.AnalyticFunctionsContext):
        # ctx_list = list(ctx.getChildren())

        if isinstance(ctx, Parser.AnSimpleFunctionContext):
            return self.visitAnSimpleFunction(ctx)
        elif isinstance(ctx, Parser.LagOrLeadAnContext):
            return self.visitLagOrLeadAn(ctx)
        elif isinstance(ctx, Parser.RatioToReportAnContext):
            return self.visitRatioToReportAn(ctx)
        else:
            raise NotImplementedError

    def visitAnSimpleFunction(self, ctx: Parser.AnSimpleFunctionContext):
        ctx_list = list(ctx.getChildren())

        window = None
        partition_by = None
        order_by = None

        op_node = ctx_list[0].getSymbol().text
        operand = self.visitExpr(ctx_list[2])

        for c in ctx_list[5:-2]:
            if isinstance(c, Parser.PartitionByClauseContext):
                partition_by = Terminals().visitPartitionByClause(c)
                continue
            elif isinstance(c, Parser.OrderByClauseContext):
                order_by = Terminals().visitOrderByClause(c)
                continue
            elif isinstance(c, Parser.WindowingClauseContext):
                window = Terminals().visitWindowingClause(c)
                continue
            else:
                raise NotImplementedError

        if window is None:
            window = Windowing(
                type_="data", start=-1, stop=0, start_mode="preceding", stop_mode="current"
            )

        return Analytic(
            op=op_node, operand=operand, partition_by=partition_by, order_by=order_by, window=window
        )

    def visitLagOrLeadAn(self, ctx: Parser.LagOrLeadAnContext):
        ctx_list = list(ctx.getChildren())

        params = None
        partition_by = None
        order_by = None

        op_node = ctx_list[0].getSymbol().text
        operand = self.visitExpr(ctx_list[2])

        for c in ctx_list[4:-2]:
            if isinstance(c, Parser.PartitionByClauseContext):
                partition_by = Terminals().visitPartitionByClause(c)
                continue
            elif isinstance(c, Parser.OrderByClauseContext):
                order_by = Terminals().visitOrderByClause(c)
                continue
            elif isinstance(c, Parser.SignedIntegerContext) or isinstance(
                c, Parser.ScalarItemContext
            ):
                if params is None:
                    params = []
                if isinstance(c, Parser.SignedIntegerContext):
                    params.append(Terminals().visitSignedInteger(c))
                else:
                    params.append(Terminals().visitScalarItem(c))
                continue

        if len(params) == 0:
            # AST_ASTCONSTRUCTOR.16
            raise Exception(f"{op_node} requires an offset parameter.")

        return Analytic(
            op=op_node, operand=operand, partition_by=partition_by, order_by=order_by, params=params
        )

    def visitRatioToReportAn(self, ctx: Parser.RatioToReportAnContext):
        ctx_list = list(ctx.getChildren())

        # params = None
        order_by = None

        op_node = ctx_list[0].getSymbol().text
        operand = self.visitExpr(ctx_list[2])

        partition_by = Terminals().visitPartitionByClause(ctx_list[5])

        return Analytic(op=op_node, operand=operand, partition_by=partition_by, order_by=order_by)

    """______________________________________________________________________________________


                                        Clause Definition.

       _______________________________________________________________________________________"""

    def visitDatasetClause(self, ctx: Parser.DatasetClauseContext):
        """
        datasetClause:
                    renameClause
                      | aggrClause
                      | filterClause
                      | calcClause
                      | keepClause
                      | dropClause
                      | pivotExpr
                      | unpivotExpr
                      | subspaceExpr
                      ;
        """
        ctx_list = list(ctx.getChildren())
        c = ctx_list[0]

        # RENAME renameClause
        if isinstance(c, Parser.RenameClauseContext):
            return self.visitRenameClause(c)

        # aggrClause
        elif isinstance(c, Parser.AggrClauseContext):
            return self.visitAggrClause(c)

        # filterClause
        elif isinstance(c, Parser.FilterClauseContext):
            return self.visitFilterClause(c)

        # calcClause
        elif isinstance(c, Parser.CalcClauseContext):
            return self.visitCalcClause(c)

        # keepClause
        elif isinstance(c, Parser.KeepOrDropClauseContext):
            return self.visitKeepOrDropClause(c)

        # pivotExpr
        elif isinstance(c, Parser.PivotOrUnpivotClauseContext):
            return self.visitPivotOrUnpivotClause(c)

        # subspaceExpr
        elif isinstance(c, Parser.SubspaceClauseContext):
            return self.visitSubspaceClause(c)

    """
                    -----------------------------------
                            Rename Clause
                    -----------------------------------
    """

    def visitRenameClause(self, ctx: Parser.RenameClauseContext):
        """
        renameClause: RENAME renameClauseItem (COMMA renameClauseItem)*;
        """
        ctx_list = list(ctx.getChildren())

        renames = [
            ctx_child
            for ctx_child in ctx_list
            if isinstance(ctx_child, Parser.RenameClauseItemContext)
        ]
        rename_nodes = []

        for ctx_rename in renames:
            rename_nodes.append(self.visitRenameClauseItem(ctx_rename))

        return RegularAggregation(op=ctx_list[0].getSymbol().text, children=rename_nodes)

    def visitRenameClauseItem(self, ctx: Parser.RenameClauseItemContext):
        """
        renameClauseItem: fromName=componentID TO toName=componentID;
        """
        ctx_list = list(ctx.getChildren())

        left_node = Terminals().visitComponentID(ctx_list[0])
        if isinstance(left_node, BinOp):
            left_node = f"{left_node.left.value}{left_node.op}{left_node.right.value}"
        else:
            left_node = left_node.value

        right_node = Terminals().visitVarID(ctx_list[2]).value

        return RenameNode(left_node, right_node)

    """
                    -----------------------------------
                            Aggregate Clause
                    -----------------------------------
    """

    def visitAggregateClause(self, ctx: Parser.AggregateClauseContext):
        """
        aggregateClause: aggrFunctionClause (',' aggrFunctionClause)* ;
        """
        ctx_list = list(ctx.getChildren())

        aggregates_nodes = []

        aggregates = [
            aggregate
            for aggregate in ctx_list
            if isinstance(aggregate, Parser.AggrFunctionClauseContext)
        ]

        for agg in aggregates:
            aggregates_nodes.append(self.visitAggrFunctionClause(agg))

        return aggregates_nodes

    def visitAggrFunctionClause(self, ctx: Parser.AggrFunctionClauseContext):
        """
        aggrFunctionClause: (componentRole)? componentID ':=' aggrFunction ;
        """
        ctx_list = list(ctx.getChildren())
        c = ctx_list[0]

        if isinstance(c, Parser.ComponentRoleContext):
            role = Terminals().visitComponentRole(c)
            base_index = 1
        else:
            base_index = 0
            role = Role.MEASURE

        left_node = Terminals().visitSimpleComponentId(ctx_list[base_index])
        op_node = ":="
        right_node = ExprComp().visitAggregateFunctionsComponents(ctx_list[base_index + 2])
        # Encoding the role information inside the Assignment for easiness and simplicity.
        # Cannot find another way with less lines of code
        setattr(left_node, "role", role)

        return Assignment(left_node, op_node, right_node)

    def visitAggrClause(self, ctx: Parser.AggrClauseContext):
        """
        aggrClause: AGGREGATE aggregateClause (groupingClause havingClause?)? ;
        """
        ctx_list = list(ctx.getChildren())
        c = ctx_list[0]

        op_node = c.getSymbol().text
        group_node = None
        grouping_op = None
        have_node = None

        groups = [group for group in ctx_list if isinstance(group, Parser.GroupingClauseContext)]
        haves = [have for have in ctx_list if isinstance(have, Parser.HavingClauseContext)]

        aggregate_nodes = self.visitAggregateClause(ctx_list[1])

        children = []

        if len(groups) != 0:
            grouping_op, group_node = self.visitGroupingClause(groups[0])
        if len(haves) > 0:
            have_node, expr = self.visitHavingClause(haves[0])
            setattr(have_node, "expr", expr)
        for element in aggregate_nodes:
            element.right = Aggregation(
                op=element.right.op,
                operand=element.right.operand,
                grouping_op=grouping_op,
                grouping=group_node,
                having_clause=have_node,
            )
            children.append(copy(element))

        return RegularAggregation(op=op_node, children=children)

    def visitGroupingClause(self, ctx: Parser.GroupingClauseContext):
        """
        groupingClause:
            GROUP op=(BY | EXCEPT) componentID (COMMA componentID)*     # groupByOrExcept
            | GROUP ALL exprComponent                                   # groupAll
          ;
        """
        if isinstance(ctx, Parser.GroupByOrExceptContext):
            return self.visitGroupByOrExcept(ctx)
        elif isinstance(ctx, Parser.GroupAllContext):
            return self.visitGroupAll(ctx)
        else:
            raise NotImplementedError

    def visitHavingClause(self, ctx: Parser.HavingClauseContext):
        """
        havingClause: HAVING exprComponent ;
        """
        ctx_list = list(ctx.getChildren())
        op_node = ctx_list[0].getSymbol().text

        text = ctx_list[1].start.source[1].strdata
        expr = re.split("having", text)[1]
        expr = "having " + expr[:-2].strip()

        if "]" in expr:
            index = expr.index("]")
            expr = expr[:index]
        if "end" in expr:
            index = expr.index("end")
            expr = expr[:index]
        if expr.count(")") > expr.count("("):
            index = expr.rindex(")")
            expr = expr[:index]

        if "{" in expr or "}" in expr:
            expr = expr.replace("{", "(")
            expr = expr.replace("}", ")")
        if "not_in" in expr:
            expr = expr.replace("not_in", "not in")
        if '"' in expr:
            expr = expr.replace('"', "'")

        if isinstance(ctx_list[1], Parser.ComparisonExprCompContext):
            param_nodes = ExprComp().visitComparisonExprComp(ctx_list[1])
        elif isinstance(ctx_list[1], Parser.InNotInExprCompContext):
            param_nodes = ExprComp().visitInNotInExprComp(ctx_list[1])
        elif isinstance(ctx_list[1], Parser.BooleanExprCompContext):
            param_nodes = ExprComp().visitBooleanExprComp(ctx_list[1])
        else:
            raise NotImplementedError

        return ParamOp(op=op_node, children=None, params=param_nodes), expr

    def visitGroupByOrExcept(self, ctx: Parser.GroupByOrExceptContext):
        ctx_list = list(ctx.getChildren())

        token_left = ctx_list[0].getSymbol().text
        token_right = ctx_list[1].getSymbol().text

        op_node = token_left + " " + token_right

        children_nodes = [
            Terminals().visitComponentID(identifier)
            for identifier in ctx_list
            if isinstance(identifier, Parser.ComponentIDContext)
        ]

        return op_node, children_nodes

    def visitGroupAll(self, ctx: Parser.GroupAllContext):
        ctx_list = list(ctx.getChildren())

        token_left = ctx_list[0].getSymbol().text
        token_right = ctx_list[1].getSymbol().text

        op_node = token_left + " " + token_right

        children_nodes = [ExprComp().visitExprComponent(ctx_list[2])]

        return op_node, children_nodes

    """
                    -----------------------------------
                            Filter Clause
                    -----------------------------------
    """

    def visitFilterClause(self, ctx: Parser.FilterClauseContext):
        """
        filterClause: FILTER expr;
        """
        ctx_list = list(ctx.getChildren())
        c = ctx_list[0]
        token = c.getSymbol()

        op_node = token.text
        operand_nodes = []
        operand_nodes.append(ExprComp().visitExprComponent(ctx_list[1]))

        return RegularAggregation(op_node, operand_nodes)

    """
                    -----------------------------------
                            Calc Clause
                    -----------------------------------
    """

    def visitCalcClause(self, ctx: Parser.CalcClauseContext):
        """
        calcClause: CALC calcClauseItem (',' calcClauseItem)*;
        """
        ctx_list = list(ctx.getChildren())
        c = ctx_list[0]

        calcClauseItems = [
            calcClauseItem
            for calcClauseItem in ctx_list
            if isinstance(calcClauseItem, Parser.CalcClauseItemContext)
        ]
        calcClauseItems_nodes = []

        op_node = c.getSymbol().text
        for calcClauseItem in calcClauseItems:
            result = self.visitCalcClauseItem(calcClauseItem)
            calcClauseItems_nodes.append(result)

        return RegularAggregation(op_node, calcClauseItems_nodes)

    def visitCalcClauseItem(self, ctx: Parser.CalcClauseItemContext):
        """
        calcClauseItem: (componentRole)? componentID  ASSIGN  exprComponent;
        """
        ctx_list = list(ctx.getChildren())
        c = ctx_list[0]

        if isinstance(c, Parser.ComponentRoleContext):
            role = Terminals().visitComponentRole(c)

            left_node = Terminals().visitComponentID(ctx_list[1])
            op_node = ":="
            right_node = ExprComp().visitExprComponent(ctx_list[3])
            operand_node = Assignment(left_node, op_node, right_node)
            if role is None:
                return UnaryOp(Role.MEASURE.value.lower(), operand_node)
            return UnaryOp(role.value.lower(), operand_node)
        else:
            left_node = Terminals().visitSimpleComponentId(c)
            op_node = ":="
            right_node = ExprComp().visitExprComponent(ctx_list[2])

            operand_node = Assignment(left_node, op_node, right_node)
            return UnaryOp(Role.MEASURE.value.lower(), operand_node)

    def visitKeepOrDropClause(self, ctx: Parser.KeepOrDropClauseContext):
        """
        keepOrDropClause: op = (KEEP | DROP) componentID (COMMA componentID)* ;
        """

        ctx_list = list(ctx.getChildren())
        c = ctx_list[0]

        items = [item for item in ctx_list if isinstance(item, Parser.ComponentIDContext)]
        nodes = []

        op_node = c.getSymbol().text
        for item in items:
            nodes.append(Terminals().visitComponentID(item))

        return RegularAggregation(op_node, nodes)

    """
                    -----------------------------------
                            Pivot/Unpivot Clause
                    -----------------------------------
    """

    def visitPivotOrUnpivotClause(self, ctx: Parser.PivotOrUnpivotClauseContext):
        """
        pivotOrUnpivotClause: op=(PIVOT|UNPIVOT) id_=componentID COMMA mea=componentID ;
        """
        ctx_list = list(ctx.getChildren())
        c = ctx_list[0]
        token = c.getSymbol()

        op_node = token.text
        children_nodes = []
        children_nodes.append(Terminals().visitComponentID(ctx_list[1]))
        children_nodes.append(Terminals().visitComponentID(ctx_list[3]))

        return RegularAggregation(op_node, children_nodes)

    """
                    -----------------------------------
                            Subspace Clause
                    -----------------------------------
    """

    def visitSubspaceClause(self, ctx: Parser.SubspaceClauseContext):
        """
        subspaceClause: SUBSPACE subspaceClauseItem (COMMA subspaceClauseItem)*;"""
        ctx_list = list(ctx.getChildren())
        c = ctx_list[0]

        subspace_nodes = []
        subspaces = [
            subspace
            for subspace in ctx_list
            if isinstance(subspace, Parser.SubspaceClauseItemContext)
        ]

        for subspace in subspaces:
            subspace_nodes.append(self.visitSubspaceClauseItem(subspace))

        op_node = c.getSymbol().text
        return RegularAggregation(op_node, subspace_nodes)

    def visitSubspaceClauseItem(self, ctx: Parser.SubspaceClauseItemContext):
        ctx_list = list(ctx.getChildren())

        left_node = Terminals().visitVarID(ctx_list[0])
        op_node = ctx_list[1].getSymbol().text
        right_node = Terminals().visitScalarItem(ctx_list[2])
        return BinOp(left_node, op_node, right_node)

    def visitOptionalExpr(self, ctx: Parser.OptionalExprContext):
        """
        optionalExpr: expr
                    | OPTIONAL ;
        """
        ctx_list = list(ctx.getChildren())
        c = ctx_list[0]

        if isinstance(c, Parser.ExprContext):
            return self.visitExpr(c)

        elif isinstance(c, TerminalNodeImpl):
            token = c.getSymbol()
            opt = token.text
            return ID("OPTIONAL", opt)<|MERGE_RESOLUTION|>--- conflicted
+++ resolved
@@ -25,13 +25,9 @@
     Validation,
     Analytic,
     Windowing,
-<<<<<<< HEAD
-    VarID, Case, CaseObj,
-=======
     VarID,
     Case,
     CaseObj,
->>>>>>> 8d2fd985
 )
 from vtlengine.AST.ASTConstructorModules.ExprComponents import ExprComp
 from vtlengine.AST.ASTConstructorModules.Terminals import Terminals
@@ -939,12 +935,8 @@
         return MulOp(op=c.getSymbol().text, children=[])
 
     def visitTimeDiffAtom(self, ctx: Parser.TimeShiftAtomContext):
-<<<<<<< HEAD
-        """
-        """
-=======
-        """ """
->>>>>>> 8d2fd985
+        """
+        """
         ctx_list = list(ctx.getChildren())
         c = ctx_list[0]
 
@@ -955,12 +947,8 @@
         return BinOp(left=left_node, op=op, right=right_node)
 
     def visitTimeAddAtom(self, ctx: Parser.TimeShiftAtomContext):
-<<<<<<< HEAD
-        """
-        """
-=======
-        """ """
->>>>>>> 8d2fd985
+        """
+        """
 
         ctx_list = list(ctx.getChildren())
         c = ctx_list[0]
