from antlr4.tree.Tree import TerminalNodeImpl

from vtlengine.AST import (
    Aggregation,
    If,
    BinOp,
    UnaryOp,
    ID,
    ParamOp,
    MulOp,
    Constant,
    ParamConstant,
    TimeAggregation,
    Identifier,
    EvalOp,
    VarID,
    Analytic,
<<<<<<< HEAD
    UDOCall, Case, CaseObj,
=======
    UDOCall,
    Case,
    CaseObj,
>>>>>>> 8d2fd985
)
from vtlengine.AST.ASTConstructorModules.Terminals import Terminals
from vtlengine.AST.Grammar.parser import Parser
from vtlengine.AST.VtlVisitor import VtlVisitor
from vtlengine.Exceptions import SemanticError


class ExprComp(VtlVisitor):
    """______________________________________________________________________________________


                                ExprComponent Definition.

    _______________________________________________________________________________________"""

    def visitExprComponent(self, ctx: Parser.ExprComponentContext):
        """
        exprComponent:
            LPAREN exprComponent RPAREN                                                                             # parenthesisExprComp # noqa E501
            | functionsComponents                                                                                   # functionsExpressionComp # noqa E501
            | op=(PLUS|MINUS|NOT) right=exprComponent                                                               # unaryExprComp # noqa E501
            | left=exprComponent op=(MUL|DIV) right=exprComponent                                                   # arithmeticExprComp # noqa E501
            | left=exprComponent op=(PLUS|MINUS|CONCAT) right=exprComponent                                         # arithmeticExprOrConcatComp # noqa E501
            | left=exprComponent comparisonOperand right=exprComponent                                              # comparisonExprComp # noqa E501
            | left=exprComponent op=(IN|NOT_IN)(lists|valueDomainID)                                                # inNotInExprComp # noqa E501
            | left=exprComponent op=AND right=exprComponent                                                         # booleanExprComp # noqa E501
            | left=exprComponent op=(OR|XOR) right=exprComponent                                                    # booleanExprComp # noqa E501
            | IF  conditionalExpr=exprComponent  THEN thenExpr=exprComponent ELSE elseExpr=exprComponent            # ifExprComp # noqa E501
            | constant                                                                                              # constantExprComp # noqa E501
            | componentID                                                                                           # compId # noqa E501
        ;
        """
        ctx_list = list(ctx.getChildren())
        c = ctx_list[0]

        if isinstance(ctx, Parser.ParenthesisExprCompContext):
            return self.visitParenthesisExprComp(ctx)

        # functions
        elif isinstance(ctx, Parser.FunctionsExpressionCompContext):
            return self.visitFunctionsComponents(c)

        # op=(PLUS|MINUS|NOT) right=expr # unary expression
        elif isinstance(ctx, Parser.UnaryExprCompContext):
            return self.visitUnaryExprComp(ctx)

        # | left=expr op=(MUL|DIV) right=expr               # arithmeticExpr
        elif isinstance(ctx, Parser.ArithmeticExprCompContext):
            return self.visitArithmeticExprComp(ctx)

        # | left=expr op=(PLUS|MINUS|CONCAT) right=expr     # arithmeticExprOrConcat
        elif isinstance(ctx, Parser.ArithmeticExprOrConcatCompContext):
            return self.visitArithmeticExprOrConcatComp(ctx)

        # | left=expr op=comparisonOperand  right=expr      # comparisonExpr
        elif isinstance(ctx, Parser.ComparisonExprCompContext):
            return self.visitComparisonExprComp(ctx)

        # | left=expr op=(IN|NOT_IN)(lists|valueDomainID)   # inNotInExpr
        elif isinstance(ctx, Parser.InNotInExprCompContext):
            return self.visitInNotInExprComp(ctx)

        # | left=expr op=AND right=expr                                           # booleanExpr
        # | left=expr op=(OR|XOR) right=expr
        elif isinstance(ctx, Parser.BooleanExprCompContext):
            return self.visitBooleanExprComp(ctx)

        # IF  conditionalExpr=expr  THEN thenExpr=expr ELSE elseExpr=expr       # ifExpr
        elif isinstance(ctx, Parser.IfExprCompContext):
            return self.visitIfExprComp(ctx)

        # CASE WHEN conditionalExpr=expr THEN thenExpr=expr ELSE elseExpr=expr END # caseExpr
        elif isinstance(ctx, Parser.CaseExprCompContext):
            return self.visitCaseExprComp(ctx)

        # constant
        elif isinstance(ctx, Parser.ConstantExprCompContext):
            return Terminals().visitConstant(c)

        # componentID
        # TODO Changed to pass more tests. Original code: return Terminals().visitComponentID(c)
        elif isinstance(ctx, Parser.CompIdContext):
            if len(c.children) > 1:
                return Terminals().visitComponentID(c)
            token = c.children[0].getSymbol()
            # check token text
            has_scaped_char = token.text.find("'") != -1
            if has_scaped_char:
                token.text = str(token.text.replace("'", ""))
            var_id_node = VarID(token.text)
            return var_id_node

        else:
            # AST_ASTCONSTRUCTOR.3
            raise NotImplementedError

    def bin_op_creator_comp(self, ctx: Parser.ExprComponentContext):
        ctx_list = list(ctx.getChildren())
        left_node = self.visitExprComponent(ctx_list[0])
        if isinstance(ctx_list[1], Parser.ComparisonOperandContext):
            op = list(ctx_list[1].getChildren())[0].getSymbol().text
        else:
            op = ctx_list[1].getSymbol().text
        right_node = self.visitExprComponent(ctx_list[2])

        bin_op_node = BinOp(left_node, op, right_node)

        return bin_op_node

    def visitArithmeticExprComp(self, ctx: Parser.ArithmeticExprContext):
        return self.bin_op_creator_comp(ctx)

    def visitArithmeticExprOrConcatComp(self, ctx: Parser.ArithmeticExprOrConcatContext):
        return self.bin_op_creator_comp(ctx)

    def visitComparisonExprComp(self, ctx: Parser.ComparisonExprContext):
        return self.bin_op_creator_comp(ctx)

    def visitInNotInExprComp(self, ctx: Parser.InNotInExprContext):
        ctx_list = list(ctx.getChildren())
        left_node = self.visitExprComponent(ctx_list[0])
        op = ctx_list[1].symbol.text

        if isinstance(ctx_list[2], Parser.ListsContext):
            right_node = Terminals().visitLists(ctx_list[2])
        elif isinstance(ctx_list[2], Parser.ValueDomainIDContext):
            right_node = Terminals().visitValueDomainID(ctx_list[2])
        else:
            raise NotImplementedError
        bin_op_node = BinOp(left_node, op, right_node)

        return bin_op_node

    def visitBooleanExprComp(self, ctx: Parser.BooleanExprContext):
        return self.bin_op_creator_comp(ctx)

    def visitParenthesisExprComp(self, ctx: Parser.ParenthesisExprContext):
        return self.visitExprComponent(list(ctx.getChildren())[1])

    def visitUnaryExprComp(self, ctx: Parser.UnaryExprContext):
        c_list = list(ctx.getChildren())
        op = c_list[0].getSymbol().text
        right = self.visitExprComponent(c_list[1])

        return UnaryOp(op, right)

    def visitIfExprComp(self, ctx: Parser.IfExprCompContext):
        ctx_list = list(ctx.getChildren())

        condition_node = self.visitExprComponent(ctx_list[1])
        then_op_node = self.visitExprComponent(ctx_list[3])
        else_op_node = self.visitExprComponent(ctx_list[5])

        if_node = If(condition_node, then_op_node, else_op_node)

        return if_node

    def visitCaseExprComp(self, ctx: Parser.CaseExprCompContext):
        ctx_list = list(ctx.getChildren())

        if len(ctx_list) % 4 != 3:
            raise ValueError("Syntax error.")

        else_node = self.visitExprComponent(ctx_list[-1])
        ctx_list = ctx_list[1:-2]
        cases = []

        for i in range(0, len(ctx_list), 4):
            condition = self.visitExprComponent(ctx_list[i + 1])
            thenOp = self.visitExprComponent(ctx_list[i + 3])
            case_obj = CaseObj(condition, thenOp)
            cases.append(case_obj)

        case_node = Case(cases, else_node)

        return case_node

    def visitOptionalExprComponent(self, ctx: Parser.OptionalExprComponentContext):
        """
        optionalExpr: expr
                    | OPTIONAL ;
        """
        ctx_list = list(ctx.getChildren())
        c = ctx_list[0]

        if isinstance(c, Parser.ExprComponentContext):
            return self.visitExprComponent(c)

        elif isinstance(c, TerminalNodeImpl):
            token = c.getSymbol()
            opt = token.text
            return ID("OPTIONAL", opt)

    """____________________________________________________________________________________


                                    FunctionsComponents Definition.

      _____________________________________________________________________________________"""

    def visitFunctionsComponents(self, ctx: Parser.FunctionsComponentsContext):
        """
        functionsComponents:
            genericOperatorsComponent           # genericFunctionsComponents
           | stringOperatorsComponent           # stringFunctionsComponents
           | numericOperatorsComponent          # numericFunctionsComponents
           | comparisonOperatorsComponent       # comparisonFunctionsComponents
           | timeOperatorsComponent             # timeFunctionsComponents
           | conditionalOperatorsComponent      # conditionalFunctionsComponents
           | aggrOperators                      # aggregateFunctionsComponents
           | anFunctionComponent                # analyticFunctionsComponents

        ;
        """
        ctx_list = list(ctx.getChildren())
        c = ctx_list[0]

        if isinstance(ctx, Parser.GenericFunctionsComponentsContext):
            return self.visitGenericFunctionsComponents(c)

        elif isinstance(ctx, Parser.StringFunctionsComponentsContext):
            return self.visitStringFunctionsComponents(c)

        elif isinstance(ctx, Parser.NumericFunctionsComponentsContext):
            return self.visitNumericFunctionsComponents(c)

        elif isinstance(ctx, Parser.ComparisonFunctionsComponentsContext):
            return self.visitComparisonFunctionsComponents(c)

        elif isinstance(ctx, Parser.TimeFunctionsComponentsContext):
            return self.visitTimeFunctionsComponents(c)

        elif isinstance(ctx, Parser.ConditionalFunctionsComponentsContext):
            return self.visitConditionalFunctionsComponents(c)

        elif isinstance(ctx, Parser.AggregateFunctionsComponentsContext):
            return self.visitAggregateFunctionsComponents(c)

        elif isinstance(ctx, Parser.AnalyticFunctionsComponentsContext):
            return self.visitAnalyticFunctionsComponents(c)
        else:
            raise NotImplementedError

    """
                                -----------------------------------
                                    Generic Functions Components
                                -----------------------------------
    """

    def visitGenericFunctionsComponents(self, ctx: Parser.GenericFunctionsComponentsContext):
        if isinstance(ctx, Parser.CallComponentContext):
            return self.visitCallComponent(ctx)
        elif isinstance(ctx, Parser.EvalAtomComponentContext):
            return self.visitEvalAtomComponent(ctx)
        elif isinstance(ctx, Parser.CastExprComponentContext):
            return self.visitCastExprComponent(ctx)
        else:
            raise NotImplementedError

    def visitCallComponent(self, ctx: Parser.CallComponentContext):
        """
        callFunction: operatorID LPAREN (parameterComponent (COMMA parameterComponent)*)? RPAREN    # callComponent  # noqa E501
        """
        ctx_list = list(ctx.getChildren())
        c = ctx_list[0]

        op = Terminals().visitOperatorID(c)
        param_nodes = [
            self.visitParameterComponent(element)
            for element in ctx_list
            if isinstance(element, Parser.ParameterComponentContext)
        ]

        return UDOCall(op=op, params=param_nodes)

    def visitEvalAtomComponent(self, ctx: Parser.EvalAtomComponentContext):
        """
        | EVAL LPAREN routineName LPAREN (componentID|scalarItem)? (COMMA (componentID|scalarItem))* RPAREN (LANGUAGE STRING_CONSTANT)? (RETURNS outputParameterTypeComponent)? RPAREN      # evalAtomComponent  # noqa E501
        """
        ctx_list = list(ctx.getChildren())

        routine_name = Terminals().visitRoutineName(ctx_list[2])

        # Think of a way to maintain the order, for now its not necessary.
        var_ids_nodes = [
            Terminals().visitVarID(varID)
            for varID in ctx_list
            if isinstance(varID, Parser.VarIDContext)
        ]
        constant_nodes = [
            Terminals().visitScalarItem(scalar)
            for scalar in ctx_list
            if isinstance(scalar, Parser.ScalarItemContext)
        ]
        children_nodes = var_ids_nodes + constant_nodes

        if len(children_nodes) > 1:
            raise Exception("Only one operand is allowed in Eval")

        # Reference manual says it is mandatory.
        language_name = [
            language
            for language in ctx_list
            if isinstance(language, TerminalNodeImpl)
            and language.getSymbol().type == Parser.STRING_CONSTANT
        ]
        if len(language_name) == 0:
            # AST_ASTCONSTRUCTOR.12
            raise SemanticError("1-4-2-1", option="language")
        # Reference manual says it is mandatory.
        output_node = [
            Terminals().visitOutputParameterTypeComponent(output)
            for output in ctx_list
            if isinstance(output, Parser.OutputParameterTypeComponentContext)
        ]
        if len(output_node) == 0:
            # AST_ASTCONSTRUCTOR.13
            raise SemanticError("1-4-2-1", option="output")

        return EvalOp(
            name=routine_name,
            operands=children_nodes[0],
            output=output_node[0],
            language=language_name[0].getSymbol().text,
        )

    def visitCastExprComponent(self, ctx: Parser.CastExprComponentContext):
        """
        | CAST LPAREN exprComponent COMMA (basicScalarType|valueDomainName) (COMMA STRING_CONSTANT)? RPAREN         # castExprComponent  # noqa E501
        """
        ctx_list = list(ctx.getChildren())
        c = ctx_list[0]

        token = c.getSymbol()

        op = token.text
        expr_node = [
            self.visitExprComponent(expr)
            for expr in ctx_list
            if isinstance(expr, Parser.ExprComponentContext)
        ]
        basic_scalar_type = [
            Terminals().visitBasicScalarType(type_)
            for type_ in ctx_list
            if isinstance(type_, Parser.BasicScalarTypeContext)
        ]

        [
            Terminals().visitValueDomainName(valueD)
            for valueD in ctx_list
            if isinstance(valueD, Parser.ValueDomainNameContext)
        ]

        if len(ctx_list) > 6:
            param_node = [
                ParamConstant("PARAM_CAST", str_.symbol.text.strip('"'))
                for str_ in ctx_list
                if isinstance(str_, TerminalNodeImpl)
                and str_.getSymbol().type == Parser.STRING_CONSTANT
            ]
        else:
            param_node = []

        if len(basic_scalar_type) == 1:
            children_nodes = expr_node + basic_scalar_type

            return ParamOp(op=op, children=children_nodes, params=param_node)

        else:
            # AST_ASTCONSTRUCTOR.14
            raise NotImplementedError

    def visitParameterComponent(self, ctx: Parser.ParameterComponentContext):

        ctx_list = list(ctx.getChildren())
        c = ctx_list[0]

        if isinstance(c, Parser.ExprComponentContext):
            return self.visitExprComponent(c)
        elif isinstance(c, TerminalNodeImpl):
            return ID("OPTIONAL", c.getSymbol().text)
        else:
            raise NotImplementedError

    """
                            -----------------------------------
                                    String Functions
                            -----------------------------------
        """

    def visitStringFunctionsComponents(self, ctx: Parser.StringFunctionsComponentsContext):
        if isinstance(ctx, Parser.UnaryStringFunctionComponentContext):
            return self.visitUnaryStringFunctionComponent(ctx)
        elif isinstance(ctx, Parser.SubstrAtomComponentContext):
            return self.visitSubstrAtomComponent(ctx)
        elif isinstance(ctx, Parser.ReplaceAtomComponentContext):
            return self.visitReplaceAtomComponent(ctx)
        elif isinstance(ctx, Parser.InstrAtomComponentContext):
            return self.visitInstrAtomComponent(ctx)
        else:
            raise NotImplementedError

    def visitUnaryStringFunctionComponent(self, ctx: Parser.UnaryStringFunctionComponentContext):
        ctx_list = list(ctx.getChildren())
        c = ctx_list[0]

        token = c.getSymbol()
        op_node = token.text
        operand_node = self.visitExprComponent(ctx_list[2])
        return UnaryOp(op_node, operand_node)

    def visitSubstrAtomComponent(self, ctx: Parser.SubstrAtomComponentContext):
        ctx_list = list(ctx.getChildren())
        c = ctx_list[0]

        params_nodes = []
        children_nodes = []

        token = c.getSymbol()
        childrens = [expr for expr in ctx_list if isinstance(expr, Parser.ExprComponentContext)]
        params = [
            param for param in ctx_list if isinstance(param, Parser.OptionalExprComponentContext)
        ]

        op_node = token.text
        for children in childrens:
            children_nodes.append(self.visitExprComponent(children))

        if len(params) != 0:
            for param in params:
                params_nodes.append(self.visitOptionalExprComponent(param))

        return ParamOp(op_node, children_nodes, params_nodes)

    def visitReplaceAtomComponent(self, ctx: Parser.ReplaceAtomComponentContext):
        ctx_list = list(ctx.getChildren())
        c = ctx_list[0]

        token = c.getSymbol()
        expressions = [
            self.visitExprComponent(expr)
            for expr in ctx_list
            if isinstance(expr, Parser.ExprComponentContext)
        ]
        params = [
            self.visitOptionalExprComponent(param)
            for param in ctx_list
            if isinstance(param, Parser.OptionalExprComponentContext)
        ]

        op_node = token.text

        children_nodes = [expressions[0]]
        params_nodes = [expressions[1]] + params

        return ParamOp(op_node, children_nodes, params_nodes)

    def visitInstrAtomComponent(self, ctx: Parser.InstrAtomComponentContext):
        ctx_list = list(ctx.getChildren())
        c = ctx_list[0]

        token = c.getSymbol()
        expressions = [
            self.visitExprComponent(expr)
            for expr in ctx_list
            if isinstance(expr, Parser.ExprComponentContext)
        ]
        params = [
            self.visitOptionalExprComponent(param)
            for param in ctx_list
            if isinstance(param, Parser.OptionalExprComponentContext)
        ]

        op_node = token.text

        children_nodes = [expressions[0]]
        params_nodes = [expressions[1]] + params

        return ParamOp(op_node, children_nodes, params_nodes)

    """
                        -----------------------------------
                                Numeric Component Functions
                        -----------------------------------
    """

    def visitNumericFunctionsComponents(self, ctx: Parser.NumericFunctionsComponentsContext):
        if isinstance(ctx, Parser.UnaryNumericComponentContext):
            return self.visitUnaryNumericComponent(ctx)
        elif isinstance(ctx, Parser.UnaryWithOptionalNumericComponentContext):
            return self.visitUnaryWithOptionalNumericComponent(ctx)
        elif isinstance(ctx, Parser.BinaryNumericComponentContext):
            return self.visitBinaryNumericComponent(ctx)
        else:
            raise NotImplementedError

    def visitUnaryNumericComponent(self, ctx: Parser.UnaryNumericComponentContext):
        ctx_list = list(ctx.getChildren())
        c = ctx_list[0]

        token = c.getSymbol()
        op_node = token.text
        operand_node = self.visitExprComponent(ctx_list[2])
        return UnaryOp(op_node, operand_node)

    def visitUnaryWithOptionalNumericComponent(
        self, ctx: Parser.UnaryWithOptionalNumericComponentContext
    ):
        ctx_list = list(ctx.getChildren())
        c = ctx_list[0]

        params_nodes = []
        children_nodes = []

        token = c.getSymbol()
        childrens = [expr for expr in ctx_list if isinstance(expr, Parser.ExprComponentContext)]
        params = [
            param for param in ctx_list if isinstance(param, Parser.OptionalExprComponentContext)
        ]

        op_node = token.text
        for children in childrens:
            children_nodes.append(self.visitExprComponent(children))

        if len(params) != 0:
            for param in params:
                params_nodes.append(self.visitOptionalExprComponent(param))

        return ParamOp(op_node, children_nodes, params_nodes)

    def visitBinaryNumericComponent(self, ctx: Parser.BinaryNumericComponentContext):
        ctx_list = list(ctx.getChildren())
        c = ctx_list[0]

        token = c.getSymbol()

        left_node = self.visitExprComponent(ctx_list[2])
        op_node = token.text
        right_node = self.visitExprComponent(ctx_list[4])
        return BinOp(left_node, op_node, right_node)

    """
                            -----------------------------------
                                    Time Functions
                            -----------------------------------
        """

    def visitTimeFunctionsComponents(self, ctx: Parser.TimeFunctionsComponentsContext):
        if isinstance(ctx, Parser.PeriodAtomComponentContext):
            return self.visitTimeUnaryAtomComponent(ctx)
        elif isinstance(ctx, Parser.FillTimeAtomComponentContext):
            return self.visitFillTimeAtomComponent(ctx)
        elif isinstance(ctx, Parser.FlowAtomComponentContext):
            raise SemanticError("1-1-19-7", op=ctx.op.text)
        elif isinstance(ctx, Parser.TimeShiftAtomComponentContext):
            return self.visitTimeShiftAtomComponent(ctx)
        elif isinstance(ctx, Parser.TimeAggAtomComponentContext):
            return self.visitTimeAggAtomComponent(ctx)
        elif isinstance(ctx, Parser.CurrentDateAtomComponentContext):
            return self.visitCurrentDateAtomComponent(ctx)
        elif isinstance(ctx, Parser.DateDiffAtomComponentContext):
            return self.visitDateAddAtomComponentContext(ctx)
        elif isinstance(ctx, Parser.DateAddAtomComponentContext):
            return self.visitDateAddAtomComponentContext(ctx)
        elif isinstance(ctx, Parser.YearAtomComponentContext):
            return self.visitTimeUnaryAtomComponent(ctx)
        elif isinstance(ctx, Parser.MonthAtomComponentContext):
            return self.visitTimeUnaryAtomComponent(ctx)
        elif isinstance(ctx, Parser.DayOfMonthAtomComponentContext):
            return self.visitTimeUnaryAtomComponent(ctx)
        elif isinstance(ctx, Parser.DayOfYearAtomComponentContext):
            return self.visitTimeUnaryAtomComponent(ctx)
        elif isinstance(ctx, Parser.DayToYearAtomComponentContext):
            return self.visitTimeUnaryAtomComponent(ctx)
        elif isinstance(ctx, Parser.DayToMonthAtomComponentContext):
            return self.visitTimeUnaryAtomComponent(ctx)
        elif isinstance(ctx, Parser.YearToDayAtomComponentContext):
            return self.visitTimeUnaryAtomComponent(ctx)
        elif isinstance(ctx, Parser.MonthToDayAtomComponentContext):
            return self.visitTimeUnaryAtomComponent(ctx)
        else:
            raise NotImplementedError

    def visitTimeUnaryAtomComponent(self, ctx: Parser.PeriodAtomComponentContext):
        """
        periodExpr: PERIOD_INDICATOR '(' expr? ')' ;
        """
        ctx_list = list(ctx.getChildren())
        c = ctx_list[0]

        op = c.getSymbol().text
        operand_node = [
            self.visitExprComponent(operand)
            for operand in ctx_list
            if isinstance(operand, Parser.ExprComponentContext)
        ]

        if len(operand_node) == 0:
            # AST_ASTCONSTRUCTOR.15
            raise NotImplementedError

        return UnaryOp(op=op, operand=operand_node[0])

    def visitTimeShiftAtomComponent(self, ctx: Parser.TimeShiftAtomComponentContext):
        """
        timeShiftExpr: TIMESHIFT '(' expr ',' INTEGER_CONSTANT ')' ;
        """
        ctx_list = list(ctx.getChildren())
        c = ctx_list[0]

        op = c.getSymbol().text
        left_node = self.visitExprComponent(ctx_list[2])
        right_node = Constant("INTEGER_CONSTANT", int(ctx_list[4].getSymbol().text))

        return BinOp(left=left_node, op=op, right=right_node)

    def visitFillTimeAtomComponent(self, ctx: Parser.FillTimeAtomComponentContext):
        """
        timeSeriesExpr: FILL_TIME_SERIES '(' expr (',' (SINGLE|ALL))? ')' ;
        """
        ctx_list = list(ctx.getChildren())
        c = ctx_list[0]

        op = c.getSymbol().text
        children_node = [self.visitExprComponent(ctx_list[2])]

        if len(ctx_list) > 4:
            param_constant_node = [ParamConstant("PARAM_TIMESERIES", ctx_list[4].getSymbol().text)]
        else:
            param_constant_node = []

        return ParamOp(op=op, children=children_node, params=param_constant_node)

    def visitTimeAggAtomComponent(self, ctx: Parser.TimeAggAtomComponentContext):
        """
        TIME_AGG LPAREN periodIndTo=STRING_CONSTANT (COMMA periodIndFrom=(STRING_CONSTANT| OPTIONAL ))? # noqa E501
        (COMMA op=optionalExprComponent)? (COMMA (FIRST|LAST))? RPAREN    # timeAggAtomComponent; # noqa E501
        """
        ctx_list = list(ctx.getChildren())
        c = ctx_list[0]

        op = c.getSymbol().text
        period_to = str(ctx.periodIndTo.text)[1:-1]
        period_from = None

        if ctx.periodIndFrom is not None and ctx.periodIndFrom.type != Parser.OPTIONAL:
            # raise SemanticError("periodIndFrom is not allowed in Time_agg")
            period_from = str(ctx.periodIndFrom.text)[1:-1]

        conf = [
            str_.getSymbol().text
            for str_ in ctx_list
            if isinstance(str_, TerminalNodeImpl)
            and str_.getSymbol().type in [Parser.FIRST, Parser.LAST]
        ]

        if len(conf) == 0:
            conf = None
        else:
            conf = conf[0]

        if ctx.op is not None:
            operand_node = self.visitOptionalExprComponent(ctx.op)
            if isinstance(operand_node, ID):
                operand_node = None
            elif isinstance(operand_node, Identifier):
                operand_node = VarID(operand_node.value)  # Converting Identifier to VarID
        else:
            operand_node = None

        if operand_node is None:
            # AST_ASTCONSTRUCTOR.17
            raise SemanticError("1-4-2-2")
        return TimeAggregation(
            op=op, operand=operand_node, period_to=period_to, period_from=period_from, conf=conf
        )

    def visitCurrentDateAtomComponent(self, ctx: Parser.CurrentDateAtomComponentContext):
        c = list(ctx.getChildren())[0]
        return MulOp(op=c.getSymbol().text, children=[])

    def visitDateDiffAtomComponent(self, ctx: Parser.TimeShiftAtomComponentContext):
<<<<<<< HEAD
        """
        """
=======
        """ """
>>>>>>> 8d2fd985
        ctx_list = list(ctx.getChildren())
        c = ctx_list[0]

        op = c.getSymbol().text
        left_node = self.visitExprComponent(ctx_list[2])
        right_node = Constant("INTEGER_CONSTANT", int(ctx_list[4].getSymbol().text))

        return BinOp(left=left_node, op=op, right=right_node)

    def visitDateAddAtomComponentContext(self, ctx: Parser.DateAddAtomComponentContext):
<<<<<<< HEAD
        """
        """
=======
        """ """
>>>>>>> 8d2fd985
        ctx_list = list(ctx.getChildren())
        c = ctx_list[0]

        op = c.getSymbol().text
        children_node = [self.visitExprComponent(ctx_list[2])]

        param_constant_node = []

        if len(ctx_list) > 4:
            param_constant_node = [self.visitExprComponent(ctx_list[4])]
            if len(ctx_list) > 6:
                param_constant_node.append(self.visitExprComponent(ctx_list[6]))

        return ParamOp(op=op, children=children_node, params=param_constant_node)

    """
                            -----------------------------------
                                    Conditional Functions
                            -----------------------------------
    """

    def visitConditionalFunctionsComponents(
        self, ctx: Parser.ConditionalFunctionsComponentsContext
    ):
        if isinstance(ctx, Parser.NvlAtomComponentContext):
            return self.visitNvlAtomComponent(ctx)
        else:
            raise NotImplementedError

    def visitNvlAtomComponent(self, ctx: Parser.NvlAtomComponentContext):
        ctx_list = list(ctx.getChildren())
        c = ctx_list[0]

        token = c.getSymbol()

        left_node = self.visitExprComponent(ctx_list[2])
        op_node = token.text
        right_node = self.visitExprComponent(ctx_list[4])
        return BinOp(left_node, op_node, right_node)

    """
                        -----------------------------------
                            Comparison Components Functions
                        -----------------------------------
    """

    def visitComparisonFunctionsComponents(self, ctx: Parser.ComparisonFunctionsComponentsContext):
        if isinstance(ctx, Parser.BetweenAtomComponentContext):
            return self.visitBetweenAtomComponent(ctx)
        elif isinstance(ctx, Parser.CharsetMatchAtomComponentContext):
            return self.visitCharsetMatchAtomComponent(ctx)
        elif isinstance(ctx, Parser.IsNullAtomComponentContext):
            return self.visitIsNullAtomComponent(ctx)
        else:
            raise NotImplementedError

    def visitBetweenAtomComponent(self, ctx: Parser.BetweenAtomComponentContext):
        ctx_list = list(ctx.getChildren())
        c = ctx_list[0]

        children_nodes = []

        token = c.getSymbol()
        childrens = [expr for expr in ctx_list if isinstance(expr, Parser.ExprComponentContext)]

        op_node = token.text
        for children in childrens:
            children_nodes.append(self.visitExprComponent(children))

        return MulOp(op_node, children_nodes)

    def visitCharsetMatchAtomComponent(self, ctx: Parser.CharsetMatchAtomComponentContext):
        ctx_list = list(ctx.getChildren())
        c = ctx_list[0]
        token = c.getSymbol()

        left_node = self.visitExprComponent(ctx_list[2])
        op_node = token.text
        right_node = self.visitExprComponent(ctx_list[4])
        return BinOp(left_node, op_node, right_node)

    def visitIsNullAtomComponent(self, ctx: Parser.IsNullAtomComponentContext):
        ctx_list = list(ctx.getChildren())
        c = ctx_list[0]
        token = c.getSymbol()
        op_node = token.text
        operand_node = self.visitExprComponent(ctx_list[2])
        return UnaryOp(op_node, operand_node)

    """
                            -----------------------------------
                                Aggregate Components Functions
                            -----------------------------------
        """

    def visitAggregateFunctionsComponents(self, ctx: Parser.AggregateFunctionsComponentsContext):
        if isinstance(ctx, Parser.AggrCompContext):
            return self.visitAggrComp(ctx)
        elif isinstance(ctx, Parser.CountAggrCompContext):
            return self.visitCountAggrComp(ctx)
        else:
            raise NotImplementedError

    def visitAggrComp(self, ctx: Parser.AggrCompContext):
        ctx_list = list(ctx.getChildren())
        op_node = ctx_list[0].getSymbol().text
        operand_node = self.visitExprComponent(ctx_list[2])
        return Aggregation(op_node, operand_node)

    def visitCountAggrComp(self, ctx: Parser.CountAggrCompContext):
        ctx_list = list(ctx.getChildren())
        op_node = ctx_list[0].getSymbol().text
        return Aggregation(op_node)

    """
                                -----------------------------------
                                    Analytic Components Functions
                                -----------------------------------
    """

    def visitAnalyticFunctionsComponents(self, ctx: Parser.AnalyticFunctionsComponentsContext):

        if isinstance(ctx, Parser.AnSimpleFunctionComponentContext):
            return self.visitAnSimpleFunctionComponent(ctx)
        elif isinstance(ctx, Parser.LagOrLeadAnComponentContext):
            return self.visitLagOrLeadAnComponent(ctx)
        elif isinstance(ctx, Parser.RankAnComponentContext):
            return self.visitRankAnComponent(ctx)
        elif isinstance(ctx, Parser.RatioToReportAnComponentContext):
            return self.visitRatioToReportAnComponent(ctx)
        else:
            raise NotImplementedError

    def visitAnSimpleFunctionComponent(self, ctx: Parser.AnSimpleFunctionComponentContext):
        ctx_list = list(ctx.getChildren())

        params = None
        partition_by = None
        order_by = None

        op_node = ctx_list[0].getSymbol().text
        operand = self.visitExprComponent(ctx_list[2])

        for c in ctx_list[5:-2]:
            if isinstance(c, Parser.PartitionByClauseContext):
                partition_by = Terminals().visitPartitionByClause(c)
                continue
            elif isinstance(c, Parser.OrderByClauseContext):
                order_by = Terminals().visitOrderByClause(c)
                continue
            elif isinstance(c, Parser.WindowingClauseContext):
                params = Terminals().visitWindowingClause(c)
                continue
            else:
                raise NotImplementedError

        return Analytic(
            op=op_node, operand=operand, partition_by=partition_by, order_by=order_by, window=params
        )

    def visitLagOrLeadAnComponent(self, ctx: Parser.LagOrLeadAnComponentContext):
        ctx_list = list(ctx.getChildren())

        params = None
        partition_by = None
        order_by = None

        op_node = ctx_list[0].getSymbol().text
        operand = self.visitExprComponent(ctx_list[2])

        for c in ctx_list[4:-2]:
            if isinstance(c, Parser.PartitionByClauseContext):
                partition_by = Terminals().visitPartitionByClause(c)
                continue
            elif isinstance(c, Parser.OrderByClauseContext):
                order_by = Terminals().visitOrderByClause(c)
                continue
            elif isinstance(c, Parser.SignedIntegerContext) or isinstance(
                c, Parser.ScalarItemContext
            ):
                if params is None:
                    params = []
                if isinstance(c, Parser.SignedIntegerContext):
                    params.append(Terminals().visitSignedInteger(c))
                else:
                    params.append(Terminals().visitScalarItem(c))
                continue

        return Analytic(
            op=op_node, operand=operand, partition_by=partition_by, order_by=order_by, params=params
        )

    def visitRankAnComponent(self, ctx: Parser.RankAnComponentContext):
        ctx_list = list(ctx.getChildren())

        partition_by = None
        order_by = None

        op_node = ctx_list[0].getSymbol().text

        for c in ctx_list[4:-2]:
            if isinstance(c, Parser.PartitionByClauseContext):
                partition_by = Terminals().visitPartitionByClause(c)
                continue
            elif isinstance(c, Parser.OrderByClauseContext):
                order_by = Terminals().visitOrderByClause(c)
                continue

        return Analytic(
            op=op_node, operand=None, partition_by=partition_by, order_by=order_by, window=None
        )

    def visitRatioToReportAnComponent(self, ctx: Parser.RatioToReportAnComponentContext):
        ctx_list = list(ctx.getChildren())

        params = None
        order_by = None

        op_node = ctx_list[0].getSymbol().text
        operand = self.visitExprComponent(ctx_list[2])

        partition_by = Terminals().visitPartitionByClause(ctx_list[5])

        return Analytic(
            op=op_node, operand=operand, partition_by=partition_by, order_by=order_by, window=params
        )<|MERGE_RESOLUTION|>--- conflicted
+++ resolved
@@ -15,13 +15,9 @@
     EvalOp,
     VarID,
     Analytic,
-<<<<<<< HEAD
-    UDOCall, Case, CaseObj,
-=======
     UDOCall,
     Case,
     CaseObj,
->>>>>>> 8d2fd985
 )
 from vtlengine.AST.ASTConstructorModules.Terminals import Terminals
 from vtlengine.AST.Grammar.parser import Parser
@@ -704,12 +700,8 @@
         return MulOp(op=c.getSymbol().text, children=[])
 
     def visitDateDiffAtomComponent(self, ctx: Parser.TimeShiftAtomComponentContext):
-<<<<<<< HEAD
-        """
-        """
-=======
-        """ """
->>>>>>> 8d2fd985
+        """
+        """
         ctx_list = list(ctx.getChildren())
         c = ctx_list[0]
 
@@ -720,12 +712,8 @@
         return BinOp(left=left_node, op=op, right=right_node)
 
     def visitDateAddAtomComponentContext(self, ctx: Parser.DateAddAtomComponentContext):
-<<<<<<< HEAD
-        """
-        """
-=======
-        """ """
->>>>>>> 8d2fd985
+        """
+        """
         ctx_list = list(ctx.getChildren())
         c = ctx_list[0]
 
