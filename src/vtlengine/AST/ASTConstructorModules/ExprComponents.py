from antlr4.tree.Tree import TerminalNodeImpl

from vtlengine.AST import (
    ID,
    Aggregation,
    Analytic,
    BinOp,
    Case,
    CaseObj,
    Constant,
    EvalOp,
    Identifier,
    If,
    MulOp,
    ParamConstant,
    ParamOp,
    TimeAggregation,
    UDOCall,
    UnaryOp,
    VarID,
)
from vtlengine.AST.ASTConstructorModules.Terminals import Terminals
from vtlengine.AST.Grammar.parser import Parser
from vtlengine.AST.VtlVisitor import VtlVisitor
from vtlengine.Exceptions import SemanticError


class ExprComp(VtlVisitor):
    """______________________________________________________________________________________


                                ExprComponent Definition.

    _______________________________________________________________________________________"""

    def visitExprComponent(self, ctx: Parser.ExprComponentContext):
        """
        exprComponent:
            LPAREN exprComponent RPAREN                                                                             # parenthesisExprComp
            | functionsComponents                                                                                   # functionsExpressionComp
            | op=(PLUS|MINUS|NOT) right=exprComponent                                                               # unaryExprComp
            | left=exprComponent op=(MUL|DIV) right=exprComponent                                                   # arithmeticExprComp
            | left=exprComponent op=(PLUS|MINUS|CONCAT) right=exprComponent                                         # arithmeticExprOrConcatComp
            | left=exprComponent comparisonOperand right=exprComponent                                              # comparisonExprComp
            | left=exprComponent op=(IN|NOT_IN)(lists|valueDomainID)                                                # inNotInExprComp
            | left=exprComponent op=AND right=exprComponent                                                         # booleanExprComp
            | left=exprComponent op=(OR|XOR) right=exprComponent                                                    # booleanExprComp
            | IF  conditionalExpr=exprComponent  THEN thenExpr=exprComponent ELSE elseExpr=exprComponent            # ifExprComp
            | constant                                                                                              # constantExprComp
            | componentID                                                                                           # compId
        ;
        """ # noqa E501
        ctx_list = list(ctx.getChildren())
        c = ctx_list[0]

        if isinstance(ctx, Parser.ParenthesisExprCompContext):
            return self.visitParenthesisExprComp(ctx)

        # functions
        elif isinstance(ctx, Parser.FunctionsExpressionCompContext):
            return self.visitFunctionsComponents(c)

        # op=(PLUS|MINUS|NOT) right=expr # unary expression
        elif isinstance(ctx, Parser.UnaryExprCompContext):
            return self.visitUnaryExprComp(ctx)

        # | left=expr op=(MUL|DIV) right=expr               # arithmeticExpr
        elif isinstance(ctx, Parser.ArithmeticExprCompContext):
            return self.visitArithmeticExprComp(ctx)

        # | left=expr op=(PLUS|MINUS|CONCAT) right=expr     # arithmeticExprOrConcat
        elif isinstance(ctx, Parser.ArithmeticExprOrConcatCompContext):
            return self.visitArithmeticExprOrConcatComp(ctx)

        # | left=expr op=comparisonOperand  right=expr      # comparisonExpr
        elif isinstance(ctx, Parser.ComparisonExprCompContext):
            return self.visitComparisonExprComp(ctx)

        # | left=expr op=(IN|NOT_IN)(lists|valueDomainID)   # inNotInExpr
        elif isinstance(ctx, Parser.InNotInExprCompContext):
            return self.visitInNotInExprComp(ctx)

        # | left=expr op=AND right=expr                                           # booleanExpr
        # | left=expr op=(OR|XOR) right=expr
        elif isinstance(ctx, Parser.BooleanExprCompContext):
            return self.visitBooleanExprComp(ctx)

        # IF  conditionalExpr=expr  THEN thenExpr=expr ELSE elseExpr=expr       # ifExpr
        elif isinstance(ctx, Parser.IfExprCompContext):
            return self.visitIfExprComp(ctx)

        # CASE WHEN conditionalExpr=expr THEN thenExpr=expr ELSE elseExpr=expr END # caseExpr
        elif isinstance(ctx, Parser.CaseExprCompContext):
            return self.visitCaseExprComp(ctx)

        # constant
        elif isinstance(ctx, Parser.ConstantExprCompContext):
            return Terminals().visitConstant(c)

        # componentID
        # TODO Changed to pass more tests. Original code: return Terminals().visitComponentID(c)
        elif isinstance(ctx, Parser.CompIdContext):
            if len(c.children) > 1:
                return Terminals().visitComponentID(c)
            token = c.children[0].getSymbol()
            # check token text
            has_scaped_char = token.text.find("'") != -1
            if has_scaped_char:
                token.text = str(token.text.replace("'", ""))
            var_id_node = VarID(token.text)
            return var_id_node

        else:
            # AST_ASTCONSTRUCTOR.3
            raise NotImplementedError

    def bin_op_creator_comp(self, ctx: Parser.ExprComponentContext):
        ctx_list = list(ctx.getChildren())
        left_node = self.visitExprComponent(ctx_list[0])
        if isinstance(ctx_list[1], Parser.ComparisonOperandContext):
            op = list(ctx_list[1].getChildren())[0].getSymbol().text
        else:
            op = ctx_list[1].getSymbol().text
        right_node = self.visitExprComponent(ctx_list[2])

        bin_op_node = BinOp(left_node, op, right_node)

        return bin_op_node

    def visitArithmeticExprComp(self, ctx: Parser.ArithmeticExprContext):
        return self.bin_op_creator_comp(ctx)

    def visitArithmeticExprOrConcatComp(self, ctx: Parser.ArithmeticExprOrConcatContext):
        return self.bin_op_creator_comp(ctx)

    def visitComparisonExprComp(self, ctx: Parser.ComparisonExprContext):
        return self.bin_op_creator_comp(ctx)

    def visitInNotInExprComp(self, ctx: Parser.InNotInExprContext):
        ctx_list = list(ctx.getChildren())
        left_node = self.visitExprComponent(ctx_list[0])
        op = ctx_list[1].symbol.text

        if isinstance(ctx_list[2], Parser.ListsContext):
            right_node = Terminals().visitLists(ctx_list[2])
        elif isinstance(ctx_list[2], Parser.ValueDomainIDContext):
            right_node = Terminals().visitValueDomainID(ctx_list[2])
        else:
            raise NotImplementedError
        bin_op_node = BinOp(left_node, op, right_node)

        return bin_op_node

    def visitBooleanExprComp(self, ctx: Parser.BooleanExprContext):
        return self.bin_op_creator_comp(ctx)

    def visitParenthesisExprComp(self, ctx: Parser.ParenthesisExprContext):
        return self.visitExprComponent(list(ctx.getChildren())[1])

    def visitUnaryExprComp(self, ctx: Parser.UnaryExprContext):
        c_list = list(ctx.getChildren())
        op = c_list[0].getSymbol().text
        right = self.visitExprComponent(c_list[1])

        return UnaryOp(op, right)

    def visitIfExprComp(self, ctx: Parser.IfExprCompContext):
        ctx_list = list(ctx.getChildren())

        condition_node = self.visitExprComponent(ctx_list[1])
        then_op_node = self.visitExprComponent(ctx_list[3])
        else_op_node = self.visitExprComponent(ctx_list[5])

        if_node = If(condition_node, then_op_node, else_op_node)

        return if_node

    def visitCaseExprComp(self, ctx: Parser.CaseExprCompContext):
        ctx_list = list(ctx.getChildren())

        if len(ctx_list) % 4 != 3:
            raise ValueError("Syntax error.")

        else_node = self.visitExprComponent(ctx_list[-1])
        ctx_list = ctx_list[1:-2]
        cases = []

        for i in range(0, len(ctx_list), 4):
            condition = self.visitExprComponent(ctx_list[i + 1])
            thenOp = self.visitExprComponent(ctx_list[i + 3])
            case_obj = CaseObj(condition, thenOp)
            cases.append(case_obj)

        case_node = Case(cases, else_node)

        return case_node

    def visitOptionalExprComponent(self, ctx: Parser.OptionalExprComponentContext):
        """
        optionalExpr: expr
                    | OPTIONAL ;
        """
        ctx_list = list(ctx.getChildren())
        c = ctx_list[0]

        if isinstance(c, Parser.ExprComponentContext):
            return self.visitExprComponent(c)

        elif isinstance(c, TerminalNodeImpl):
            token = c.getSymbol()
            opt = token.text
            return ID("OPTIONAL", opt)

    """____________________________________________________________________________________


                                    FunctionsComponents Definition.

      _____________________________________________________________________________________"""

    def visitFunctionsComponents(self, ctx: Parser.FunctionsComponentsContext):
        """
        functionsComponents:
            genericOperatorsComponent           # genericFunctionsComponents
           | stringOperatorsComponent           # stringFunctionsComponents
           | numericOperatorsComponent          # numericFunctionsComponents
           | comparisonOperatorsComponent       # comparisonFunctionsComponents
           | timeOperatorsComponent             # timeFunctionsComponents
           | conditionalOperatorsComponent      # conditionalFunctionsComponents
           | aggrOperators                      # aggregateFunctionsComponents
           | anFunctionComponent                # analyticFunctionsComponents

        ;
        """
        ctx_list = list(ctx.getChildren())
        c = ctx_list[0]

        if isinstance(ctx, Parser.GenericFunctionsComponentsContext):
            return self.visitGenericFunctionsComponents(c)

        elif isinstance(ctx, Parser.StringFunctionsComponentsContext):
            return self.visitStringFunctionsComponents(c)

        elif isinstance(ctx, Parser.NumericFunctionsComponentsContext):
            return self.visitNumericFunctionsComponents(c)

        elif isinstance(ctx, Parser.ComparisonFunctionsComponentsContext):
            return self.visitComparisonFunctionsComponents(c)

        elif isinstance(ctx, Parser.TimeFunctionsComponentsContext):
            return self.visitTimeFunctionsComponents(c)

        elif isinstance(ctx, Parser.ConditionalFunctionsComponentsContext):
            return self.visitConditionalFunctionsComponents(c)

        elif isinstance(ctx, Parser.AggregateFunctionsComponentsContext):
            return self.visitAggregateFunctionsComponents(c)

        elif isinstance(ctx, Parser.AnalyticFunctionsComponentsContext):
            return self.visitAnalyticFunctionsComponents(c)
        else:
            raise NotImplementedError

    """
                                -----------------------------------
                                    Generic Functions Components
                                -----------------------------------
    """

    def visitGenericFunctionsComponents(self, ctx: Parser.GenericFunctionsComponentsContext):
        if isinstance(ctx, Parser.CallComponentContext):
            return self.visitCallComponent(ctx)
        elif isinstance(ctx, Parser.EvalAtomComponentContext):
            return self.visitEvalAtomComponent(ctx)
        elif isinstance(ctx, Parser.CastExprComponentContext):
            return self.visitCastExprComponent(ctx)
        else:
            raise NotImplementedError

    def visitCallComponent(self, ctx: Parser.CallComponentContext):
        """
        callFunction: operatorID LPAREN (parameterComponent (COMMA parameterComponent)*)? RPAREN    # callComponent
        """ # noqa E501
        ctx_list = list(ctx.getChildren())
        c = ctx_list[0]

        op = Terminals().visitOperatorID(c)
        param_nodes = [
            self.visitParameterComponent(element)
            for element in ctx_list
            if isinstance(element, Parser.ParameterComponentContext)
        ]

        return UDOCall(op=op, params=param_nodes)

    def visitEvalAtomComponent(self, ctx: Parser.EvalAtomComponentContext):
        """
        | EVAL LPAREN routineName LPAREN (componentID|scalarItem)? (COMMA (componentID|scalarItem))* RPAREN (LANGUAGE STRING_CONSTANT)? (RETURNS outputParameterTypeComponent)? RPAREN      # evalAtomComponent
        """ # noqa E501
        ctx_list = list(ctx.getChildren())

        routine_name = Terminals().visitRoutineName(ctx_list[2])

        # Think of a way to maintain the order, for now its not necessary.
        var_ids_nodes = [
            Terminals().visitVarID(varID)
            for varID in ctx_list
            if isinstance(varID, Parser.VarIDContext)
        ]
        constant_nodes = [
            Terminals().visitScalarItem(scalar)
            for scalar in ctx_list
            if isinstance(scalar, Parser.ScalarItemContext)
        ]
        children_nodes = var_ids_nodes + constant_nodes

        if len(children_nodes) > 1:
            raise Exception("Only one operand is allowed in Eval")

        # Reference manual says it is mandatory.
        language_name = [
            language
            for language in ctx_list
            if isinstance(language, TerminalNodeImpl)
            and language.getSymbol().type == Parser.STRING_CONSTANT
        ]
        if len(language_name) == 0:
            # AST_ASTCONSTRUCTOR.12
            raise SemanticError("1-4-2-1", option="language")
        # Reference manual says it is mandatory.
        output_node = [
            Terminals().visitOutputParameterTypeComponent(output)
            for output in ctx_list
            if isinstance(output, Parser.OutputParameterTypeComponentContext)
        ]
        if len(output_node) == 0:
            # AST_ASTCONSTRUCTOR.13
            raise SemanticError("1-4-2-1", option="output")

        return EvalOp(
            name=routine_name,
            operands=children_nodes[0],
            output=output_node[0],
            language=language_name[0].getSymbol().text,
        )

    def visitCastExprComponent(self, ctx: Parser.CastExprComponentContext):
        """
        | CAST LPAREN exprComponent COMMA (basicScalarType|valueDomainName) (COMMA STRING_CONSTANT)? RPAREN         # castExprComponent
        """ # noqa E501
        ctx_list = list(ctx.getChildren())
        c = ctx_list[0]

        token = c.getSymbol()

        op = token.text
        expr_node = [
            self.visitExprComponent(expr)
            for expr in ctx_list
            if isinstance(expr, Parser.ExprComponentContext)
        ]
        basic_scalar_type = [
            Terminals().visitBasicScalarType(type_)
            for type_ in ctx_list
            if isinstance(type_, Parser.BasicScalarTypeContext)
        ]

        [
            Terminals().visitValueDomainName(valueD)
            for valueD in ctx_list
            if isinstance(valueD, Parser.ValueDomainNameContext)
        ]

        if len(ctx_list) > 6:
            param_node = [
                ParamConstant("PARAM_CAST", str_.symbol.text.strip('"'))
                for str_ in ctx_list
                if isinstance(str_, TerminalNodeImpl)
                and str_.getSymbol().type == Parser.STRING_CONSTANT
            ]
        else:
            param_node = []

        if len(basic_scalar_type) == 1:
            children_nodes = expr_node + basic_scalar_type

            return ParamOp(op=op, children=children_nodes, params=param_node)

        else:
            # AST_ASTCONSTRUCTOR.14
            raise NotImplementedError

    def visitParameterComponent(self, ctx: Parser.ParameterComponentContext):

        ctx_list = list(ctx.getChildren())
        c = ctx_list[0]

        if isinstance(c, Parser.ExprComponentContext):
            return self.visitExprComponent(c)
        elif isinstance(c, TerminalNodeImpl):
            return ID("OPTIONAL", c.getSymbol().text)
        else:
            raise NotImplementedError

    """
                            -----------------------------------
                                    String Functions
                            -----------------------------------
        """

    def visitStringFunctionsComponents(self, ctx: Parser.StringFunctionsComponentsContext):
        if isinstance(ctx, Parser.UnaryStringFunctionComponentContext):
            return self.visitUnaryStringFunctionComponent(ctx)
        elif isinstance(ctx, Parser.SubstrAtomComponentContext):
            return self.visitSubstrAtomComponent(ctx)
        elif isinstance(ctx, Parser.ReplaceAtomComponentContext):
            return self.visitReplaceAtomComponent(ctx)
        elif isinstance(ctx, Parser.InstrAtomComponentContext):
            return self.visitInstrAtomComponent(ctx)
        else:
            raise NotImplementedError

    def visitUnaryStringFunctionComponent(self, ctx: Parser.UnaryStringFunctionComponentContext):
        ctx_list = list(ctx.getChildren())
        c = ctx_list[0]

        token = c.getSymbol()
        op_node = token.text
        operand_node = self.visitExprComponent(ctx_list[2])
        return UnaryOp(op_node, operand_node)

    def visitSubstrAtomComponent(self, ctx: Parser.SubstrAtomComponentContext):
        ctx_list = list(ctx.getChildren())
        c = ctx_list[0]

        params_nodes = []
        children_nodes = []

        token = c.getSymbol()
        childrens = [expr for expr in ctx_list if isinstance(expr, Parser.ExprComponentContext)]
        params = [
            param for param in ctx_list if isinstance(param, Parser.OptionalExprComponentContext)
        ]

        op_node = token.text
        for children in childrens:
            children_nodes.append(self.visitExprComponent(children))

        if len(params) != 0:
            for param in params:
                params_nodes.append(self.visitOptionalExprComponent(param))

        return ParamOp(op_node, children_nodes, params_nodes)

    def visitReplaceAtomComponent(self, ctx: Parser.ReplaceAtomComponentContext):
        ctx_list = list(ctx.getChildren())
        c = ctx_list[0]

        token = c.getSymbol()
        expressions = [
            self.visitExprComponent(expr)
            for expr in ctx_list
            if isinstance(expr, Parser.ExprComponentContext)
        ]
        params = [
            self.visitOptionalExprComponent(param)
            for param in ctx_list
            if isinstance(param, Parser.OptionalExprComponentContext)
        ]

        op_node = token.text

        children_nodes = [expressions[0]]
        params_nodes = [expressions[1]] + params

        return ParamOp(op_node, children_nodes, params_nodes)

    def visitInstrAtomComponent(self, ctx: Parser.InstrAtomComponentContext):
        ctx_list = list(ctx.getChildren())
        c = ctx_list[0]

        token = c.getSymbol()
        expressions = [
            self.visitExprComponent(expr)
            for expr in ctx_list
            if isinstance(expr, Parser.ExprComponentContext)
        ]
        params = [
            self.visitOptionalExprComponent(param)
            for param in ctx_list
            if isinstance(param, Parser.OptionalExprComponentContext)
        ]

        op_node = token.text

        children_nodes = [expressions[0]]
        params_nodes = [expressions[1]] + params

        return ParamOp(op_node, children_nodes, params_nodes)

    """
                        -----------------------------------
                                Numeric Component Functions
                        -----------------------------------
    """

    def visitNumericFunctionsComponents(self, ctx: Parser.NumericFunctionsComponentsContext):
        if isinstance(ctx, Parser.UnaryNumericComponentContext):
            return self.visitUnaryNumericComponent(ctx)
        elif isinstance(ctx, Parser.UnaryWithOptionalNumericComponentContext):
            return self.visitUnaryWithOptionalNumericComponent(ctx)
        elif isinstance(ctx, Parser.BinaryNumericComponentContext):
            return self.visitBinaryNumericComponent(ctx)
        else:
            raise NotImplementedError

    def visitUnaryNumericComponent(self, ctx: Parser.UnaryNumericComponentContext):
        ctx_list = list(ctx.getChildren())
        c = ctx_list[0]

        token = c.getSymbol()
        op_node = token.text
        operand_node = self.visitExprComponent(ctx_list[2])
        return UnaryOp(op_node, operand_node)

    def visitUnaryWithOptionalNumericComponent(
        self, ctx: Parser.UnaryWithOptionalNumericComponentContext
    ):
        ctx_list = list(ctx.getChildren())
        c = ctx_list[0]

        params_nodes = []
        children_nodes = []

        token = c.getSymbol()
        childrens = [expr for expr in ctx_list if isinstance(expr, Parser.ExprComponentContext)]
        params = [
            param for param in ctx_list if isinstance(param, Parser.OptionalExprComponentContext)
        ]

        op_node = token.text
        for children in childrens:
            children_nodes.append(self.visitExprComponent(children))

        if len(params) != 0:
            for param in params:
                params_nodes.append(self.visitOptionalExprComponent(param))

        return ParamOp(op_node, children_nodes, params_nodes)

    def visitBinaryNumericComponent(self, ctx: Parser.BinaryNumericComponentContext):
        ctx_list = list(ctx.getChildren())
        c = ctx_list[0]

        token = c.getSymbol()

        left_node = self.visitExprComponent(ctx_list[2])
        op_node = token.text
        right_node = self.visitExprComponent(ctx_list[4])
        return BinOp(left_node, op_node, right_node)

    """
                            -----------------------------------
                                    Time Functions
                            -----------------------------------
        """

    def visitTimeFunctionsComponents(self, ctx: Parser.TimeFunctionsComponentsContext):
        if isinstance(ctx, Parser.PeriodAtomComponentContext):
            return self.visitTimeUnaryAtomComponent(ctx)
        elif isinstance(ctx, Parser.FillTimeAtomComponentContext):
            return self.visitFillTimeAtomComponent(ctx)
        elif isinstance(ctx, Parser.FlowAtomComponentContext):
            raise SemanticError("1-1-19-7", op=ctx.op.text)
        elif isinstance(ctx, Parser.TimeShiftAtomComponentContext):
            return self.visitTimeShiftAtomComponent(ctx)
        elif isinstance(ctx, Parser.TimeAggAtomComponentContext):
            return self.visitTimeAggAtomComponent(ctx)
        elif isinstance(ctx, Parser.CurrentDateAtomComponentContext):
            return self.visitCurrentDateAtomComponent(ctx)
<<<<<<< HEAD
        elif isinstance(ctx, Parser.DateDiffAtomComponentContext):
            return self.visitDateDiffAtomComponent(ctx)
        elif isinstance(ctx, Parser.DateAddAtomComponentContext):
=======
        elif (isinstance(ctx, (Parser.DateDiffAtomComponentContext,
                               Parser.DateAddAtomComponentContext))):
>>>>>>> 5ee061ed
            return self.visitDateAddAtomComponentContext(ctx)
        elif (isinstance(ctx, (
            Parser.YearAtomComponentContext,
            Parser.MonthAtomComponentContext,
            Parser.DayOfMonthAtomComponentContext,
            Parser.DayOfYearAtomComponentContext,
            Parser.DayToYearAtomComponentContext,
            Parser.DayToMonthAtomComponentContext,
            Parser.YearToDayAtomComponentContext,
            Parser.MonthToDayAtomComponentContext
        ))):
            return self.visitTimeUnaryAtomComponent(ctx)
        else:
            raise NotImplementedError

    def visitTimeUnaryAtomComponent(self, ctx: Parser.PeriodAtomComponentContext):
        """
        periodExpr: PERIOD_INDICATOR '(' expr? ')' ;
        """
        ctx_list = list(ctx.getChildren())
        c = ctx_list[0]

        op = c.getSymbol().text
        operand_node = [
            self.visitExprComponent(operand)
            for operand in ctx_list
            if isinstance(operand, Parser.ExprComponentContext)
        ]

        if len(operand_node) == 0:
            # AST_ASTCONSTRUCTOR.15
            raise NotImplementedError

        return UnaryOp(op=op, operand=operand_node[0])

    def visitTimeShiftAtomComponent(self, ctx: Parser.TimeShiftAtomComponentContext):
        """
        timeShiftExpr: TIMESHIFT '(' expr ',' INTEGER_CONSTANT ')' ;
        """
        ctx_list = list(ctx.getChildren())
        c = ctx_list[0]

        op = c.getSymbol().text
        left_node = self.visitExprComponent(ctx_list[2])
        right_node = Constant("INTEGER_CONSTANT", int(ctx_list[4].getSymbol().text))

        return BinOp(left=left_node, op=op, right=right_node)

    def visitFillTimeAtomComponent(self, ctx: Parser.FillTimeAtomComponentContext):
        """
        timeSeriesExpr: FILL_TIME_SERIES '(' expr (',' (SINGLE|ALL))? ')' ;
        """
        ctx_list = list(ctx.getChildren())
        c = ctx_list[0]

        op = c.getSymbol().text
        children_node = [self.visitExprComponent(ctx_list[2])]

        if len(ctx_list) > 4:
            param_constant_node = [ParamConstant("PARAM_TIMESERIES", ctx_list[4].getSymbol().text)]
        else:
            param_constant_node = []

        return ParamOp(op=op, children=children_node, params=param_constant_node)

    def visitTimeAggAtomComponent(self, ctx: Parser.TimeAggAtomComponentContext):
        """
        TIME_AGG LPAREN periodIndTo=STRING_CONSTANT (COMMA periodIndFrom=(STRING_CONSTANT| OPTIONAL ))?
        (COMMA op=optionalExprComponent)? (COMMA (FIRST|LAST))? RPAREN    # timeAggAtomComponent;
        """ # noqa E501
        ctx_list = list(ctx.getChildren())
        c = ctx_list[0]

        op = c.getSymbol().text
        period_to = str(ctx.periodIndTo.text)[1:-1]
        period_from = None

        if ctx.periodIndFrom is not None and ctx.periodIndFrom.type != Parser.OPTIONAL:
            # raise SemanticError("periodIndFrom is not allowed in Time_agg")
            period_from = str(ctx.periodIndFrom.text)[1:-1]

        conf = [
            str_.getSymbol().text
            for str_ in ctx_list
            if isinstance(str_, TerminalNodeImpl)
            and str_.getSymbol().type in [Parser.FIRST, Parser.LAST]
        ]

        conf = None if len(conf) == 0 else conf[0]

        if ctx.op is not None:
            operand_node = self.visitOptionalExprComponent(ctx.op)
            if isinstance(operand_node, ID):
                operand_node = None
            elif isinstance(operand_node, Identifier):
                operand_node = VarID(operand_node.value)  # Converting Identifier to VarID
        else:
            operand_node = None

        if operand_node is None:
            # AST_ASTCONSTRUCTOR.17
            raise SemanticError("1-4-2-2")
        return TimeAggregation(
            op=op, operand=operand_node, period_to=period_to, period_from=period_from, conf=conf
        )

    def visitCurrentDateAtomComponent(self, ctx: Parser.CurrentDateAtomComponentContext):
        c = list(ctx.getChildren())[0]
        return MulOp(op=c.getSymbol().text, children=[])

    def visitDateDiffAtomComponent(self, ctx: Parser.TimeShiftAtomComponentContext):
        """ """
        ctx_list = list(ctx.getChildren())
        c = ctx_list[0]

        op = c.getSymbol().text
        left_node = self.visitExprComponent(ctx_list[2])
        right_node = self.visitExprComponent(ctx_list[4])

        return BinOp(left=left_node, op=op, right=right_node)

    def visitDateAddAtomComponentContext(self, ctx: Parser.DateAddAtomComponentContext):
        """ """
        ctx_list = list(ctx.getChildren())
        c = ctx_list[0]

        op = c.getSymbol().text
        children_node = [self.visitExprComponent(ctx_list[2])]

        param_constant_node = []

        if len(ctx_list) > 4:
            param_constant_node = [self.visitExprComponent(ctx_list[4])]
            if len(ctx_list) > 6:
                param_constant_node.append(self.visitExprComponent(ctx_list[6]))

        return ParamOp(op=op, children=children_node, params=param_constant_node)

    """
                            -----------------------------------
                                    Conditional Functions
                            -----------------------------------
    """

    def visitConditionalFunctionsComponents(
        self, ctx: Parser.ConditionalFunctionsComponentsContext
    ):
        if isinstance(ctx, Parser.NvlAtomComponentContext):
            return self.visitNvlAtomComponent(ctx)
        else:
            raise NotImplementedError

    def visitNvlAtomComponent(self, ctx: Parser.NvlAtomComponentContext):
        ctx_list = list(ctx.getChildren())
        c = ctx_list[0]

        token = c.getSymbol()

        left_node = self.visitExprComponent(ctx_list[2])
        op_node = token.text
        right_node = self.visitExprComponent(ctx_list[4])
        return BinOp(left_node, op_node, right_node)

    """
                        -----------------------------------
                            Comparison Components Functions
                        -----------------------------------
    """

    def visitComparisonFunctionsComponents(self, ctx: Parser.ComparisonFunctionsComponentsContext):
        if isinstance(ctx, Parser.BetweenAtomComponentContext):
            return self.visitBetweenAtomComponent(ctx)
        elif isinstance(ctx, Parser.CharsetMatchAtomComponentContext):
            return self.visitCharsetMatchAtomComponent(ctx)
        elif isinstance(ctx, Parser.IsNullAtomComponentContext):
            return self.visitIsNullAtomComponent(ctx)
        else:
            raise NotImplementedError

    def visitBetweenAtomComponent(self, ctx: Parser.BetweenAtomComponentContext):
        ctx_list = list(ctx.getChildren())
        c = ctx_list[0]

        children_nodes = []

        token = c.getSymbol()
        childrens = [expr for expr in ctx_list if isinstance(expr, Parser.ExprComponentContext)]

        op_node = token.text
        for children in childrens:
            children_nodes.append(self.visitExprComponent(children))

        return MulOp(op_node, children_nodes)

    def visitCharsetMatchAtomComponent(self, ctx: Parser.CharsetMatchAtomComponentContext):
        ctx_list = list(ctx.getChildren())
        c = ctx_list[0]
        token = c.getSymbol()

        left_node = self.visitExprComponent(ctx_list[2])
        op_node = token.text
        right_node = self.visitExprComponent(ctx_list[4])
        return BinOp(left_node, op_node, right_node)

    def visitIsNullAtomComponent(self, ctx: Parser.IsNullAtomComponentContext):
        ctx_list = list(ctx.getChildren())
        c = ctx_list[0]
        token = c.getSymbol()
        op_node = token.text
        operand_node = self.visitExprComponent(ctx_list[2])
        return UnaryOp(op_node, operand_node)

    """
                            -----------------------------------
                                Aggregate Components Functions
                            -----------------------------------
        """

    def visitAggregateFunctionsComponents(self, ctx: Parser.AggregateFunctionsComponentsContext):
        if isinstance(ctx, Parser.AggrCompContext):
            return self.visitAggrComp(ctx)
        elif isinstance(ctx, Parser.CountAggrCompContext):
            return self.visitCountAggrComp(ctx)
        else:
            raise NotImplementedError

    def visitAggrComp(self, ctx: Parser.AggrCompContext):
        ctx_list = list(ctx.getChildren())
        op_node = ctx_list[0].getSymbol().text
        operand_node = self.visitExprComponent(ctx_list[2])
        return Aggregation(op_node, operand_node)

    def visitCountAggrComp(self, ctx: Parser.CountAggrCompContext):
        ctx_list = list(ctx.getChildren())
        op_node = ctx_list[0].getSymbol().text
        return Aggregation(op_node)

    """
                                -----------------------------------
                                    Analytic Components Functions
                                -----------------------------------
    """

    def visitAnalyticFunctionsComponents(self, ctx: Parser.AnalyticFunctionsComponentsContext):

        if isinstance(ctx, Parser.AnSimpleFunctionComponentContext):
            return self.visitAnSimpleFunctionComponent(ctx)
        elif isinstance(ctx, Parser.LagOrLeadAnComponentContext):
            return self.visitLagOrLeadAnComponent(ctx)
        elif isinstance(ctx, Parser.RankAnComponentContext):
            return self.visitRankAnComponent(ctx)
        elif isinstance(ctx, Parser.RatioToReportAnComponentContext):
            return self.visitRatioToReportAnComponent(ctx)
        else:
            raise NotImplementedError

    def visitAnSimpleFunctionComponent(self, ctx: Parser.AnSimpleFunctionComponentContext):
        ctx_list = list(ctx.getChildren())

        params = None
        partition_by = None
        order_by = None

        op_node = ctx_list[0].getSymbol().text
        operand = self.visitExprComponent(ctx_list[2])

        for c in ctx_list[5:-2]:
            if isinstance(c, Parser.PartitionByClauseContext):
                partition_by = Terminals().visitPartitionByClause(c)
                continue
            elif isinstance(c, Parser.OrderByClauseContext):
                order_by = Terminals().visitOrderByClause(c)
                continue
            elif isinstance(c, Parser.WindowingClauseContext):
                params = Terminals().visitWindowingClause(c)
                continue
            else:
                raise NotImplementedError

        return Analytic(
            op=op_node, operand=operand, partition_by=partition_by, order_by=order_by, window=params
        )

    def visitLagOrLeadAnComponent(self, ctx: Parser.LagOrLeadAnComponentContext):
        ctx_list = list(ctx.getChildren())

        params = None
        partition_by = None
        order_by = None

        op_node = ctx_list[0].getSymbol().text
        operand = self.visitExprComponent(ctx_list[2])

        for c in ctx_list[4:-2]:
            if isinstance(c, Parser.PartitionByClauseContext):
                partition_by = Terminals().visitPartitionByClause(c)
                continue
            elif isinstance(c, Parser.OrderByClauseContext):
                order_by = Terminals().visitOrderByClause(c)
                continue
            elif isinstance(c, (Parser.SignedIntegerContext, Parser.ScalarItemContext)):
                if params is None:
                    params = []
                if isinstance(c, Parser.SignedIntegerContext):
                    params.append(Terminals().visitSignedInteger(c))
                else:
                    params.append(Terminals().visitScalarItem(c))
                continue

        return Analytic(
            op=op_node, operand=operand, partition_by=partition_by, order_by=order_by, params=params
        )

    def visitRankAnComponent(self, ctx: Parser.RankAnComponentContext):
        ctx_list = list(ctx.getChildren())

        partition_by = None
        order_by = None

        op_node = ctx_list[0].getSymbol().text

        for c in ctx_list[4:-2]:
            if isinstance(c, Parser.PartitionByClauseContext):
                partition_by = Terminals().visitPartitionByClause(c)
                continue
            elif isinstance(c, Parser.OrderByClauseContext):
                order_by = Terminals().visitOrderByClause(c)
                continue

        return Analytic(
            op=op_node, operand=None, partition_by=partition_by, order_by=order_by, window=None
        )

    def visitRatioToReportAnComponent(self, ctx: Parser.RatioToReportAnComponentContext):
        ctx_list = list(ctx.getChildren())

        params = None
        order_by = None

        op_node = ctx_list[0].getSymbol().text
        operand = self.visitExprComponent(ctx_list[2])

        partition_by = Terminals().visitPartitionByClause(ctx_list[5])

        return Analytic(
            op=op_node, operand=operand, partition_by=partition_by, order_by=order_by, window=params
        )<|MERGE_RESOLUTION|>--- conflicted
+++ resolved
@@ -578,14 +578,8 @@
             return self.visitTimeAggAtomComponent(ctx)
         elif isinstance(ctx, Parser.CurrentDateAtomComponentContext):
             return self.visitCurrentDateAtomComponent(ctx)
-<<<<<<< HEAD
-        elif isinstance(ctx, Parser.DateDiffAtomComponentContext):
-            return self.visitDateDiffAtomComponent(ctx)
-        elif isinstance(ctx, Parser.DateAddAtomComponentContext):
-=======
         elif (isinstance(ctx, (Parser.DateDiffAtomComponentContext,
                                Parser.DateAddAtomComponentContext))):
->>>>>>> 5ee061ed
             return self.visitDateAddAtomComponentContext(ctx)
         elif (isinstance(ctx, (
             Parser.YearAtomComponentContext,
