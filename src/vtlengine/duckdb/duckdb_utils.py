--- conflicted
+++ resolved
@@ -33,8 +33,6 @@
     """
     if left is None or right is None:
         return empty_relation()
-    if on is not None:
-        on = [on] if isinstance(on, str) else on
 
     if on is not None:
         on_cols = [on] if isinstance(on, str) else list(on)
@@ -58,21 +56,6 @@
         presence_col = "r.__row_id__"
         used_rowid = True
     else:
-<<<<<<< HEAD
-        with_clause = f"""
-        l AS (SELECT * FROM {l_name}),
-        r AS (SELECT * FROM {r_name})
-        """
-        on_clause = " AND ".join([f'l."{col}" = r."{col}"' for col in on])
-
-    query = f"""
-        WITH {with_clause}
-        SELECT {select_clause}
-        FROM l
-        FULL OUTER JOIN r
-        ON {on_clause}
-    """
-=======
         join_cond = " AND ".join(f'l."{c}" = r."{c}"' for c in on_cols)
         presence_col = f'r."{on_cols[0]}"'
 
@@ -99,7 +82,6 @@
             select_exprs.append(f'l."{c}" AS "{c}"')
         else:
             select_exprs.append(f'r."{c}" AS "{c}"')
->>>>>>> 3a1eb014
 
     # If index exists in either side but was not included (positional mode without index),
     # keep a coalesced index
