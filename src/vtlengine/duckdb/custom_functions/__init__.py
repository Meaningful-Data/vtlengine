--- conflicted
+++ resolved
@@ -29,7 +29,10 @@
     "instr_duck",
     "replace_duck",
     "substr_duck",
-<<<<<<< HEAD
+    # Comparison functions
+    "between_duck",
+    "isnull_duck",
+    # Time functions
     "year_duck",
     "month_duck",
     "day_of_month_duck",
@@ -42,9 +45,4 @@
     "date_add_duck",
     "time_agg_duck",
     "period_ind_duck",
-=======
-    # Comparison functions
-    "between_duck",
-    "isnull_duck",
->>>>>>> 950b6500
 ]