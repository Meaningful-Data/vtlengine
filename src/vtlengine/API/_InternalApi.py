--- conflicted
+++ resolved
@@ -9,18 +9,6 @@
 from vtlengine.AST import PersistentAssignment, Start
 from vtlengine.DataTypes import SCALAR_TYPES
 from vtlengine.Exceptions import check_key
-<<<<<<< HEAD
-from vtlengine.Model import (
-    ValueDomain,
-    Dataset,
-    Scalar,
-    Component,
-    Role,
-    ExternalRoutine,
-    Role_keys,
-)
-from vtlengine.files.parser import _validate_pandas, _fill_dataset_empty_data
-=======
 from vtlengine.files.parser import _fill_dataset_empty_data, _validate_pandas
 from vtlengine.Model import (
     Component,
@@ -31,7 +19,6 @@
     Scalar,
     ValueDomain,
 )
->>>>>>> 35f621b4
 
 base_path = Path(__file__).parent
 filepath_VTL = base_path / "data" / "vtl"
