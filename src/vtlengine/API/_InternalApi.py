--- conflicted
+++ resolved
@@ -120,11 +120,7 @@
     Returns a dict with the data given from one dataset.
     """
     if not isinstance(datapoint, (Path, str)):
-<<<<<<< HEAD
-        raise Exception("Invalid datapoint. Input must be a Path or an S3/HTTP(s) URL.")
-=======
         raise DataLoadError(code="0-1-2-7", input=datapoint)
->>>>>>> 5fb7b2f1
     if isinstance(datapoint, str):
         if datapoint.startswith(("http:/", "https:/", "s3:/")):
             __check_s3_extra()
@@ -134,11 +130,7 @@
         try:
             datapoint = Path(datapoint)
         except Exception:
-<<<<<<< HEAD
-            raise Exception("Invalid datapoint. Input must refer to a Path or a S3/HTTP(s) URL.")
-=======
             raise DataLoadError(code="0-1-2-7", input=datapoint)
->>>>>>> 5fb7b2f1
     if datapoint.is_dir():
         datapoints: Dict[str, Any] = {}
         for f in datapoint.iterdir():
