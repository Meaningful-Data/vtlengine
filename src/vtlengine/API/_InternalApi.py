--- conflicted
+++ resolved
@@ -31,20 +31,6 @@
         for dataset_json in structures["datasets"]:
             dataset_name = dataset_json["name"]
             components = {
-<<<<<<< HEAD
-                component['name']: Component(name=component['name'],
-                                             data_type=SCALAR_TYPES[component['type']],
-                                             role=Role(component['role']),
-                                             nullable=component['nullable'])
-                for component in dataset_json['DataStructure']}
-
-            datasets[dataset_name] = Dataset(name=dataset_name, components=components, data=None)
-    if 'scalars' in structures:
-        for scalar_json in structures['scalars']:
-            scalar_name = scalar_json['name']
-            scalar = Scalar(name=scalar_name, data_type=SCALAR_TYPES[scalar_json['type']], value=None)
-            datasets[scalar_name] = scalar # type: ignore[assignment]
-=======
                 component["name"]: Component(
                     name=component["name"],
                     data_type=SCALAR_TYPES[component["type"]],
@@ -55,14 +41,11 @@
             }
 
             datasets[dataset_name] = Dataset(name=dataset_name, components=components, data=None)
-    if "scalars" in structures:
-        for scalar_json in structures["scalars"]:
-            scalar_name = scalar_json["name"]
-            scalar = Scalar(
-                name=scalar_name, data_type=SCALAR_TYPES[scalar_json["type"]], value=None
-            )
-            datasets[scalar_name] = scalar
->>>>>>> b8ba288d
+    if 'scalars' in structures:
+        for scalar_json in structures['scalars']:
+            scalar_name = scalar_json['name']
+            scalar = Scalar(name=scalar_name, data_type=SCALAR_TYPES[scalar_json['type']], value=None)
+            datasets[scalar_name] = scalar # type: ignore[assignment]
     return datasets
 
 
@@ -113,13 +96,8 @@
             datapoints = {**datapoints, **dp}
         dict_data = datapoints
     else:
-<<<<<<< HEAD
         dataset_name = datapoint.name.removesuffix('.csv')
         dict_data = {dataset_name: datapoint} # type: ignore[dict-item]
-=======
-        dataset_name = datapoint.name.removesuffix(".csv")
-        dict_data = {dataset_name: datapoint}
->>>>>>> b8ba288d
     return dict_data
 
 
@@ -188,14 +166,7 @@
     return _load_datastructure_single(data_structure)
 
 
-<<<<<<< HEAD
 def load_datasets_with_data(data_structures: Any, datapoints: Optional[Any] = None) -> Any:
-=======
-def load_datasets_with_data(
-    data_structures: Union[dict, Path, List[Union[dict, Path]]],
-    datapoints: Optional[Union[dict, Path, List[Path]]] = None,
-):
->>>>>>> b8ba288d
     """
     Loads the dataset structures and fills them with the data contained in the datapoints.
 
@@ -266,17 +237,10 @@
         return f.read()
 
 
-<<<<<<< HEAD
 def _load_single_value_domain(input: Path) -> Dict[str, ValueDomain]:
     if input.suffix != '.json':
         raise Exception('Invalid Value Domain file. Must have .json extension')
     with open(input, 'r') as f:
-=======
-def _load_single_value_domain(input: Path):
-    if input.suffix != ".json":
-        raise Exception("Invalid Value Domain file. Must have .json extension")
-    with open(input, "r") as f:
->>>>>>> b8ba288d
         vd = ValueDomain.from_dict(json.load(f))
     return {vd.name: vd}
 
@@ -313,11 +277,7 @@
     return _load_single_value_domain(input)
 
 
-<<<<<<< HEAD
 def load_external_routines(input: Union[Dict[str, Any], Path, str]) -> Any:
-=======
-def load_external_routines(input: Union[dict, Path]) -> Optional[Dict[str, ExternalRoutine]]:
->>>>>>> b8ba288d
     """
     Load the external routines.
 
@@ -361,15 +321,7 @@
     for child in ast.children:
         if isinstance(child, PersistentAssignment) and hasattr(child.left, 'value'):
             persistent.append(child.left.value)
-<<<<<<< HEAD
     return {dataset.name: dataset for dataset in datasets.values() if dataset.name in persistent}
-=======
-    return {
-        dataset.name: dataset
-        for dataset in datasets.values()
-        if isinstance(dataset, Dataset) and dataset.name in persistent
-    }
->>>>>>> b8ba288d
 
 
 def _load_single_external_routine_from_file(input: Path) -> Any:
