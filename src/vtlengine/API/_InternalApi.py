--- conflicted
+++ resolved
@@ -25,24 +25,23 @@
 from vtlengine.connection import con
 from vtlengine.DataTypes import SCALAR_TYPES
 from vtlengine.Exceptions import (
-<<<<<<< HEAD
     DataLoadError,
-=======
->>>>>>> 42370e2b
     InputValidationException,
     SemanticError,
     check_key,
 )
-<<<<<<< HEAD
 from vtlengine.files.parser import _fill_dataset_empty_data, _validate_duckdb
-=======
+from vtlengine.Exceptions import (
+    InputValidationException,
+    SemanticError,
+    check_key,
+)
 from vtlengine.files.parser import (
     _fill_dataset_empty_data,
     _validate_csv_path,
     _validate_pandas,
     load_datapoints,
 )
->>>>>>> 42370e2b
 from vtlengine.Model import (
     Component as VTL_Component,
 )
@@ -139,8 +138,6 @@
             )
             scalars[scalar_name] = scalar
     return datasets, scalars
-<<<<<<< HEAD
-=======
 
 
 def _generate_single_path_dict(
@@ -153,21 +150,15 @@
     dataset_name = datapoint.name.removesuffix(".csv")
     dict_paths = {dataset_name: datapoint}
     return dict_paths
->>>>>>> 42370e2b
 
 
 def _load_single_datapoint(datapoint: Union[str, Path]) -> Dict[str, Union[str, Path]]:
     """
     Returns a dict with the data given from one dataset.
     """
-<<<<<<< HEAD
-    if not isinstance(datapoint, (Path, str)):
-        raise DataLoadError(code="0-1-2-7", input=datapoint)
-=======
     if not isinstance(datapoint, (str, Path)):
         raise Exception("Invalid datapoint. Input must be a Path or an S3 URI")
     # Handling of str values
->>>>>>> 42370e2b
     if isinstance(datapoint, str):
         if datapoint.startswith(("http:/", "https:/", "s3:/")):
             __check_s3_extra()
@@ -177,9 +168,6 @@
         try:
             datapoint = Path(datapoint)
         except Exception:
-<<<<<<< HEAD
-            raise DataLoadError(code="0-1-2-7", input=datapoint)
-=======
             raise Exception("Invalid datapoint. Input must refer to a Path or an S3 URI")
     # Validation of Path object
     if not datapoint.exists():
@@ -187,7 +175,6 @@
 
     # Generation of datapoints dictionary with Path objects
     dict_paths: Dict[str, Path] = {}
->>>>>>> 42370e2b
     if datapoint.is_dir():
         for f in datapoint.iterdir():
             if f.suffix != ".csv":
@@ -251,9 +238,9 @@
     if isinstance(data_structure, dict):
         return _load_dataset_from_structure(data_structure)
     if not isinstance(data_structure, Path):
-        raise DataLoadError(code="0-1-2-8", input=data_structure)
+        raise Exception("Invalid datastructure. Input must be a dict or Path object")
     if not data_structure.exists():
-        raise DataLoadError(code="0-1-2-6", input=data_structure)
+        raise Exception("Invalid datastructure. Input does not exist")
     if data_structure.is_dir():
         datasets: Dict[str, Dataset] = {}
         scalars: Dict[str, Scalar] = {}
@@ -266,7 +253,7 @@
         return datasets, scalars
     else:
         if data_structure.suffix != ".json":
-            raise DataLoadError(code="0-1-2-9", input=data_structure, ext=".json")
+            raise Exception("Invalid datastructure. Must have .json extension")
         with open(data_structure, "r") as file:
             structures = json.load(file)
     return _load_dataset_from_structure(structures)
@@ -311,16 +298,6 @@
     # Handling scalar values with the scalar dict
     for name, value in scalar_values.items():
         if name not in scalars:
-<<<<<<< HEAD
-            raise Exception(f"Not found scalar {name} in datastructures")
-        # Casting value to scalar data type
-        scalars[name].value = scalars[name].data_type.cast(value)
-
-
-def load_datasets_with_data(
-    data_structures: Any,
-    datapoints: Optional[Any] = None,
-=======
             raise InputValidationException(code="0-1-2-6", name=name)
         # Casting value to scalar data type
         if not scalars[name].data_type.check(value):
@@ -345,7 +322,6 @@
     datapoints: Optional[
         Union[Dict[str, Union[pd.DataFrame, Path, str]], List[Union[str, Path]], Path, str]
     ] = None,
->>>>>>> 42370e2b
     scalar_values: Optional[Dict[str, Optional[Union[int, str, bool, float]]]] = None,
 ) -> Any:
     """
@@ -362,55 +338,6 @@
     Raises:
         Exception: If the Path is wrong or the file is invalid.
     """
-<<<<<<< HEAD
-    datasets, scalars = load_datasets(data_structures)
-    if datapoints is None:
-        for dataset in datasets.values():
-            if isinstance(dataset, Dataset):
-                _fill_dataset_empty_data(dataset)
-        _handle_scalars_values(scalars, scalar_values)
-        return datasets, scalars, None
-    if isinstance(datapoints, dict):
-        # Handling dictionary of Pandas Dataframes
-        for dataset_name, data in datapoints.items():
-            if dataset_name not in datasets:
-                DataLoadError(code="0-1-2-6", input=dataset_name)
-            # Handling pandas entry data from test files (avoiding test data load refactor)
-            if isinstance(data, pd.DataFrame):
-                comps = datasets[dataset_name].components
-                sql_types = {
-                    c.name: c.data_type().sql_type
-                    for c in comps.values()
-                    if c.name in list(data.columns)
-                }
-
-                query = ", ".join(
-                    f'TRY_CAST("{col}" AS {sql_type}) AS "{col}"'
-                    for col, sql_type in sql_types.items()
-                )
-
-                data = con.from_df(data).project(query)
-
-            datasets[dataset_name].data = _validate_duckdb(
-                datasets[dataset_name].components, data, dataset_name, materialize=True
-            )
-        for dataset_name in datasets:
-            if datasets[dataset_name].data is None:
-                datasets[dataset_name].data = pd.DataFrame(
-                    columns=list(datasets[dataset_name].components.keys())
-                )
-        _handle_scalars_values(scalars, scalar_values)
-        return datasets, scalars, None
-    # Handling dictionary of paths
-    dict_datapoints = _load_datapoints_path(datapoints)
-    for dataset_name, _ in dict_datapoints.items():
-        if dataset_name not in datasets:
-            raise DataLoadError(code="0-1-2-6", input=dataset_name)
-
-    _handle_scalars_values(scalars, scalar_values)
-
-    return datasets, scalars, dict_datapoints
-=======
     # Load the datasets without data
     datasets, scalars = load_datasets(data_structures)
     # Handle empty datasets and scalar values if no datapoints are given
@@ -469,7 +396,6 @@
     _handle_scalars_values(scalars, scalar_values)
 
     return datasets, scalars, datapoints_path
->>>>>>> 42370e2b
 
 
 def load_vtl(input: Union[str, Path]) -> str:
@@ -492,11 +418,11 @@
         else:
             return input
     if not isinstance(input, Path):
-        raise DataLoadError(code="0-1-2-10", input=input)
+        raise Exception("Invalid vtl file. Input is not a Path object")
     if not input.exists():
-        raise DataLoadError(code="0-1-2-6", input=input)
+        raise Exception("Invalid vtl file. Input does not exist")
     if input.suffix != ".vtl":
-        raise DataLoadError(code="0-1-2-9", input=input, ext=".vtl")
+        raise Exception("Invalid vtl file. Must have .vtl extension")
     with open(input, "r") as f:
         return f.read()
 
@@ -510,7 +436,7 @@
 
 def _load_single_value_domain(input: Path) -> Dict[str, ValueDomain]:
     if input.suffix != ".json":
-        raise DataLoadError(code="0-1-2-9", input=input, ext=".json")
+        raise Exception("Invalid Value Domain file. Must have .json extension")
     with open(input, "r") as f:
         data = json.load(f)
     _validate_json(data, vd_schema)
@@ -545,9 +471,9 @@
             value_domains.update(load_value_domains(item))
         return value_domains
     if not isinstance(input, Path):
-        raise DataLoadError(code="0-1-2-10", input=input)
+        raise Exception("Invalid vd file. Input is not a Path object")
     if not input.exists():
-        raise DataLoadError(code="0-1-2-6", input=input)
+        raise Exception("Invalid vd file. Input does not exist")
     if input.is_dir():
         value_domains = {}
         for f in input.iterdir():
@@ -555,7 +481,7 @@
             value_domains = {**value_domains, **vd}
         return value_domains
     if input.suffix != ".json":
-        raise DataLoadError(code="0-1-2-9", input=input, ext=".json")
+        raise Exception("Invalid vd file. Must have .json extension")
     return _load_single_value_domain(input)
 
 
@@ -589,13 +515,9 @@
             ext_routines.update(load_external_routines(item))
         return ext_routines
     if not isinstance(input, Path):
-<<<<<<< HEAD
-        raise DataLoadError(code="0-1-2-9", input=input, ext=".sql")
-=======
         raise Exception("Input invalid. Input must be a json file.")
->>>>>>> 42370e2b
     if not input.exists():
-        raise DataLoadError(code="0-1-2-6", input=input)
+        raise Exception("Input invalid. Input does not exist")
     if input.is_dir():
         for f in input.iterdir():
             if f.suffix != ".sql":
@@ -619,18 +541,12 @@
 
 def _load_single_external_routine_from_file(input: Path) -> Any:
     if not isinstance(input, Path):
-        raise DataLoadError(code="0-1-2-10", input=input)
+        raise Exception("Input invalid")
     if not input.exists():
-<<<<<<< HEAD
-        raise DataLoadError(code="0-1-2-6", input=input)
-    if input.suffix != ".sql":
-        raise DataLoadError(code="0-1-2-9", input=input, ext=".sql")
-=======
         raise Exception("Input does not exist")
     if input.suffix != ".json":
         raise Exception("Input must be a json file")
     routine_name = input.stem
->>>>>>> 42370e2b
     with open(input, "r") as f:
         data = json.load(f)
     _validate_json(data, external_routine_schema)
