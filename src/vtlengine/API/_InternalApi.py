--- conflicted
+++ resolved
@@ -173,7 +173,6 @@
 ):
     """
     Loads the dataset structures and fills them with the data contained in the datapoints.
-<<<<<<< HEAD
 
     Args:
         data_structures: Dict, Path or a List of dicts or Paths.
@@ -184,9 +183,6 @@
 
     Raises:
         Exception: If the Path is wrong or the file is invalid.
-=======
-    Returns a dict with the structure and a pandas dataframe.
->>>>>>> 6a8fb4da
     """
     datasets = load_datasets(data_structures)
     if datapoints is None:
@@ -226,13 +222,8 @@
         If it is a string, it will return the input as a string. If it is a Path, it will return the expression contained
         in the file as a string.
 
-<<<<<<< HEAD
     Raises:
         Exception: If the vtl does not exist, if the Path is wrong, or if it is not a vtl file.
-=======
-    :return: If it is a string, it will return the input. If it is a Path, it will
-    return the expression contained in the file.
->>>>>>> 6a8fb4da
     """
     if isinstance(input, str):
         if os.path.exists(input):
