--- conflicted
+++ resolved
@@ -123,13 +123,10 @@
         raise DataLoadError(code="0-1-2-7", input=datapoint)
     if isinstance(datapoint, str):
         if datapoint.startswith(("http:/", "https:/", "s3:/")):
-<<<<<<< HEAD
+            __check_s3_extra()
+            dataset_name = datapoint.split("/")[-1].removesuffix(".csv")
             # __check_s3_extra()
             dataset_name = datapoint.split("/")[-1].removesuffix(".csv").removesuffix(".parquet")
-=======
-            __check_s3_extra()
-            dataset_name = datapoint.split("/")[-1].removesuffix(".csv")
->>>>>>> 3d5ec79c
             dict_data = {dataset_name: datapoint}
             return dict_data
         try:
