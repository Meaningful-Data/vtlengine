import json
import os
from pathlib import Path
from typing import Any, Dict, List, Literal, Optional, Tuple, Union

import jsonschema
import pandas as pd
from pysdmx.model.dataflow import Component as SDMXComponent
from pysdmx.model.dataflow import DataStructureDefinition, Schema
from pysdmx.model.dataflow import Role as SDMX_Role
from pysdmx.model.vtl import (
    Ruleset,
    RulesetScheme,
    Transformation,
    TransformationScheme,
    UserDefinedOperator,
    UserDefinedOperatorScheme,
)

from vtlengine import AST as AST
from vtlengine.__extras_check import __check_s3_extra
from vtlengine.AST import Assignment, DPRuleset, HRuleset, Operator, PersistentAssignment, Start
from vtlengine.AST.ASTString import ASTString
from vtlengine.connection import con
from vtlengine.DataTypes import SCALAR_TYPES
from vtlengine.Exceptions import (
<<<<<<< HEAD
=======
    DataLoadError,
>>>>>>> 677c662e
    InputValidationException,
    SemanticError,
    check_key,
)
<<<<<<< HEAD
from vtlengine.files.parser import _fill_dataset_empty_data, _validate_pandas
=======
from vtlengine.files.parser import _fill_dataset_empty_data, _validate_duckdb
>>>>>>> 677c662e
from vtlengine.Model import (
    Component as VTL_Component,
)
from vtlengine.Model import (
    Dataset,
    ExternalRoutine,
    Role,
    Role_keys,
    Scalar,
    ValueDomain,
)
from vtlengine.Utils import VTL_DTYPES_MAPPING, VTL_ROLE_MAPPING

base_path = Path(__file__).parent
schema_path = base_path / "data" / "schema"
sdmx_csv_path = base_path / "data" / "sdmx_csv"
with open(schema_path / "json_schema_2.1.json", "r") as file:
    schema = json.load(file)
with open(schema_path / "value_domain_schema.json", "r") as file:
    vd_schema = json.load(file)
with open(schema_path / "external_routines_schema.json", "r") as file:
    external_routine_schema = json.load(file)


def _load_dataset_from_structure(
    structures: Dict[str, Any],
) -> Tuple[Dict[str, Any], Dict[str, Any]]:
    """
    Loads a dataset with the structure given.
    """
    datasets = {}
    scalars = {}

    if "datasets" in structures:
        for dataset_json in structures["datasets"]:
            dataset_name = dataset_json["name"]
            components = {}

            if "structure" in dataset_json:
                structure_name = dataset_json["structure"]
                structure_json = None
                for s in structures["structures"]:
                    if s["name"] == structure_name:
                        structure_json = s
                if structure_json is None:
                    raise InputValidationException(code="0-3-1-1", message="Structure not found.")
                try:
                    jsonschema.validate(instance=structure_json, schema=schema)
                except jsonschema.exceptions.ValidationError as e:
                    raise InputValidationException(code="0-3-1-1", message=e.message)

                for component in structure_json["components"]:
                    check_key("data_type", SCALAR_TYPES.keys(), component["data_type"])
                    if component["role"] == "ViralAttribute":
                        component["role"] = "Attribute"

                    check_key("role", Role_keys, component["role"])

                    if "nullable" not in component:
                        if Role(component["role"]) == Role.IDENTIFIER:
                            component["nullable"] = False
                        elif Role(component["role"]) in (Role.MEASURE, Role.ATTRIBUTE):
                            component["nullable"] = True
                        else:
                            component["nullable"] = False

                    components[component["name"]] = VTL_Component(
                        name=component["name"],
                        data_type=SCALAR_TYPES[component["data_type"]],
                        role=Role(component["role"]),
                        nullable=component["nullable"],
                    )

            if "DataStructure" in dataset_json:
                for component in dataset_json["DataStructure"]:
                    check_key("data_type", SCALAR_TYPES.keys(), component["type"])
                    check_key("role", Role_keys, component["role"])
                    components[component["name"]] = VTL_Component(
                        name=component["name"],
                        data_type=SCALAR_TYPES[component["type"]],
                        role=Role(component["role"]),
                        nullable=component["nullable"],
                    )

            datasets[dataset_name] = Dataset(name=dataset_name, components=components, data=None)
    if "scalars" in structures:
        for scalar_json in structures["scalars"]:
            scalar_name = scalar_json["name"]
            check_key("type", SCALAR_TYPES.keys(), scalar_json["type"])
            scalar = Scalar(
                name=scalar_name,
                data_type=SCALAR_TYPES[scalar_json["type"]],
                value=None,
            )
            scalars[scalar_name] = scalar
    return datasets, scalars


def _load_single_datapoint(datapoint: Union[str, Path]) -> Dict[str, Any]:
    """
    Returns a dict with the data given from one dataset.
    """
    if not isinstance(datapoint, (Path, str)):
        raise DataLoadError(code="0-1-2-7", input=datapoint)
    if isinstance(datapoint, str):
        if datapoint.startswith(("http:/", "https:/", "s3:/")):
            __check_s3_extra()
            dataset_name = datapoint.split("/")[-1].removesuffix(".csv")
            dict_data = {dataset_name: datapoint}
            return dict_data
        try:
            datapoint = Path(datapoint)
        except Exception:
            raise DataLoadError(code="0-1-2-7", input=datapoint)
    if datapoint.is_dir():
        datapoints: Dict[str, Any] = {}
        for f in datapoint.iterdir():
            if f.suffix != ".csv":
                continue
            dp = _load_single_datapoint(f)
            datapoints = {**datapoints, **dp}
        dict_data = datapoints
    else:
        dataset_name = datapoint.name.removesuffix(".csv")
        dict_data = {dataset_name: datapoint}  # type: ignore[dict-item]
    return dict_data


def _load_datapoints_path(
    datapoints: Union[Path, str, List[Union[str, Path]]],
) -> Dict[str, Dataset]:
    """
    Returns a dict with the data given from a Path.
    """
    if isinstance(datapoints, list):
        dict_datapoints: Dict[str, Any] = {}
        for x in datapoints:
            result = _load_single_datapoint(x)
            dict_datapoints = {**dict_datapoints, **result}
        return dict_datapoints
    return _load_single_datapoint(datapoints)


def _load_datastructure_single(
    data_structure: Union[Dict[str, Any], Path],
) -> Tuple[Dict[str, Dataset], Dict[str, Scalar]]:
    """
    Loads a single data structure.
    """
    if isinstance(data_structure, dict):
        return _load_dataset_from_structure(data_structure)
    if not isinstance(data_structure, Path):
        raise DataLoadError(code="0-1-2-8", input=data_structure)
    if not data_structure.exists():
        raise DataLoadError(code="0-1-2-6", input=data_structure)
    if data_structure.is_dir():
        datasets: Dict[str, Dataset] = {}
        scalars: Dict[str, Scalar] = {}
        for f in data_structure.iterdir():
            if f.suffix != ".json":
                continue
            ds, sc = _load_datastructure_single(f)
            datasets = {**datasets, **ds}
            scalars = {**scalars, **sc}
        return datasets, scalars
    else:
        if data_structure.suffix != ".json":
            raise DataLoadError(code="0-1-2-9", input=data_structure, ext=".json")
        with open(data_structure, "r") as file:
            structures = json.load(file)
    return _load_dataset_from_structure(structures)


def load_datasets(
    data_structure: Union[Dict[str, Any], Path, List[Dict[str, Any]], List[Path]],
) -> Tuple[Dict[str, Dataset], Dict[str, Scalar]]:
    """
    Loads multiple datasets.

    Args:
        data_structure: Dict, Path or a List of dicts or Paths.

    Returns:
        The datastructure as a dict or a list of datastructures as dicts. \
        These dicts will have as keys the name, role, \
        type and nullable of the data contained in the dataset.

    Raises:
        Exception: If the Path is invalid or datastructure has a wrong format.
    """
    if isinstance(data_structure, dict):
        return _load_datastructure_single(data_structure)
    if isinstance(data_structure, list):
        ds_structures: Dict[str, Dataset] = {}
        scalar_structures: Dict[str, Scalar] = {}
        for x in data_structure:
            ds, sc = _load_datastructure_single(x)
            ds_structures = {**ds_structures, **ds}  # Overwrite ds_structures dict.
            scalar_structures = {**scalar_structures, **sc}  # Overwrite scalar_structures dict.
        return ds_structures, scalar_structures
    return _load_datastructure_single(data_structure)


def _handle_scalars_values(
    scalars: Dict[str, Scalar],
    scalar_values: Optional[Dict[str, Optional[Union[int, str, bool, float]]]] = None,
) -> None:
    if scalar_values is None:
        return
    # Handling scalar values with the scalar dict
    for name, value in scalar_values.items():
        if name not in scalars:
            raise Exception(f"Not found scalar {name} in datastructures")
        # Casting value to scalar data type
        scalars[name].value = scalars[name].data_type.cast(value)


def load_datasets_with_data(
    data_structures: Any,
    datapoints: Optional[Any] = None,
    scalar_values: Optional[Dict[str, Optional[Union[int, str, bool, float]]]] = None,
) -> Any:
    """
    Loads the dataset structures and fills them with the data contained in the datapoints.

    Args:
        data_structures: Dict, Path or a List of dicts or Paths.
        datapoints: Dict, Path or a List of Paths.
        scalar_values: Dict with the scalar values.

    Returns:
        A dict with the structure and a pandas dataframe with the data.

    Raises:
        Exception: If the Path is wrong or the file is invalid.
    """
    datasets, scalars = load_datasets(data_structures)
    if datapoints is None:
        for dataset in datasets.values():
            if isinstance(dataset, Dataset):
                _fill_dataset_empty_data(dataset)
        _handle_scalars_values(scalars, scalar_values)
        return datasets, scalars, None
    if isinstance(datapoints, dict):
        # Handling dictionary of Pandas Dataframes
        for dataset_name, data in datapoints.items():
            if dataset_name not in datasets:
<<<<<<< HEAD
                raise Exception(f"Not found dataset {dataset_name} in datastructures.")
            datasets[dataset_name].data = _validate_pandas(
                datasets[dataset_name].components, data, dataset_name
=======
                DataLoadError(code="0-1-2-6", input=dataset_name)
            # Handling pandas entry data from test files (avoiding test data load refactor)
            if isinstance(data, pd.DataFrame):
                comps = datasets[dataset_name].components
                sql_types = {
                    c.name: c.data_type().sql_type
                    for c in comps.values()
                    if c.name in list(data.columns)
                }

                query = ", ".join(
                    f'TRY_CAST("{col}" AS {sql_type}) AS "{col}"'
                    for col, sql_type in sql_types.items()
                )

                data = con.from_df(data).project(query)

            datasets[dataset_name].data = _validate_duckdb(
                datasets[dataset_name].components, data, dataset_name, materialize=True
>>>>>>> 677c662e
            )
        for dataset_name in datasets:
            if datasets[dataset_name].data is None:
                datasets[dataset_name].data = pd.DataFrame(
                    columns=list(datasets[dataset_name].components.keys())
                )
        _handle_scalars_values(scalars, scalar_values)
        return datasets, scalars, None
    # Handling dictionary of paths
    dict_datapoints = _load_datapoints_path(datapoints)
    for dataset_name, _ in dict_datapoints.items():
        if dataset_name not in datasets:
<<<<<<< HEAD
            raise Exception(f"Not found dataset {dataset_name} in datastructures.")
=======
            raise DataLoadError(code="0-1-2-6", input=dataset_name)
>>>>>>> 677c662e

    _handle_scalars_values(scalars, scalar_values)

    return datasets, scalars, dict_datapoints


def load_vtl(input: Union[str, Path]) -> str:
    """
    Reads the vtl expression.

    Args:
        input: String or Path of the vtl expression.

    Returns:
        If it is a string, it will return the input as a string. \
        If it is a Path, it will return the expression contained in the file as a string.

    Raises:
        Exception: If the vtl does not exist, if the Path is wrong, or if it is not a vtl file.
    """
    if isinstance(input, str):
        if os.path.exists(input):
            input = Path(input)
        else:
            return input
    if not isinstance(input, Path):
        raise DataLoadError(code="0-1-2-10", input=input)
    if not input.exists():
        raise DataLoadError(code="0-1-2-6", input=input)
    if input.suffix != ".vtl":
        raise DataLoadError(code="0-1-2-9", input=input, ext=".vtl")
    with open(input, "r") as f:
        return f.read()


def _validate_json(data: Dict[str, Any], schema: Dict[str, Any]) -> None:
    try:
        jsonschema.validate(instance=data, schema=schema)
    except jsonschema.ValidationError:
        raise Exception("The given json does not follow the schema.")


def _load_single_value_domain(input: Path) -> Dict[str, ValueDomain]:
    if input.suffix != ".json":
        raise DataLoadError(code="0-1-2-9", input=input, ext=".json")
    with open(input, "r") as f:
        data = json.load(f)
    _validate_json(data, vd_schema)
    vd = ValueDomain.from_dict(data)
    return {vd.name: vd}


def load_value_domains(input: Union[Dict[str, Any], Path]) -> Dict[str, ValueDomain]:
    """
    Loads the value domains.

    Args:
        input: Dict or Path of the json file that contains the value domains data.

    Returns:
        A dictionary with the value domains data, or a list of dictionaries with them.

    Raises:
        Exception: If the value domains file is wrong, the Path is invalid, \
        or the value domains file does not exist.
    """
    if isinstance(input, dict):
        _validate_json(input, vd_schema)
        vd = ValueDomain.from_dict(input)
        return {vd.name: vd}
    if not isinstance(input, Path):
        raise DataLoadError(code="0-1-2-10", input=input)
    if not input.exists():
        raise DataLoadError(code="0-1-2-6", input=input)
    if input.is_dir():
        value_domains: Dict[str, Any] = {}
        for f in input.iterdir():
            vd = _load_single_value_domain(f)
            value_domains = {**value_domains, **vd}
        return value_domains
    if input.suffix != ".json":
        raise DataLoadError(code="0-1-2-9", input=input, ext=".json")
    return _load_single_value_domain(input)


def load_external_routines(input: Union[Dict[str, Any], Path, str]) -> Any:
    """
    Load the external routines.

    Args:
        input: Dict or Path of the sql file that contains the external routine data.

    Returns:
        A dictionary with the external routine data, or a list with \
        the dictionaries from the Path given.

    Raises:
        Exception: If the sql file does not exist, the Path is wrong, or the file is not a sql one.
    """
    external_routines = {}
    if isinstance(input, dict):
        _validate_json(input, external_routine_schema)
        ext_routine = ExternalRoutine.from_sql_query(input["name"], input["query"])
        external_routines[ext_routine.name] = ext_routine
        return external_routines
    if not isinstance(input, Path):
<<<<<<< HEAD
        raise Exception("Input invalid. Input must be a json file.")
=======
        raise DataLoadError(code="0-1-2-9", input=input, ext=".sql")
>>>>>>> 677c662e
    if not input.exists():
        raise DataLoadError(code="0-1-2-6", input=input)
    if input.is_dir():
        for f in input.iterdir():
            if f.suffix != ".sql":
                continue
            ext_rout = _load_single_external_routine_from_file(f)
            external_routines[ext_rout.name] = ext_rout
        return external_routines
    ext_rout = _load_single_external_routine_from_file(input)
    external_routines[ext_rout.name] = ext_rout
    return external_routines


def _return_only_persistent_datasets(
    datasets: Dict[str, Union[Dataset, Scalar]], ast: Start
) -> Dict[str, Union[Dataset, Scalar]]:
    """
    Returns only the datasets with a persistent assignment.
    """
    persistent = []
    for child in ast.children:
        if isinstance(child, PersistentAssignment) and hasattr(child.left, "value"):
            persistent.append(child.left.value)
    return {dataset.name: dataset for dataset in datasets.values() if dataset.name in persistent}


def _load_single_external_routine_from_file(input: Path) -> Any:
    if not isinstance(input, Path):
        raise DataLoadError(code="0-1-2-10", input=input)
    if not input.exists():
<<<<<<< HEAD
        raise Exception("Input does not exist")
    if input.suffix != ".json":
        raise Exception("Input must be a json file")
    routine_name = input.stem
=======
        raise DataLoadError(code="0-1-2-6", input=input)
    if input.suffix != ".sql":
        raise DataLoadError(code="0-1-2-9", input=input, ext=".sql")
>>>>>>> 677c662e
    with open(input, "r") as f:
        data = json.load(f)
    _validate_json(data, external_routine_schema)
    ext_rout = ExternalRoutine.from_sql_query(routine_name, data["query"])
    return ext_rout


def _check_output_folder(output_folder: Union[str, Path]) -> None:
    """
    Check if the output folder exists. If not, it will create it.
    """
    if isinstance(output_folder, str):
        if "s3://" in output_folder:
            __check_s3_extra()
            if not output_folder.endswith("/"):
                raise ValueError("Output folder must be a Path or S3 URI to a directory")
            return
        try:
            output_folder = Path(output_folder)
        except Exception:
            raise ValueError("Output folder must be a Path or S3 URI to a directory")

    if not isinstance(output_folder, Path):
        raise ValueError("Output folder must be a Path or S3 URI to a directory")
    if not output_folder.exists():
        if output_folder.suffix != "":
            raise ValueError("Output folder must be a Path or S3 URI to a directory")
        os.mkdir(output_folder)


def to_vtl_json(dsd: Union[DataStructureDefinition, Schema], dataset_name: str) -> Dict[str, Any]:
    """
    Converts a pysdmx `DataStructureDefinition` or `Schema` into a VTL-compatible JSON
    representation.

    This function extracts and transforms the components (dimensions, measures, and attributes)
    from the given SDMX data structure and maps them into a dictionary format that conforms
    to the expected VTL data structure json schema.

    Args:
        dsd: An instance of `DataStructureDefinition` or `Schema` from the `pysdmx` model.
        dataset_name: The name of the resulting VTL dataset.

    Returns:
            A dictionary representing the dataset in VTL format, with keys for dataset name and its
            components, including their name, role, data type, and nullability.
    """
    components = []
    NAME = "name"
    ROLE = "role"
    TYPE = "type"
    NULLABLE = "nullable"

    _components: List[SDMXComponent] = []
    _components.extend(dsd.components.dimensions)
    _components.extend(dsd.components.measures)
    _components.extend(dsd.components.attributes)

    for c in _components:
        _type = VTL_DTYPES_MAPPING[c.dtype]
        _nullability = c.role != SDMX_Role.DIMENSION
        _role = VTL_ROLE_MAPPING[c.role]

        component = {
            NAME: c.id,
            ROLE: _role,
            TYPE: _type,
            NULLABLE: _nullability,
        }

        components.append(component)

    result = {"datasets": [{"name": dataset_name, "DataStructure": components}]}

    return result


def __generate_transformation(
    child: Union[Assignment, PersistentAssignment], is_persistent: bool, count: int
) -> Transformation:
    expression = ASTString().render(ast=child.right)
    result = child.left.value  # type: ignore[attr-defined]
    return Transformation(
        id=f"T{count}",
        expression=expression,
        is_persistent=is_persistent,
        result=result,
        name=f"Transformation {result}",
    )


def __generate_udo(child: Operator, count: int) -> UserDefinedOperator:
    operator_definition = ASTString().render(ast=child)
    return UserDefinedOperator(
        id=f"UDO{count}",
        operator_definition=operator_definition,
        name=f"UserDefinedOperator {child.op}",
    )


def __generate_ruleset(child: Union[DPRuleset, HRuleset], count: int) -> Ruleset:
    ruleset_definition = ASTString().render(ast=child)
    ruleset_type: Literal["datapoint", "hierarchical"] = (
        "datapoint" if isinstance(child, DPRuleset) else "hierarchical"
    )
    ruleset_scope: Literal["variable", "valuedomain"] = (
        "variable" if child.signature_type == "variable" else "valuedomain"
    )
    return Ruleset(
        id=f"R{count}",
        ruleset_definition=ruleset_definition,
        ruleset_type=ruleset_type,
        ruleset_scope=ruleset_scope,
        name=f"{ruleset_type.capitalize()} ruleset {child.name}",
    )


def ast_to_sdmx(ast: AST.Start, agency_id: str, id: str, version: str) -> TransformationScheme:
    """
    Converts a vtl AST into an SDMX compatible `TransformationScheme` object, following
    the pysdmx model.

    This function iterates over the child nodes of the given AST and categorizes each into one of
    the following types:
    - `PersistentAssignment`: Represents a persistent transformation. These are added to the
    transformation list with a persistence flag.
    - `Assignment`: Represents a temporary (non-persistent) transformation. These are added to the
    transformation list without the persistence flag
    - `DPRuleset` or `HRuleset`: Represent validation rule sets.
    These are collected and wrapped into a `RulesetScheme` object.
    - `Operator`: Defines user-defined operators. These are collected
    into a `UserDefinedOperatorScheme` object.

    After parsing all AST elements:
    - If any rulesets were found, a `RulesetScheme` is created and added to the references.
    - If any user-defined operators were found, a `UserDefinedOperatorScheme` is created and added
    to the references.
    - A `TransformationScheme` object is constructed with all collected transformations and any
    additional references.

    Args:
        ast: The root node of the vtl ast representing the set of
        vtl expressions.
        agency_id: The identifier of the agency defining the SDMX structure as a string.
        id: The identifier of the transformation scheme as a string.
        version: The version of the transformation scheme given as a string.

    Returns:
        TransformationScheme: A fully constructed transformation scheme that includes
        transformations, and optionally rule sets and user-defined operator schemes,
        suitable for SDMX.

    """
    list_transformation = []
    list_udos = []
    list_rulesets = []
    count_transformation = 0
    count_udo = 0
    count_ruleset = 0

    for child in ast.children:
        if isinstance(child, PersistentAssignment):
            count_transformation += 1
            list_transformation.append(
                __generate_transformation(
                    child=child, is_persistent=True, count=count_transformation
                )
            )
        elif isinstance(child, Assignment):
            count_transformation += 1
            list_transformation.append(
                __generate_transformation(
                    child=child, is_persistent=False, count=count_transformation
                )
            )
        elif isinstance(child, (DPRuleset, HRuleset)):
            count_ruleset += 1
            list_rulesets.append(__generate_ruleset(child=child, count=count_ruleset))
        elif isinstance(child, Operator):
            count_udo += 1
            list_udos.append(__generate_udo(child=child, count=count_udo))

    references: Any = {}
    if list_rulesets:
        references["ruleset_schemes"] = [
            RulesetScheme(
                items=list_rulesets,
                agency=agency_id,
                id="RS1",
                vtl_version="2.1",
                version=version,
                name=f"RulesetScheme {id}-RS",
            )
        ]
    if list_udos:
        references["user_defined_operator_schemes"] = [
            UserDefinedOperatorScheme(
                items=list_udos,
                agency=agency_id,
                id="UDS1",
                vtl_version="2.1",
                version=version,
                name=f"UserDefinedOperatorScheme {id}-UDS",
            )
        ]

    transformation_scheme = TransformationScheme(
        items=list_transformation,
        agency=agency_id,
        id="TS1",
        vtl_version="2.1",
        version=version,
        name=f"TransformationScheme {id}",
        **references,
    )

    return transformation_scheme


def _check_script(script: Union[str, TransformationScheme, Path]) -> str:
    """
    Check if the TransformationScheme object is valid to generate a vtl script.
    """
    if not isinstance(script, (str, TransformationScheme, Path)):
        raise SemanticError("0-1-1-1", format_=type(script).__name__)
    if isinstance(script, TransformationScheme):
        from pysdmx.toolkit.vtl import (
            generate_vtl_script,
        )

        vtl_script = generate_vtl_script(script, model_validation=True)
        return vtl_script
    else:
        return str(script)<|MERGE_RESOLUTION|>--- conflicted
+++ resolved
@@ -24,19 +24,12 @@
 from vtlengine.connection import con
 from vtlengine.DataTypes import SCALAR_TYPES
 from vtlengine.Exceptions import (
-<<<<<<< HEAD
-=======
     DataLoadError,
->>>>>>> 677c662e
     InputValidationException,
     SemanticError,
     check_key,
 )
-<<<<<<< HEAD
-from vtlengine.files.parser import _fill_dataset_empty_data, _validate_pandas
-=======
 from vtlengine.files.parser import _fill_dataset_empty_data, _validate_duckdb
->>>>>>> 677c662e
 from vtlengine.Model import (
     Component as VTL_Component,
 )
@@ -55,10 +48,6 @@
 sdmx_csv_path = base_path / "data" / "sdmx_csv"
 with open(schema_path / "json_schema_2.1.json", "r") as file:
     schema = json.load(file)
-with open(schema_path / "value_domain_schema.json", "r") as file:
-    vd_schema = json.load(file)
-with open(schema_path / "external_routines_schema.json", "r") as file:
-    external_routine_schema = json.load(file)
 
 
 def _load_dataset_from_structure(
@@ -125,7 +114,6 @@
     if "scalars" in structures:
         for scalar_json in structures["scalars"]:
             scalar_name = scalar_json["name"]
-            check_key("type", SCALAR_TYPES.keys(), scalar_json["type"])
             scalar = Scalar(
                 name=scalar_name,
                 data_type=SCALAR_TYPES[scalar_json["type"]],
@@ -284,11 +272,6 @@
         # Handling dictionary of Pandas Dataframes
         for dataset_name, data in datapoints.items():
             if dataset_name not in datasets:
-<<<<<<< HEAD
-                raise Exception(f"Not found dataset {dataset_name} in datastructures.")
-            datasets[dataset_name].data = _validate_pandas(
-                datasets[dataset_name].components, data, dataset_name
-=======
                 DataLoadError(code="0-1-2-6", input=dataset_name)
             # Handling pandas entry data from test files (avoiding test data load refactor)
             if isinstance(data, pd.DataFrame):
@@ -308,7 +291,6 @@
 
             datasets[dataset_name].data = _validate_duckdb(
                 datasets[dataset_name].components, data, dataset_name, materialize=True
->>>>>>> 677c662e
             )
         for dataset_name in datasets:
             if datasets[dataset_name].data is None:
@@ -321,11 +303,7 @@
     dict_datapoints = _load_datapoints_path(datapoints)
     for dataset_name, _ in dict_datapoints.items():
         if dataset_name not in datasets:
-<<<<<<< HEAD
-            raise Exception(f"Not found dataset {dataset_name} in datastructures.")
-=======
             raise DataLoadError(code="0-1-2-6", input=dataset_name)
->>>>>>> 677c662e
 
     _handle_scalars_values(scalars, scalar_values)
 
@@ -361,20 +339,11 @@
         return f.read()
 
 
-def _validate_json(data: Dict[str, Any], schema: Dict[str, Any]) -> None:
-    try:
-        jsonschema.validate(instance=data, schema=schema)
-    except jsonschema.ValidationError:
-        raise Exception("The given json does not follow the schema.")
-
-
 def _load_single_value_domain(input: Path) -> Dict[str, ValueDomain]:
     if input.suffix != ".json":
         raise DataLoadError(code="0-1-2-9", input=input, ext=".json")
     with open(input, "r") as f:
-        data = json.load(f)
-    _validate_json(data, vd_schema)
-    vd = ValueDomain.from_dict(data)
+        vd = ValueDomain.from_dict(json.load(f))
     return {vd.name: vd}
 
 
@@ -393,7 +362,6 @@
         or the value domains file does not exist.
     """
     if isinstance(input, dict):
-        _validate_json(input, vd_schema)
         vd = ValueDomain.from_dict(input)
         return {vd.name: vd}
     if not isinstance(input, Path):
@@ -427,16 +395,12 @@
     """
     external_routines = {}
     if isinstance(input, dict):
-        _validate_json(input, external_routine_schema)
-        ext_routine = ExternalRoutine.from_sql_query(input["name"], input["query"])
-        external_routines[ext_routine.name] = ext_routine
+        for name, query in input.items():
+            ext_routine = ExternalRoutine.from_sql_query(name, query)
+            external_routines[ext_routine.name] = ext_routine
         return external_routines
     if not isinstance(input, Path):
-<<<<<<< HEAD
-        raise Exception("Input invalid. Input must be a json file.")
-=======
         raise DataLoadError(code="0-1-2-9", input=input, ext=".sql")
->>>>>>> 677c662e
     if not input.exists():
         raise DataLoadError(code="0-1-2-6", input=input)
     if input.is_dir():
@@ -465,23 +429,17 @@
 
 
 def _load_single_external_routine_from_file(input: Path) -> Any:
+    """
+    Returns a single external routine.
+    """
     if not isinstance(input, Path):
         raise DataLoadError(code="0-1-2-10", input=input)
     if not input.exists():
-<<<<<<< HEAD
-        raise Exception("Input does not exist")
-    if input.suffix != ".json":
-        raise Exception("Input must be a json file")
-    routine_name = input.stem
-=======
         raise DataLoadError(code="0-1-2-6", input=input)
     if input.suffix != ".sql":
         raise DataLoadError(code="0-1-2-9", input=input, ext=".sql")
->>>>>>> 677c662e
     with open(input, "r") as f:
-        data = json.load(f)
-    _validate_json(data, external_routine_schema)
-    ext_rout = ExternalRoutine.from_sql_query(routine_name, data["query"])
+        ext_rout = ExternalRoutine.from_sql_query(input.name.removesuffix(".sql"), f.read())
     return ext_rout
 
 
