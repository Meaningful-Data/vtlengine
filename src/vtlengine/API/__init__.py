--- conflicted
+++ resolved
@@ -337,14 +337,10 @@
     # Recasting to pandas-like objects
     for operand in result.values():
         if isinstance(operand, Dataset) and operand.data is not None:
-<<<<<<< HEAD
-            operand._data = operand.data.df()
-=======
             try:
-                operand.data = operand.data.df()
+                operand._data = operand.data.df()
             except duckdb.Error as e:
                 raise RunTimeError.map_duckdb_error(e) from None
->>>>>>> 5fb7b2f1
         elif isinstance(operand, DataComponent) and operand.data is not None:
             df = operand.data.df()
             operand._data = df.squeeze() if len(df.columns) == 1 else df
