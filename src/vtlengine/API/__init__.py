from pathlib import Path
from typing import Any, Union, List, Optional

import pandas as pd
from antlr4 import CommonTokenStream, InputStream
from antlr4.error.ErrorListener import ErrorListener

from vtlengine.API._InternalApi import (
    load_vtl,
    load_datasets,
    load_value_domains,
    load_external_routines,
    load_datasets_with_data,
    _return_only_persistent_datasets,
    _check_output_folder,
)
from vtlengine.AST import Start
from vtlengine.AST.ASTConstructor import ASTVisitor
from vtlengine.AST.DAG import DAGAnalyzer
from vtlengine.AST.Grammar.lexer import Lexer
from vtlengine.AST.Grammar.parser import Parser
from vtlengine.Interpreter import InterpreterAnalyzer
from vtlengine.files.output import (
    TimePeriodRepresentation,
    format_time_period_external_representation,
)

pd.options.mode.chained_assignment = None


class __VTLSingleErrorListener(ErrorListener):
    """ """

    def syntaxError(self, recognizer, offendingSymbol, line, column, msg, e):
        raise Exception(
            f"Not valid VTL Syntax \n "
            f"offendingSymbol: {offendingSymbol} \n "
            f"msg: {msg} \n "
            f"line: {line}"
        )


def _lexer(text: str) -> CommonTokenStream:
    """
    Lexing
    """
    lexer_ = Lexer(InputStream(text))
    lexer_._listeners = [__VTLSingleErrorListener()]
    stream = CommonTokenStream(lexer_)

    return stream


def _parser(stream: CommonTokenStream) -> Any:
    """
    Parse the expression
    """
    vtl_parser = Parser(stream)
    vtl_parser._listeners = [__VTLSingleErrorListener()]
    return vtl_parser.start()


def create_ast(text: str) -> Start:
    """
    Function that creates the AST object.
    """
    stream = _lexer(text)
    cst = _parser(stream)
    visitor = ASTVisitor()
    ast = visitor.visit(cst)
    DAGAnalyzer.createDAG(ast)
    return ast


def semantic_analysis(
    script: Union[str, Path],
    data_structures: Union[dict, Path, List[Union[dict, Path]]],
    value_domains: Union[dict, Path] = None,
    external_routines: Union[str, Path] = None,
):
    """
    Checks if the vtl operation can be done.To do that, it generates the AST with the vtl script
    given and also reviews if the data structure given can fit with it.

    This vtl script can be a string with the actual expression or a filepath to the folder
    that contains the vtl file.

    Moreover, the data structure can be a dictionary or a filepath to the folder that contains it.

    If there are any value domains or external routines, this data is taken into account.
    Both can be loaded the same way as data structures or vtl scripts are.

    Finally, the :obj:`Interpreter <vtl-engine-spark.Interpreter.InterpreterAnalyzer>`
    class takes all of this information and checks it with the ast generated to
    return the semantic analysis result.

    Concepts you may know:

    - Vtl script: The expression that shows the operation to be done.

    - Data Structure: JSON file that contains the structure and the name for the dataset(s) \
    (and/or scalar) about the datatype (String, integer or number), \
    the role (Identifier, Attribute or Measure) and the nullability each component has.

    - Value domains: Collection of unique values on the same datatype.

    - External routines: SQL query used to transform a dataset.

    This function has the following params:

    :param script: String or Path of the vtl expression.

    :param data_structures: Dict or Path (file or folder), \
    or List of Dicts or Paths with the data structures JSON files.

    :param value_domains: Dict or Path of the value domains JSON files. (default: None)

    :param external_routines: String or Path of the external routines SQL files. (default: None)

    :return: The computed datasets.
    """
    # AST generation
    vtl = load_vtl(script)
    ast = create_ast(vtl)

    # Loading datasets
    structures = load_datasets(data_structures)

    # Handling of library items
    vd = None
    if value_domains is not None:
        vd = load_value_domains(value_domains)
    ext_routines = None
    if external_routines is not None:
        ext_routines = load_external_routines(external_routines)

    # Running the interpreter
<<<<<<< HEAD
    interpreter = InterpreterAnalyzer(
        datasets=structures, value_domains=vd, external_routines=ext_routines, only_semantic=True
    )
    result = interpreter.visit(ast)
=======
    interpreter = InterpreterAnalyzer(datasets=structures, value_domains=vd,
                                      external_routines=ext_routines,
                                      only_semantic=True)
    with pd.option_context('future.no_silent_downcasting', True):
        result = interpreter.visit(ast)
>>>>>>> 9f9e716b
    return result


def run(
    script: Union[str, Path],
    data_structures: Union[dict, Path, List[Union[dict, Path]]],
    datapoints: Union[dict, str, Path, List[Union[str, Path]]],
    value_domains: Union[dict, Path] = None,
    external_routines: Union[str, Path] = None,
    time_period_output_format: str = "vtl",
    return_only_persistent=False,
    output_folder: Optional[Union[str, Path]] = None,
):
    """
    Run is the main function of the ``API``, which mission is to ensure the vtl operation is ready
    to be performed.
    When the vtl expression is given, an AST object is created.
    This vtl script can be given as a string or a path with the folder or file that contains it.
    At the same time, data structures are loaded with its datapoints.

    The data structure information is contained in the JSON file given,
    and establish the datatype (string, integer or number),
    and the role that each component is going to have (Identifier, Attribute or Measure).
    It can be a dictionary or a path to the JSON file or folder that contains it.

    Moreover, a csv file with the data to operate with is going to be loaded.
    It can be given with a dictionary (dataset name : pandas Dataframe),
    a path or S3 URI to the folder, path or S3 to the csv file that contains the data.

    .. important::
        The data structure and the data points must have the same dataset
        name to be loaded correctly.

    .. important::
        If pointing to a Path or an S3 URI, dataset_name will be taken from the file name.
        Example: If the path is 'path/to/data.csv', the dataset name will be 'data'.

    .. important::
        If using an S3 URI, the path must be in the format:

        s3://bucket-name/path/to/data.csv

        The following environment variables must be set (from the AWS account):

        - AWS_ACCESS_KEY_ID
        - AWS_SECRET_ACCESS_KEY

        For more details, see
        `s3fs documentation <https://s3fs.readthedocs.io/en/latest/index.html#credentials>`_.

    Before the execution, the DAG analysis reviews if the VTL script is a direct acyclic graphs.


    If value domain data or external routines are required, the function loads this information
    and integrates them into the
    :obj:`Interpreter <vtl-engine-spark.Interpreter.InterpreterAnalyzer>` class.

    Moreover, if any component has a Time Period component, the external representation
    is passed to the Interpreter class.

    Concepts you may need to know:

    - Vtl script: The expression that shows the operation to be done.

    - Data Structure: JSON file that contains the structure and the name for the dataset(s) \
    (and/or scalar) about the datatype (String, integer or number), \
    the role (Identifier, Attribute or Measure) and the nullability each component has.

    - Data point: Pointer to the data. It will be loaded as a `Pandas Dataframe \
    <https://pandas.pydata.org/docs/reference/api/pandas.DataFrame.html>`_.

    - Value domains: Collection of unique values that have the same datatype.

    - External routines: SQL query used to transform a dataset.

    This function has the following params:

    :param script: String or Path with the vtl expression.

    :param data_structures: Dict, Path or a List of Dicts or Paths with the data structures.

    :param datapoints: Dict, Path, S3 URI or List of S3 URIs or Paths with data.

    :param value_domains: Dict or Path of the value domains JSON files. (default:None)

    :param external_routines: String or Path of the external routines SQL files. (default: None)

    :param time_period_output_format: String with the possible values \
    ("sdmx_gregorian", "sdmx_reporting", "vtl") for the representation of the \
    Time Period components.

    :param return_only_persistent: If True, run function will only return the results of \
    Persistent Assignments. (default: False)

    :param output_folder: Path or S3 URI to the output folder. (default: None)

    :return: The datasets are produced without data if the output folder is defined.

    """
    # AST generation
    vtl = load_vtl(script)
    ast = create_ast(vtl)

    # Loading datasets and datapoints
    datasets, path_dict = load_datasets_with_data(data_structures, datapoints)

    # Handling of library items
    vd = None
    if value_domains is not None:
        vd = load_value_domains(value_domains)
    ext_routines = None
    if external_routines is not None:
        ext_routines = load_external_routines(external_routines)

    # Checking time period output format value
    time_period_representation = TimePeriodRepresentation.check_value(time_period_output_format)

    # VTL Efficient analysis
    ds_analysis = DAGAnalyzer.ds_structure(ast)

    # Checking the output path to be a Path object to a directory
    if output_folder is not None:
        _check_output_folder(output_folder)

    # Running the interpreter
<<<<<<< HEAD
    interpreter = InterpreterAnalyzer(
        datasets=datasets,
        value_domains=vd,
        external_routines=ext_routines,
        ds_analysis=ds_analysis,
        datapoints_paths=path_dict,
        output_path=output_folder,
        time_period_representation=time_period_representation,
    )
    result = interpreter.visit(ast)
=======
    interpreter = InterpreterAnalyzer(datasets=datasets, value_domains=vd,
                                      external_routines=ext_routines,
                                      ds_analysis=ds_analysis,
                                      datapoints_paths=path_dict,
                                      output_path=output_folder,
                                      time_period_representation=time_period_representation)
    with pd.option_context('future.no_silent_downcasting', True):
        result = interpreter.visit(ast)
>>>>>>> 9f9e716b

    # Applying time period output format
    if output_folder is None:
        for dataset in result.values():
            format_time_period_external_representation(dataset, time_period_representation)

    # Returning only persistent datasets
    if return_only_persistent:
        return _return_only_persistent_datasets(result, ast)
    return result<|MERGE_RESOLUTION|>--- conflicted
+++ resolved
@@ -135,18 +135,11 @@
         ext_routines = load_external_routines(external_routines)
 
     # Running the interpreter
-<<<<<<< HEAD
     interpreter = InterpreterAnalyzer(
         datasets=structures, value_domains=vd, external_routines=ext_routines, only_semantic=True
     )
-    result = interpreter.visit(ast)
-=======
-    interpreter = InterpreterAnalyzer(datasets=structures, value_domains=vd,
-                                      external_routines=ext_routines,
-                                      only_semantic=True)
     with pd.option_context('future.no_silent_downcasting', True):
         result = interpreter.visit(ast)
->>>>>>> 9f9e716b
     return result
 
 
@@ -272,7 +265,6 @@
         _check_output_folder(output_folder)
 
     # Running the interpreter
-<<<<<<< HEAD
     interpreter = InterpreterAnalyzer(
         datasets=datasets,
         value_domains=vd,
@@ -282,17 +274,8 @@
         output_path=output_folder,
         time_period_representation=time_period_representation,
     )
-    result = interpreter.visit(ast)
-=======
-    interpreter = InterpreterAnalyzer(datasets=datasets, value_domains=vd,
-                                      external_routines=ext_routines,
-                                      ds_analysis=ds_analysis,
-                                      datapoints_paths=path_dict,
-                                      output_path=output_folder,
-                                      time_period_representation=time_period_representation)
     with pd.option_context('future.no_silent_downcasting', True):
         result = interpreter.visit(ast)
->>>>>>> 9f9e716b
 
     # Applying time period output format
     if output_folder is None:
