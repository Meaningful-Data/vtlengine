--- conflicted
+++ resolved
@@ -38,12 +38,9 @@
     format_time_period_external_representation,
 )
 from vtlengine.Interpreter import InterpreterAnalyzer
-<<<<<<< HEAD
 from vtlengine.Model import DataComponent, Dataset, Scalar
 from vtlengine.Utils.__Virtual_Assets import VirtualCounter
-=======
 from vtlengine.Model import Dataset, Scalar
->>>>>>> 42370e2b
 
 pd.options.mode.chained_assignment = None
 
@@ -278,17 +275,11 @@
 def run(
     script: Union[str, TransformationScheme, Path],
     data_structures: Union[Dict[str, Any], Path, List[Dict[str, Any]], List[Path]],
-<<<<<<< HEAD
-    datapoints: Union[Dict[str, DuckDBPyRelation], str, Path, List[Dict[str, Any]], List[Path]],
-    value_domains: Optional[Union[Dict[str, Any], Path]] = None,
-    external_routines: Optional[Union[str, Path]] = None,
-=======
-    datapoints: Union[Dict[str, Union[pd.DataFrame, str, Path]], List[Union[str, Path]], str, Path],
+    datapoints: Union[Dict[str, Union[DuckDBPyRelation, str, Path]], List[Union[str, Path]], str, Path],
     value_domains: Optional[Union[Dict[str, Any], Path, List[Union[Dict[str, Any], Path]]]] = None,
     external_routines: Optional[
         Union[Dict[str, Any], Path, List[Union[Dict[str, Any], Path]]]
     ] = None,
->>>>>>> 42370e2b
     time_period_output_format: str = "vtl",
     return_only_persistent: bool = True,
     output_folder: Optional[Union[str, Path]] = None,
@@ -430,7 +421,6 @@
         for obj in result.values():
             if isinstance(obj, (Dataset, Scalar)):
                 format_time_period_external_representation(obj, time_period_representation)
-<<<<<<< HEAD
 
     # Recasting to pandas-like objects
     for operand in result.values():
@@ -445,8 +435,6 @@
 
     # Remove temporary views if any
     VirtualCounter.reset_temp_views()
-=======
->>>>>>> 42370e2b
 
     # Returning only persistent datasets
     if return_only_persistent:
