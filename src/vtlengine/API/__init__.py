import warnings
from pathlib import Path
from typing import Any, Dict, List, Optional, Sequence, Union

import duckdb
import pandas as pd
from antlr4 import CommonTokenStream, InputStream  # type: ignore[import-untyped]
from antlr4.error.ErrorListener import ErrorListener  # type: ignore[import-untyped]
from duckdb import DuckDBPyRelation
from pysdmx.io.pd import PandasDataset
from pysdmx.model import DataflowRef, Reference, TransformationScheme
from pysdmx.model.dataflow import Dataflow, Schema
from pysdmx.model.vtl import VtlDataflowMapping
from pysdmx.util import parse_urn

from vtlengine.API._InternalApi import (
    _check_output_folder,
    _check_script,
    _return_only_persistent_datasets,
    ast_to_sdmx,
    load_datasets,
    load_datasets_with_data,
    load_external_routines,
    load_value_domains,
    load_vtl,
    to_vtl_json,
)
from vtlengine.AST import Start
from vtlengine.AST.ASTConstructor import ASTVisitor
from vtlengine.AST.ASTString import ASTString
from vtlengine.AST.DAG import DAGAnalyzer
from vtlengine.AST.Grammar.lexer import Lexer
from vtlengine.AST.Grammar.parser import Parser
from vtlengine.connection import con
from vtlengine.Exceptions import RunTimeError, SemanticError
from vtlengine.files.output._time_period_representation import (
    TimePeriodRepresentation,
    format_time_period_external_representation,
)
from vtlengine.Interpreter import InterpreterAnalyzer
<<<<<<< HEAD
from vtlengine.Model import Dataset, Scalar
=======
from vtlengine.Model import DataComponent, Dataset, Scalar
from vtlengine.Utils.__Virtual_Assets import VirtualCounter
>>>>>>> 677c662e

pd.options.mode.chained_assignment = None


class __VTLSingleErrorListener(ErrorListener):  # type: ignore[misc]
    """ """

    def syntaxError(
        self,
        recognizer: Any,
        offendingSymbol: str,
        line: str,
        column: str,
        msg: str,
        e: Any,
    ) -> None:
        raise Exception(
            f"Not valid VTL Syntax \n "
            f"offendingSymbol: {offendingSymbol} \n "
            f"msg: {msg} \n "
            f"line: {line}"
        )


def _lexer(text: str) -> CommonTokenStream:
    """
    Lexing
    """
    lexer_ = Lexer(InputStream(text))
    lexer_._listeners = [__VTLSingleErrorListener()]
    stream = CommonTokenStream(lexer_)

    return stream


def _parser(stream: CommonTokenStream) -> Any:
    """
    Parse the expression
    """
    vtl_parser = Parser(stream)
    vtl_parser._listeners = [__VTLSingleErrorListener()]
    return vtl_parser.start()


def _extract_input_datasets(script: Union[str, TransformationScheme, Path]) -> str:
    if isinstance(script, TransformationScheme):
        vtl_script = _check_script(script)
    elif isinstance(script, (str, Path)):
        vtl_script = load_vtl(script)
    else:
        raise TypeError("Unsupported script type.")

    ast = create_ast(vtl_script)
    dag_inputs = DAGAnalyzer.ds_structure(ast)["global_inputs"]

    return dag_inputs


def prettify(script: Union[str, TransformationScheme, Path]) -> str:
    """
    Function that prettifies the VTL script given.

    Args:
        script: VTL script as a string, a Transformation Scheme object or Path with the VTL script.

    Returns:
        A str with the prettified VTL script.
    """
    from vtlengine.AST.ASTComment import create_ast_with_comments

    checking = _check_script(script)
    vtl = load_vtl(checking)
    ast = create_ast_with_comments(vtl)
    return ASTString(pretty=True).render(ast)


def create_ast(text: str) -> Start:
    """
    Function that creates the AST object.

    Args:
        text: Vtl string expression that will be used to create the AST object.

    Returns:
        The ast object.

    Raises:
        Exception: When the vtl syntax expression is wrong.
    """
    stream = _lexer(text)
    cst = _parser(stream)
    visitor = ASTVisitor()
    ast = visitor.visitStart(cst)
    DAGAnalyzer.createDAG(ast)
    return ast


def semantic_analysis(
    script: Union[str, TransformationScheme, Path],
    data_structures: Union[Dict[str, Any], Path, List[Dict[str, Any]], List[Path]],
    value_domains: Optional[Union[Dict[str, Any], Path]] = None,
    external_routines: Optional[Union[Dict[str, Any], Path]] = None,
) -> Dict[str, Dataset]:
    """
    Checks if the vtl scripts and its related datastructures are valid. As part of the compatibility
    with pysdmx library, the vtl script can be a Transformation Scheme object, which availability as
    input is going to be serialized as a string VTL script.

    Concepts you may need to know:

    - Vtl script: The script that shows the set of operations to be executed.

    - Data Structure: JSON file that contains the structure and the name for the dataset(s) \
    (and/or scalar) about the datatype (String, integer or number), \
    the role (Identifier, Attribute or Measure) and the nullability each component has.

    - Value domains: Collection of unique values on the same datatype.

    - External routines: SQL query used to transform a dataset.

    This function has the following params:

    Args:
        script: Vtl script as a string, Transformation Scheme object or Path to the folder \
        that holds the vtl script.
        data_structures: Dict or Path (file or folder), \
        or List of Dicts or Paths with the data structures JSON files.
        value_domains: Dict or Path, or List of Dicts or Paths of the \
        value domains JSON files. (default:None) It is passed as an object, that can be read from \
        a Path or from a dictionary. Furthermore, a list of those objects can be passed. \
        Check the following example: \
        :ref:`Example 6 <example_6_run_with_multiple_value_domains_and_external_routines>`.

        external_routines: String or Path, or List of Strings or Paths of the \
        external routines SQL files. (default: None) It is passed as an object, that can be read \
        from a Path or from a dictionary. Furthermore, a list of those objects can be passed. \
        Check the following example: \
        :ref:`Example 6 <example_6_run_with_multiple_value_domains_and_external_routines>`.

    Returns:
        The computed datasets.

    Raises:
        Exception: If the files have the wrong format, or they do not exist, \
        or their Paths are invalid.
    """

    # AST generation
    checking = _check_script(script)
    vtl = load_vtl(checking)
    ast = create_ast(vtl)

    # Loading datasets
    datasets, scalars = load_datasets(data_structures)

    # Handling of library items
    vd = None
    if value_domains is not None:
        vd = load_value_domains(value_domains)
    ext_routines = None
    if external_routines is not None:
        ext_routines = load_external_routines(external_routines)

    # Running the interpreter
    interpreter = InterpreterAnalyzer(
        datasets=datasets,
        value_domains=vd,
        external_routines=ext_routines,
        scalars=scalars,
        only_semantic=True,
    )
    result = interpreter.visit(ast)
    return result


def run(
    script: Union[str, TransformationScheme, Path],
    data_structures: Union[Dict[str, Any], Path, List[Dict[str, Any]], List[Path]],
<<<<<<< HEAD
    datapoints: Union[Dict[str, pd.DataFrame], str, Path, List[Dict[str, Any]], List[Path]],
    value_domains: Optional[Union[Dict[str, Any], Path, List[Union[Dict[str, Any], Path]]]] = None,
    external_routines: Optional[
        Union[Dict[str, Any], Path, List[Union[Dict[str, Any], Path]]]
    ] = None,
=======
    datapoints: Union[Dict[str, DuckDBPyRelation], str, Path, List[Dict[str, Any]], List[Path]],
    value_domains: Optional[Union[Dict[str, Any], Path]] = None,
    external_routines: Optional[Union[str, Path]] = None,
>>>>>>> 677c662e
    time_period_output_format: str = "vtl",
    return_only_persistent: bool = True,
    output_folder: Optional[Union[str, Path]] = None,
    scalar_values: Optional[Dict[str, Optional[Union[int, str, bool, float]]]] = None,
) -> Dict[str, Union[Dataset, Scalar]]:
    """
    Run is the main function of the ``API``, which mission is to execute
    the vtl operation over the data.

    Concepts you may need to know:

    - Vtl script: The script that shows the set of operations to be executed.

    - Data Structure: JSON file that contains the structure and the name for the dataset(s) \
    (and/or scalar) about the datatype (String, integer or number), \
    the role (Identifier, Attribute or Measure) and the nullability each component has.

    - Data point: `Pandas Dataframe \
    <https://pandas.pydata.org/docs/reference/api/pandas.DataFrame.html>`_ \
    that holds the data related to the Dataset.

    - Value domains: Collection of unique values on the same datatype.

    - External routines: SQL query used to transform a dataset.

    .. important::
        The data structure and the data points must have the same dataset
        name to be loaded correctly.

    .. important::
        If pointing to a Path or an S3 URI, dataset_name will be taken from the file name.
        Example: If the path is 'path/to/data.csv', the dataset name will be 'data'.

    .. important::
        If using an S3 URI, the path must be in the format:

        s3://bucket-name/path/to/data.csv

        The following environment variables must be set (from the AWS account):

        - AWS_ACCESS_KEY_ID
        - AWS_SECRET_ACCESS_KEY

        For more details, see
        `s3fs documentation <https://s3fs.readthedocs.io/en/latest/index.html#credentials>`_.

    Before the execution, the DAG analysis reviews if the VTL script is a direct acyclic graph.

    This function has the following params:

    Args:
        script: VTL script as a string, a Transformation Scheme object or Path with the VTL script.

        data_structures: Dict, Path or a List of Dicts or Paths with the data structures.

        datapoints: Dict, Path, S3 URI or List of S3 URIs or Paths with data.

        value_domains: Dict or Path, or List of Dicts or Paths of the \
        value domains JSON files. (default:None) It is passed as an object, that can be read from \
        a Path or from a dictionary. Furthermore, a list of those objects can be passed. \
        Check the following example: \
        :ref:`Example 6 <example_6_run_with_multiple_value_domains_and_external_routines>`.

        external_routines: String or Path, or List of Strings or Paths of the \
        external routines JSON files. (default: None) It is passed as an object, that can be read \
        from a Path or from a dictionary. Furthermore, a list of those objects can be passed. \
        Check the following example: \
        :ref:`Example 6 <example_6_run_with_multiple_value_domains_and_external_routines>`.

        time_period_output_format: String with the possible values \
        ("sdmx_gregorian", "sdmx_reporting", "vtl") for the representation of the \
        Time Period components.

        return_only_persistent: If True, run function will only return the results of \
        Persistent Assignments. (default: True)

        output_folder: Path or S3 URI to the output folder. (default: None)

        scalar_values: Dict with the scalar values to be used in the VTL script. \


    Returns:
       The datasets are produced without data if the output folder is defined.

    Raises:
        Exception: If the files have the wrong format, or they do not exist, \
        or their Paths are invalid.

    """

    # AST generation
    script = _check_script(script)
    vtl = load_vtl(script)
    ast = create_ast(vtl)

    # Loading datasets and datapoints
    datasets, scalars, path_dict = load_datasets_with_data(
        data_structures, datapoints, scalar_values
    )

    # Handling of library items
    vd = None
    if value_domains is not None:
        if isinstance(value_domains, list):
            vd = {}
            for item in value_domains:
                vd.update(load_value_domains(item))
        else:
            vd = load_value_domains(value_domains)
    ext_routines = None
    if external_routines is not None:
        if isinstance(external_routines, list):
            ext_routines = {}
            for item in external_routines:
                ext_routines.update(load_external_routines(item))
        else:
            ext_routines = load_external_routines(external_routines)

    # Checking time period output format value
    time_period_representation = TimePeriodRepresentation.check_value(time_period_output_format)

    # VTL Efficient analysis
    ds_analysis = DAGAnalyzer.ds_structure(ast)

    # Checking the output path to be a Path object to a directory
    if output_folder is not None:
        _check_output_folder(output_folder)

    # Running the interpreter
    interpreter = InterpreterAnalyzer(
        datasets=datasets,
        value_domains=vd,
        external_routines=ext_routines,
        ds_analysis=ds_analysis,
        datapoints_paths=path_dict,
        output_path=output_folder,
        time_period_representation=time_period_representation,
        return_only_persistent=return_only_persistent,
        scalars=scalars,
    )
    result = interpreter.visit(ast)

    # Applying time period output format
    if output_folder is None:
        for obj in result.values():
            if isinstance(obj, (Dataset, Scalar)):
                format_time_period_external_representation(obj, time_period_representation)
<<<<<<< HEAD
=======

    # Recasting to pandas-like objects
    for operand in result.values():
        if isinstance(operand, Dataset) and operand.data is not None:
            try:
                operand._data = operand.data.df()
            except duckdb.Error as e:
                raise RunTimeError.map_duckdb_error(e) from None
        elif isinstance(operand, DataComponent) and operand.data is not None:
            df = operand.data.df()
            operand._data = df.squeeze() if len(df.columns) == 1 else df

    # Remove temporary views if any
    VirtualCounter.reset_temp_views()
>>>>>>> 677c662e

    # Returning only persistent datasets
    if return_only_persistent:
        return _return_only_persistent_datasets(result, ast)
    return result


def run_sdmx(  # noqa: C901
    script: Union[str, TransformationScheme, Path],
    datasets: Sequence[PandasDataset],
    mappings: Optional[Union[VtlDataflowMapping, Dict[str, str]]] = None,
    value_domains: Optional[Union[Dict[str, Any], Path, List[Union[Dict[str, Any], Path]]]] = None,
    external_routines: Optional[
        Union[Dict[str, Any], Path, List[Union[Dict[str, Any], Path]]]
    ] = None,
    time_period_output_format: str = "vtl",
    return_only_persistent: bool = True,
    output_folder: Optional[Union[str, Path]] = None,
) -> Dict[str, Union[Dataset, Scalar]]:
    """
    Executes a VTL script using a list of pysdmx `PandasDataset` objects.

    This function prepares the required VTL data structures and datapoints from
    the given list of pysdmx `PandasDataset` objects. It validates each
    `PandasDataset` uses a valid `Schema` instance as its structure. Each `Schema` is converted
    to the appropriate VTL JSON data structure, and the Pandas Dataframe is extracted.

    .. important::
        We recommend to use this function in combination with the
        `get_datasets <https://py.sdmx.io/howto/data_rw.html#pysdmx.io.get_datasets>`_
        pysdmx method.

    .. important::
        The mapping between pysdmx `PandasDataset
        <https://py.sdmx.io/howto/data_rw.html#pysdmx.io.pd.PandasDataset>`_ \
        and VTL datasets is done using the `Schema` instance of the `PandasDataset`.
        The Schema ID is used as the dataset name.

        DataStructure=MD:TEST_DS(1.0) -> TEST_DS

    The function then calls the :obj:`run <vtlengine.API>` function with the provided VTL
    script and prepared inputs.

    Before the execution, the DAG analysis reviews if the generated VTL script is a direct acyclic
    graph.

    Args:
        script: VTL script as a string, a Transformation Scheme object or Path with the VTL script.

        datasets: A list of PandasDataset.

        mappings: A dictionary or VtlDataflowMapping object that maps the dataset names.

        value_domains: Dict or Path, or List of Dicts or Paths of the \
        value domains JSON files. (default:None) It is passed as an object, that can be read from \
        a Path or from a dictionary. Furthermore, a list of those objects can be passed. \
        Check the following example: \
        :ref:`Example 6 <example_6_run_with_multiple_value_domains_and_external_routines>`.

        external_routines: String or Path, or List of Strings or Paths of the \
        external routines JSON files. (default: None) It is passed as an object, that can be read \
        from a Path or from a dictionary. Furthermore, a list of those objects can be passed. \
        Check the following example: \
        :ref:`Example 6 <example_6_run_with_multiple_value_domains_and_external_routines>`.

        time_period_output_format: String with the possible values \
        ("sdmx_gregorian", "sdmx_reporting", "vtl") for the representation of the \
        Time Period components.

        return_only_persistent: If True, run function will only return the results of \
        Persistent Assignments. (default: True)

        output_folder: Path or S3 URI to the output folder. (default: None)

    Returns:
       The datasets are produced without data if the output folder is defined.

    Raises:
        SemanticError: If any dataset does not contain a valid `Schema` instance as its structure.

    """
    mapping_dict = {}
    input_names = _extract_input_datasets(script)

    if not isinstance(datasets, (list, set)) or any(
        not isinstance(ds, PandasDataset) for ds in datasets
    ):
        type_ = type(datasets).__name__
        if isinstance(datasets, (list, set)):
            object_typing = {type(o).__name__ for o in datasets}
            type_ = f"{type_}[{', '.join(object_typing)}]"
        raise SemanticError("0-1-3-7", type_=type_)

    # Mapping handling
    if mappings is None:
        if len(datasets) != 1:
            raise SemanticError("0-1-3-3")
        if len(datasets) == 1:
            if len(input_names) != 1:
                raise SemanticError("0-1-3-1", number_datasets=len(input_names))
            schema = datasets[0].structure
            if not isinstance(schema, Schema):
                raise SemanticError("0-1-3-2", schema=schema)
            mapping_dict = {schema.short_urn: input_names[0]}
    elif isinstance(mappings, Dict):
        mapping_dict = mappings
    elif isinstance(mappings, VtlDataflowMapping):
        if mappings.to_vtl_mapping_method is not None:
            warnings.warn(
                "To_vtl_mapping_method is not implemented yet, we will use the Basic "
                "method with old data."
            )
        if mappings.from_vtl_mapping_method is not None:
            warnings.warn(
                "From_vtl_mapping_method is not implemented yet, we will use the Basic "
                "method with old data."
            )
        if isinstance(mappings.dataflow, str):
            short_urn = str(parse_urn(mappings.dataflow))
        elif isinstance(mappings.dataflow, (Reference, DataflowRef)):
            short_urn = str(mappings.dataflow)
        elif isinstance(mappings.dataflow, Dataflow):
            short_urn = mappings.dataflow.short_urn
        else:
            raise TypeError(
                "Expected str, Reference, DataflowRef or Dataflow type for dataflow in "
                "VtlDataflowMapping."
            )

        mapping_dict = {short_urn: mappings.dataflow_alias}
    else:
        raise TypeError("Expected dict or VtlDataflowMapping type for mappings.")

    for vtl_name in mapping_dict.values():
        if vtl_name not in input_names:
            raise SemanticError("0-1-3-5", dataset_name=vtl_name)

    datapoints = {}
    data_structures = []
    for dataset in datasets:
        schema = dataset.structure
        if not isinstance(schema, Schema):
            raise SemanticError("0-1-3-2", schema=schema)
        if schema.short_urn not in mapping_dict:
            raise SemanticError("0-1-3-4", short_urn=schema.short_urn)
        # Generating VTL Datastructure and Datapoints.
        dataset_name = mapping_dict[schema.short_urn]
        vtl_structure = to_vtl_json(schema, dataset_name)
        data_structures.append(vtl_structure)
        # datapoints[dataset_name] = dataset.data
        datapoints[dataset_name] = con.from_df(dataset.data)

    missing = []
    for input_name in input_names:
        if input_name not in mapping_dict.values():
            missing.append(input_name)
    if missing:
        raise SemanticError("0-1-3-6", missing=missing)

    result = run(
        script=script,
        data_structures=data_structures,
        datapoints=datapoints,
        value_domains=value_domains,
        external_routines=external_routines,
        time_period_output_format=time_period_output_format,
        return_only_persistent=return_only_persistent,
        output_folder=output_folder,
    )
    return result


def generate_sdmx(
    script: Union[str, Path], agency_id: str, id: str, version: str = "1.0"
) -> TransformationScheme:
    """
    Function that generates a TransformationScheme object from a VTL script.

    The TransformationScheme object is the SDMX representation of the VTL script. \
    For more details please check the `SDMX IM VTL objects \
    <https://sdmx.org/wp-content/uploads/SDMX_3-0-0_SECTION_2_FINAL-1_0.pdf#page=146>`_, line 2266.

    Args:
        script: A string with the VTL script.
        agency_id: The Agency ID used in the generated `TransformationScheme` object.
        id: The given id of the generated `TransformationScheme` object.
        version: The Version used in the generated `TransformationScheme` object. (default: "1.0")

    Returns:
        The generated Transformation Scheme object.
    """
    vtl = load_vtl(script)
    ast = create_ast(vtl)
    result = ast_to_sdmx(ast, agency_id, id, version)
    return result<|MERGE_RESOLUTION|>--- conflicted
+++ resolved
@@ -38,12 +38,8 @@
     format_time_period_external_representation,
 )
 from vtlengine.Interpreter import InterpreterAnalyzer
-<<<<<<< HEAD
-from vtlengine.Model import Dataset, Scalar
-=======
 from vtlengine.Model import DataComponent, Dataset, Scalar
 from vtlengine.Utils.__Virtual_Assets import VirtualCounter
->>>>>>> 677c662e
 
 pd.options.mode.chained_assignment = None
 
@@ -171,17 +167,8 @@
         that holds the vtl script.
         data_structures: Dict or Path (file or folder), \
         or List of Dicts or Paths with the data structures JSON files.
-        value_domains: Dict or Path, or List of Dicts or Paths of the \
-        value domains JSON files. (default:None) It is passed as an object, that can be read from \
-        a Path or from a dictionary. Furthermore, a list of those objects can be passed. \
-        Check the following example: \
-        :ref:`Example 6 <example_6_run_with_multiple_value_domains_and_external_routines>`.
-
-        external_routines: String or Path, or List of Strings or Paths of the \
-        external routines SQL files. (default: None) It is passed as an object, that can be read \
-        from a Path or from a dictionary. Furthermore, a list of those objects can be passed. \
-        Check the following example: \
-        :ref:`Example 6 <example_6_run_with_multiple_value_domains_and_external_routines>`.
+        value_domains: Dict or Path of the value domains JSON files. (default: None)
+        external_routines: String or Path of the external routines SQL files. (default: None)
 
     Returns:
         The computed datasets.
@@ -222,17 +209,9 @@
 def run(
     script: Union[str, TransformationScheme, Path],
     data_structures: Union[Dict[str, Any], Path, List[Dict[str, Any]], List[Path]],
-<<<<<<< HEAD
-    datapoints: Union[Dict[str, pd.DataFrame], str, Path, List[Dict[str, Any]], List[Path]],
-    value_domains: Optional[Union[Dict[str, Any], Path, List[Union[Dict[str, Any], Path]]]] = None,
-    external_routines: Optional[
-        Union[Dict[str, Any], Path, List[Union[Dict[str, Any], Path]]]
-    ] = None,
-=======
     datapoints: Union[Dict[str, DuckDBPyRelation], str, Path, List[Dict[str, Any]], List[Path]],
     value_domains: Optional[Union[Dict[str, Any], Path]] = None,
     external_routines: Optional[Union[str, Path]] = None,
->>>>>>> 677c662e
     time_period_output_format: str = "vtl",
     return_only_persistent: bool = True,
     output_folder: Optional[Union[str, Path]] = None,
@@ -290,17 +269,9 @@
 
         datapoints: Dict, Path, S3 URI or List of S3 URIs or Paths with data.
 
-        value_domains: Dict or Path, or List of Dicts or Paths of the \
-        value domains JSON files. (default:None) It is passed as an object, that can be read from \
-        a Path or from a dictionary. Furthermore, a list of those objects can be passed. \
-        Check the following example: \
-        :ref:`Example 6 <example_6_run_with_multiple_value_domains_and_external_routines>`.
-
-        external_routines: String or Path, or List of Strings or Paths of the \
-        external routines JSON files. (default: None) It is passed as an object, that can be read \
-        from a Path or from a dictionary. Furthermore, a list of those objects can be passed. \
-        Check the following example: \
-        :ref:`Example 6 <example_6_run_with_multiple_value_domains_and_external_routines>`.
+        value_domains: Dict or Path of the value domains JSON files. (default:None)
+
+        external_routines: String or Path of the external routines SQL files. (default: None)
 
         time_period_output_format: String with the possible values \
         ("sdmx_gregorian", "sdmx_reporting", "vtl") for the representation of the \
@@ -336,20 +307,10 @@
     # Handling of library items
     vd = None
     if value_domains is not None:
-        if isinstance(value_domains, list):
-            vd = {}
-            for item in value_domains:
-                vd.update(load_value_domains(item))
-        else:
-            vd = load_value_domains(value_domains)
+        vd = load_value_domains(value_domains)
     ext_routines = None
     if external_routines is not None:
-        if isinstance(external_routines, list):
-            ext_routines = {}
-            for item in external_routines:
-                ext_routines.update(load_external_routines(item))
-        else:
-            ext_routines = load_external_routines(external_routines)
+        ext_routines = load_external_routines(external_routines)
 
     # Checking time period output format value
     time_period_representation = TimePeriodRepresentation.check_value(time_period_output_format)
@@ -380,8 +341,6 @@
         for obj in result.values():
             if isinstance(obj, (Dataset, Scalar)):
                 format_time_period_external_representation(obj, time_period_representation)
-<<<<<<< HEAD
-=======
 
     # Recasting to pandas-like objects
     for operand in result.values():
@@ -396,7 +355,6 @@
 
     # Remove temporary views if any
     VirtualCounter.reset_temp_views()
->>>>>>> 677c662e
 
     # Returning only persistent datasets
     if return_only_persistent:
@@ -408,10 +366,8 @@
     script: Union[str, TransformationScheme, Path],
     datasets: Sequence[PandasDataset],
     mappings: Optional[Union[VtlDataflowMapping, Dict[str, str]]] = None,
-    value_domains: Optional[Union[Dict[str, Any], Path, List[Union[Dict[str, Any], Path]]]] = None,
-    external_routines: Optional[
-        Union[Dict[str, Any], Path, List[Union[Dict[str, Any], Path]]]
-    ] = None,
+    value_domains: Optional[Union[Dict[str, Any], Path]] = None,
+    external_routines: Optional[Union[str, Path]] = None,
     time_period_output_format: str = "vtl",
     return_only_persistent: bool = True,
     output_folder: Optional[Union[str, Path]] = None,
@@ -450,17 +406,9 @@
 
         mappings: A dictionary or VtlDataflowMapping object that maps the dataset names.
 
-        value_domains: Dict or Path, or List of Dicts or Paths of the \
-        value domains JSON files. (default:None) It is passed as an object, that can be read from \
-        a Path or from a dictionary. Furthermore, a list of those objects can be passed. \
-        Check the following example: \
-        :ref:`Example 6 <example_6_run_with_multiple_value_domains_and_external_routines>`.
-
-        external_routines: String or Path, or List of Strings or Paths of the \
-        external routines JSON files. (default: None) It is passed as an object, that can be read \
-        from a Path or from a dictionary. Furthermore, a list of those objects can be passed. \
-        Check the following example: \
-        :ref:`Example 6 <example_6_run_with_multiple_value_domains_and_external_routines>`.
+        value_domains: Dict or Path of the value domains JSON files. (default:None)
+
+        external_routines: String or Path of the external routines SQL files. (default: None)
 
         time_period_output_format: String with the possible values \
         ("sdmx_gregorian", "sdmx_reporting", "vtl") for the representation of the \
