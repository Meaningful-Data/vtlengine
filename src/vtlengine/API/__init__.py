import warnings
from pathlib import Path
from typing import Any, Dict, List, Optional, Sequence, Union

import pandas as pd
from antlr4 import CommonTokenStream, InputStream  # type: ignore[import-untyped]
from antlr4.error.ErrorListener import ErrorListener  # type: ignore[import-untyped]
from pysdmx.io.pd import PandasDataset
from pysdmx.model import DataflowRef, Reference, TransformationScheme
from pysdmx.model.dataflow import Dataflow, Schema
from pysdmx.model.vtl import VtlDataflowMapping
from pysdmx.util import parse_urn

from vtlengine.API._InternalApi import (
    _check_output_folder,
    _check_script,
    _return_only_persistent_datasets,
    ast_to_sdmx,
    load_datasets,
    load_datasets_with_data,
    load_external_routines,
    load_value_domains,
    load_vtl,
    to_vtl_json,
)
from vtlengine.AST import Start
from vtlengine.AST.ASTConstructor import ASTVisitor
from vtlengine.AST.ASTString import ASTString
from vtlengine.AST.DAG import DAGAnalyzer
from vtlengine.AST.Grammar.lexer import Lexer
from vtlengine.AST.Grammar.parser import Parser
from vtlengine.Exceptions import SemanticError
from vtlengine.files.output._time_period_representation import (
    TimePeriodRepresentation,
    format_time_period_external_representation,
)
from vtlengine.Interpreter import InterpreterAnalyzer
from vtlengine.Model import Dataset, Scalar

pd.options.mode.chained_assignment = None


class __VTLSingleErrorListener(ErrorListener):  # type: ignore[misc]
    """ """

    def syntaxError(
        self,
        recognizer: Any,
        offendingSymbol: str,
        line: str,
        column: str,
        msg: str,
        e: Any,
    ) -> None:
        raise Exception(
            f"Not valid VTL Syntax \n "
            f"offendingSymbol: {offendingSymbol} \n "
            f"msg: {msg} \n "
            f"line: {line}"
        )


def _lexer(text: str) -> CommonTokenStream:
    """
    Lexing
    """
    lexer_ = Lexer(InputStream(text))
    lexer_._listeners = [__VTLSingleErrorListener()]
    stream = CommonTokenStream(lexer_)

    return stream


def _parser(stream: CommonTokenStream) -> Any:
    """
    Parse the expression
    """
    vtl_parser = Parser(stream)
    vtl_parser._listeners = [__VTLSingleErrorListener()]
    return vtl_parser.start()


def _extract_input_datasets(script: Union[str, TransformationScheme, Path]) -> str:
    if isinstance(script, TransformationScheme):
        vtl_script = _check_script(script)
    elif isinstance(script, (str, Path)):
        vtl_script = load_vtl(script)
    else:
        raise TypeError("Unsupported script type.")

    ast = create_ast(vtl_script)
    dag_inputs = DAGAnalyzer.ds_structure(ast)["global_inputs"]

    return dag_inputs


def prettify(script: Union[str, TransformationScheme, Path]) -> str:
    """
    Function that prettifies the VTL script given.

    Args:
        script: VTL script as a string, a Transformation Scheme object or Path with the VTL script.

    Returns:
        A str with the prettified VTL script.
    """
    from vtlengine.AST.ASTComment import create_ast_with_comments

    checking = _check_script(script)
    vtl = load_vtl(checking)
    ast = create_ast_with_comments(vtl)
    return ASTString(pretty=True).render(ast)


def create_ast(text: str) -> Start:
    """
    Function that creates the AST object.

    Args:
        text: Vtl string expression that will be used to create the AST object.

    Returns:
        The ast object.

    Raises:
        Exception: When the vtl syntax expression is wrong.
    """
    stream = _lexer(text)
    cst = _parser(stream)
    visitor = ASTVisitor()
    ast = visitor.visitStart(cst)
    DAGAnalyzer.createDAG(ast)
    return ast


<<<<<<< HEAD
def validate_dataset(
    data_structures: Union[Dict[str, Any], Path, List[Union[Dict[str, Any], Path]]],
    datapoints: Optional[
        Union[Dict[str, pd.DataFrame], Path, List[Union[Dict[str, Any], Path]]]
    ] = None,
    scalar_values: Optional[Dict[str, Optional[Union[int, str, bool, float]]]] = None,
) -> None:
    """
    Validate that datasets can be loaded from the given data_structures and optional datapoints.
    """
    load_datasets_with_data(data_structures, datapoints, scalar_values)
=======
def validate_value_domain(
    input: Union[Dict[str, Any], Path, List[Union[Dict[str, Any], Path]]],
) -> None:
    """
    Validate ValueDomain(s) using JSON Schema.

    Args:
        input: Dict, Path, or List of Dict/Path objects representing value domain definitions.

    Raises:
        Exception: If the input file is invalid, does not exist,
                   or the JSON content does not follow the schema.
    """
    load_value_domains(input)


def validate_external_routine(
    input: Union[Dict[str, Any], Path, List[Union[Dict[str, Any], Path]]],
) -> None:
    """
    Validate External Routine(s) using JSON Schema and SQLGlot.

    Args:
        input: Dict, Path, or List of Dict/Path objects representing external routines.

    Raises:
        Exception: If JSON schema validation fails,
                   SQL syntax is invalid, or file type is wrong.
    """
    load_external_routines(input)
>>>>>>> 856e63d7


def semantic_analysis(
    script: Union[str, TransformationScheme, Path],
    data_structures: Union[Dict[str, Any], Path, List[Dict[str, Any]], List[Path]],
    value_domains: Optional[Union[Dict[str, Any], Path, List[Union[Dict[str, Any], Path]]]] = None,
    external_routines: Optional[
        Union[Dict[str, Any], Path, List[Union[Dict[str, Any], Path]]]
    ] = None,
) -> Dict[str, Dataset]:
    """
    Checks if the vtl scripts and its related datastructures are valid. As part of the compatibility
    with pysdmx library, the vtl script can be a Transformation Scheme object, which availability as
    input is going to be serialized as a string VTL script.

    Concepts you may need to know:

    - Vtl script: The script that shows the set of operations to be executed.

    - Data Structure: JSON file that contains the structure and the name for the dataset(s) \
    (and/or scalar) about the datatype (String, integer or number), \
    the role (Identifier, Attribute or Measure) and the nullability each component has.

    - Value domains: Collection of unique values on the same datatype.

    - External routines: SQL query used to transform a dataset.

    This function has the following params:

    Args:
        script: Vtl script as a string, Transformation Scheme object or Path to the folder \
        that holds the vtl script.
        data_structures: Dict or Path (file or folder), \
        or List of Dicts or Paths with the data structures JSON files.
        value_domains: Dict or Path, or List of Dicts or Paths of the \
        value domains JSON files. (default:None) It is passed as an object, that can be read from \
        a Path or from a dictionary. Furthermore, a list of those objects can be passed. \
        Check the following example: \
        :ref:`Example 5 <example_5_run_with_multiple_value_domains_and_external_routines>`.

        external_routines: String or Path, or List of Strings or Paths of the \
        external routines SQL files. (default: None) It is passed as an object, that can be read \
        from a Path or from a dictionary. Furthermore, a list of those objects can be passed. \
        Check the following example: \
        :ref:`Example 5 <example_5_run_with_multiple_value_domains_and_external_routines>`.

    Returns:
        The computed datasets.

    Raises:
        Exception: If the files have the wrong format, or they do not exist, \
        or their Paths are invalid.
    """

    # AST generation
    checking = _check_script(script)
    vtl = load_vtl(checking)
    ast = create_ast(vtl)

    # Loading datasets
    datasets, scalars = load_datasets(data_structures)

    # Handling of library items
    vd = None
    if value_domains is not None:
        vd = load_value_domains(value_domains)
    ext_routines = None
    if external_routines is not None:
        ext_routines = load_external_routines(external_routines)

    # Running the interpreter
    interpreter = InterpreterAnalyzer(
        datasets=datasets,
        value_domains=vd,
        external_routines=ext_routines,
        scalars=scalars,
        only_semantic=True,
    )
    result = interpreter.visit(ast)
    return result


def run(
    script: Union[str, TransformationScheme, Path],
    data_structures: Union[Dict[str, Any], Path, List[Dict[str, Any]], List[Path]],
    datapoints: Union[Dict[str, pd.DataFrame], str, Path, List[Dict[str, Any]], List[Path]],
    value_domains: Optional[Union[Dict[str, Any], Path, List[Union[Dict[str, Any], Path]]]] = None,
    external_routines: Optional[
        Union[Dict[str, Any], Path, List[Union[Dict[str, Any], Path]]]
    ] = None,
    time_period_output_format: str = "vtl",
    return_only_persistent: bool = True,
    output_folder: Optional[Union[str, Path]] = None,
    scalar_values: Optional[Dict[str, Optional[Union[int, str, bool, float]]]] = None,
) -> Dict[str, Union[Dataset, Scalar]]:
    """
    Run is the main function of the ``API``, which mission is to execute
    the vtl operation over the data.

    Concepts you may need to know:

    - Vtl script: The script that shows the set of operations to be executed.

    - Data Structure: JSON file that contains the structure and the name for the dataset(s) \
    (and/or scalar) about the datatype (String, integer or number), \
    the role (Identifier, Attribute or Measure) and the nullability each component has.

    - Data point: `Pandas Dataframe \
    <https://pandas.pydata.org/docs/reference/api/pandas.DataFrame.html>`_ \
    that holds the data related to the Dataset.

    - Value domains: Collection of unique values on the same datatype.

    - External routines: SQL query used to transform a dataset.

    .. important::
        The data structure and the data points must have the same dataset
        name to be loaded correctly.

    .. important::
        If pointing to a Path or an S3 URI, dataset_name will be taken from the file name.
        Example: If the path is 'path/to/data.csv', the dataset name will be 'data'.

    .. important::
        If using an S3 URI, the path must be in the format:

        s3://bucket-name/path/to/data.csv

        The following environment variables must be set (from the AWS account):

        - AWS_ACCESS_KEY_ID
        - AWS_SECRET_ACCESS_KEY

        For more details, see
        `s3fs documentation <https://s3fs.readthedocs.io/en/latest/index.html#credentials>`_.

    Before the execution, the DAG analysis reviews if the VTL script is a direct acyclic graph.

    This function has the following params:

    Args:
        script: VTL script as a string, a Transformation Scheme object or Path with the VTL script.

        data_structures: Dict, Path or a List of Dicts or Paths with the data structures.

        datapoints: Dict, Path, S3 URI or List of S3 URIs or Paths with data. \
        You can also use a custom name for the dataset by passing a dictionary with \
        the dataset name as key and the Path, S3 URI or DataFrame as value. \
        Check the following example: \
        :ref:`Example 6 <example_6_run_using_paths>`.

        value_domains: Dict or Path, or List of Dicts or Paths of the \
        value domains JSON files. (default:None) It is passed as an object, that can be read from \
        a Path or from a dictionary. Furthermore, a list of those objects can be passed. \
        Check the following example: \
        :ref:`Example 5 <example_5_run_with_multiple_value_domains_and_external_routines>`.

        external_routines: String or Path, or List of Strings or Paths of the \
        external routines JSON files. (default: None) It is passed as an object, that can be read \
        from a Path or from a dictionary. Furthermore, a list of those objects can be passed. \
        Check the following example: \
        :ref:`Example 5 <example_5_run_with_multiple_value_domains_and_external_routines>`.

        time_period_output_format: String with the possible values \
        ("sdmx_gregorian", "sdmx_reporting", "vtl") for the representation of the \
        Time Period components.

        return_only_persistent: If True, run function will only return the results of \
        Persistent Assignments. (default: True)

        output_folder: Path or S3 URI to the output folder. (default: None)

        scalar_values: Dict with the scalar values to be used in the VTL script. \


    Returns:
       The datasets are produced without data if the output folder is defined.

    Raises:
        Exception: If the files have the wrong format, or they do not exist, \
        or their Paths are invalid.

    """

    # AST generation
    script = _check_script(script)
    vtl = load_vtl(script)
    ast = create_ast(vtl)

    # Loading datasets and datapoints
    datasets, scalars, path_dict = load_datasets_with_data(
        data_structures, datapoints, scalar_values
    )

    # Handling of library items
    vd = None
    if value_domains is not None:
        vd = load_value_domains(value_domains)
    ext_routines = None
    if external_routines is not None:
        ext_routines = load_external_routines(external_routines)

    # Checking time period output format value
    time_period_representation = TimePeriodRepresentation.check_value(time_period_output_format)

    # VTL Efficient analysis
    ds_analysis = DAGAnalyzer.ds_structure(ast)

    # Checking the output path to be a Path object to a directory
    if output_folder is not None:
        _check_output_folder(output_folder)

    # Running the interpreter
    interpreter = InterpreterAnalyzer(
        datasets=datasets,
        value_domains=vd,
        external_routines=ext_routines,
        ds_analysis=ds_analysis,
        datapoints_paths=path_dict,
        output_path=output_folder,
        time_period_representation=time_period_representation,
        return_only_persistent=return_only_persistent,
        scalars=scalars,
    )
    result = interpreter.visit(ast)

    # Applying time period output format
    if output_folder is None:
        for obj in result.values():
            if isinstance(obj, (Dataset, Scalar)):
                format_time_period_external_representation(obj, time_period_representation)

    # Returning only persistent datasets
    if return_only_persistent:
        return _return_only_persistent_datasets(result, ast)
    return result


def run_sdmx(  # noqa: C901
    script: Union[str, TransformationScheme, Path],
    datasets: Sequence[PandasDataset],
    mappings: Optional[Union[VtlDataflowMapping, Dict[str, str]]] = None,
    value_domains: Optional[Union[Dict[str, Any], Path, List[Union[Dict[str, Any], Path]]]] = None,
    external_routines: Optional[
        Union[Dict[str, Any], Path, List[Union[Dict[str, Any], Path]]]
    ] = None,
    time_period_output_format: str = "vtl",
    return_only_persistent: bool = True,
    output_folder: Optional[Union[str, Path]] = None,
) -> Dict[str, Union[Dataset, Scalar]]:
    """
    Executes a VTL script using a list of pysdmx `PandasDataset` objects.

    This function prepares the required VTL data structures and datapoints from
    the given list of pysdmx `PandasDataset` objects. It validates each
    `PandasDataset` uses a valid `Schema` instance as its structure. Each `Schema` is converted
    to the appropriate VTL JSON data structure, and the Pandas Dataframe is extracted.

    .. important::
        We recommend to use this function in combination with the
        `get_datasets <https://py.sdmx.io/howto/data_rw.html#pysdmx.io.get_datasets>`_
        pysdmx method.

    .. important::
        The mapping between pysdmx `PandasDataset
        <https://py.sdmx.io/howto/data_rw.html#pysdmx.io.pd.PandasDataset>`_ \
        and VTL datasets is done using the `Schema` instance of the `PandasDataset`.
        The Schema ID is used as the dataset name.

        DataStructure=MD:TEST_DS(1.0) -> TEST_DS

    The function then calls the :obj:`run <vtlengine.API>` function with the provided VTL
    script and prepared inputs.

    Before the execution, the DAG analysis reviews if the generated VTL script is a direct acyclic
    graph.

    Args:
        script: VTL script as a string, a Transformation Scheme object or Path with the VTL script.

        datasets: A list of PandasDataset.

        mappings: A dictionary or VtlDataflowMapping object that maps the dataset names.

        value_domains: Dict or Path, or List of Dicts or Paths of the \
        value domains JSON files. (default:None) It is passed as an object, that can be read from \
        a Path or from a dictionary. Furthermore, a list of those objects can be passed. \
        Check the following example: \
        :ref:`Example 5 <example_5_run_with_multiple_value_domains_and_external_routines>`.

        external_routines: String or Path, or List of Strings or Paths of the \
        external routines JSON files. (default: None) It is passed as an object, that can be read \
        from a Path or from a dictionary. Furthermore, a list of those objects can be passed. \
        Check the following example: \
        :ref:`Example 5 <example_5_run_with_multiple_value_domains_and_external_routines>`.

        time_period_output_format: String with the possible values \
        ("sdmx_gregorian", "sdmx_reporting", "vtl") for the representation of the \
        Time Period components.

        return_only_persistent: If True, run function will only return the results of \
        Persistent Assignments. (default: True)

        output_folder: Path or S3 URI to the output folder. (default: None)

    Returns:
       The datasets are produced without data if the output folder is defined.

    Raises:
        SemanticError: If any dataset does not contain a valid `Schema` instance as its structure.

    """
    mapping_dict = {}
    input_names = _extract_input_datasets(script)

    if not isinstance(datasets, (list, set)) or any(
        not isinstance(ds, PandasDataset) for ds in datasets
    ):
        type_ = type(datasets).__name__
        if isinstance(datasets, (list, set)):
            object_typing = {type(o).__name__ for o in datasets}
            type_ = f"{type_}[{', '.join(object_typing)}]"
        raise SemanticError("0-1-3-7", type_=type_)

    # Mapping handling
    if mappings is None:
        if len(datasets) != 1:
            raise SemanticError("0-1-3-3")
        if len(datasets) == 1:
            if len(input_names) != 1:
                raise SemanticError("0-1-3-1", number_datasets=len(input_names))
            schema = datasets[0].structure
            if not isinstance(schema, Schema):
                raise SemanticError("0-1-3-2", schema=schema)
            mapping_dict = {schema.short_urn: input_names[0]}
    elif isinstance(mappings, Dict):
        mapping_dict = mappings
    elif isinstance(mappings, VtlDataflowMapping):
        if mappings.to_vtl_mapping_method is not None:
            warnings.warn(
                "To_vtl_mapping_method is not implemented yet, we will use the Basic "
                "method with old data."
            )
        if mappings.from_vtl_mapping_method is not None:
            warnings.warn(
                "From_vtl_mapping_method is not implemented yet, we will use the Basic "
                "method with old data."
            )
        if isinstance(mappings.dataflow, str):
            short_urn = str(parse_urn(mappings.dataflow))
        elif isinstance(mappings.dataflow, (Reference, DataflowRef)):
            short_urn = str(mappings.dataflow)
        elif isinstance(mappings.dataflow, Dataflow):
            short_urn = mappings.dataflow.short_urn
        else:
            raise TypeError(
                "Expected str, Reference, DataflowRef or Dataflow type for dataflow in "
                "VtlDataflowMapping."
            )

        mapping_dict = {short_urn: mappings.dataflow_alias}
    else:
        raise TypeError("Expected dict or VtlDataflowMapping type for mappings.")

    for vtl_name in mapping_dict.values():
        if vtl_name not in input_names:
            raise SemanticError("0-1-3-5", dataset_name=vtl_name)

    datapoints = {}
    data_structures = []
    for dataset in datasets:
        schema = dataset.structure
        if not isinstance(schema, Schema):
            raise SemanticError("0-1-3-2", schema=schema)
        if schema.short_urn not in mapping_dict:
            raise SemanticError("0-1-3-4", short_urn=schema.short_urn)
        # Generating VTL Datastructure and Datapoints.
        dataset_name = mapping_dict[schema.short_urn]
        vtl_structure = to_vtl_json(schema, dataset_name)
        data_structures.append(vtl_structure)
        datapoints[dataset_name] = dataset.data

    missing = []
    for input_name in input_names:
        if input_name not in mapping_dict.values():
            missing.append(input_name)
    if missing:
        raise SemanticError("0-1-3-6", missing=missing)

    result = run(
        script=script,
        data_structures=data_structures,
        datapoints=datapoints,
        value_domains=value_domains,
        external_routines=external_routines,
        time_period_output_format=time_period_output_format,
        return_only_persistent=return_only_persistent,
        output_folder=output_folder,
    )
    return result


def generate_sdmx(
    script: Union[str, Path], agency_id: str, id: str, version: str = "1.0"
) -> TransformationScheme:
    """
    Function that generates a TransformationScheme object from a VTL script.

    The TransformationScheme object is the SDMX representation of the VTL script. \
    For more details please check the `SDMX IM VTL objects \
    <https://sdmx.org/wp-content/uploads/SDMX_3-0-0_SECTION_2_FINAL-1_0.pdf#page=146>`_, line 2266.

    Args:
        script: A string with the VTL script.
        agency_id: The Agency ID used in the generated `TransformationScheme` object.
        id: The given id of the generated `TransformationScheme` object.
        version: The Version used in the generated `TransformationScheme` object. (default: "1.0")

    Returns:
        The generated Transformation Scheme object.
    """
    vtl = load_vtl(script)
    ast = create_ast(vtl)
    result = ast_to_sdmx(ast, agency_id, id, version)
    return result<|MERGE_RESOLUTION|>--- conflicted
+++ resolved
@@ -133,7 +133,6 @@
     return ast
 
 
-<<<<<<< HEAD
 def validate_dataset(
     data_structures: Union[Dict[str, Any], Path, List[Union[Dict[str, Any], Path]]],
     datapoints: Optional[
@@ -145,7 +144,8 @@
     Validate that datasets can be loaded from the given data_structures and optional datapoints.
     """
     load_datasets_with_data(data_structures, datapoints, scalar_values)
-=======
+
+
 def validate_value_domain(
     input: Union[Dict[str, Any], Path, List[Union[Dict[str, Any], Path]]],
 ) -> None:
@@ -176,7 +176,6 @@
                    SQL syntax is invalid, or file type is wrong.
     """
     load_external_routines(input)
->>>>>>> 856e63d7
 
 
 def semantic_analysis(
