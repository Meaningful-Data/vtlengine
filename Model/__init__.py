import json
from dataclasses import dataclass
from enum import Enum
from typing import Dict, List, Optional, Union

import pandas as pd
from pandas import DataFrame as PandasDataFrame, Series as PandasSeries
from pandas._testing import assert_frame_equal
from pyspark.pandas import DataFrame as SparkDataFrame, Series as SparkSeries

from DataTypes import SCALAR_TYPES, ScalarType


@dataclass
class Scalar:
    """
    Class representing a scalar value
    """
    name: str
    data_type: ScalarType
    value: Optional[Union[int, float, str, bool]]

    def from_json(json_str):
        data = json.loads(json_str)
        return Scalar(data['name'], data['value'])


class Role(Enum):
    """
    Enum class for the role of a component  (Identifier, Attribute, Measure)
    """
    IDENTIFIER = "Identifier"
    ATTRIBUTE = "Attribute"
    MEASURE = "Measure"


@dataclass
class DataComponent:
    """A component of a dataset with data"""
    name: str
    data: Optional[Union[PandasSeries, SparkSeries]]
    data_type: ScalarType
    role: Role = Role.MEASURE
    nullable: bool = True
<<<<<<< HEAD
=======

    def __eq__(self, other):
        return self.to_dict() == other.to_dict()

    @classmethod
    def from_json(cls, json_str):
        return cls(json_str['name'], None, SCALAR_TYPES[json_str['data_type']],
                   Role(json_str['role']), json_str['nullable'])

    def to_dict(self):
        return {
            'name': self.name,
            'data': self.data,
            'data_type': self.data_type,
            'role': self.role,
        }

    def to_json(self):
        return json.dumps(self.to_dict(), indent=4)
>>>>>>> 91cf5b6f


@dataclass
class Component:
    """
    Class representing a component of a dataset
    """
    name: str
    data_type: ScalarType
    role: Role
    nullable: bool

    def __post_init__(self):
        if self.role == Role.IDENTIFIER:
            if self.nullable:
                raise ValueError("An Identifier cannot be nullable")

    def __eq__(self, other):
        return self.to_dict() == other.to_dict()

    @classmethod
    def from_json(cls, json_str):
        return cls(json_str['name'], SCALAR_TYPES[json_str['data_type']], Role(json_str['role']),
                   json_str['nullable'])

    def to_dict(self):
        return {
            'name': self.name,
            'data_type': self.data_type.__name__,
            'role': self.role.value,
            'nullable': self.nullable
        }

    def to_json(self):
        return json.dumps(self.to_dict(), indent=4)


@dataclass
class Dataset:
    name: str
    components: Dict[str, Component]
    data: Optional[Union[SparkDataFrame, PandasDataFrame]]

    def __post_init__(self):
        if self.data is not None:
            if len(self.components) != len(self.data.columns):
                raise ValueError(
                    "The number of components must match the number of columns in the data")

    def __eq__(self, other):
        same_name = self.name == other.name
        same_components = self.components == other.components

        if isinstance(self.data, SparkDataFrame):
            self.data = self.data.to_pandas()
        if isinstance(other.data, SparkDataFrame):
            other.data = other.data.to_pandas()
        self.data.fillna("", inplace=True)
        other.data.fillna("", inplace=True)
        try:
            assert_frame_equal(self.data, other.data, check_dtype=False, check_like=True)
            same_data = True
        except AssertionError:
            same_data = False
        return same_name and same_components and same_data

    def get_component(self, component_name: str) -> Component:
        return self.components[component_name]

    def add_component(self, component: Component):
        if component.name in self.components:
            raise ValueError(f"Component with name {component.name} already exists")
        self.components[component.name] = component

    def delete_component(self, component_name: str):
        self.components.pop(component_name, None)

    def get_identifiers(self) -> List[Component]:
        return [component for component in self.components.values() if
                component.role == Role.IDENTIFIER]

    def get_attributes(self) -> List[Component]:
        return [component for component in self.components.values() if
                component.role == Role.ATTRIBUTE]

    def get_measures(self) -> List[Component]:
        return [component for component in self.components.values() if
                component.role == Role.MEASURE]

    def get_identifiers_names(self) -> List[str]:
        return [name for name, component in self.components.items() if
                component.role == Role.IDENTIFIER]

    def get_attributes_names(self) -> List[str]:
        return [name for name, component in self.components.items() if
                component.role == Role.ATTRIBUTE]

    def get_measures_names(self) -> List[str]:
        return [name for name, component in self.components.items() if
                component.role == Role.MEASURE]

    def rename_component(self, old_name: str, new_name: str):
        if old_name not in self.components:
            raise ValueError(f"Component with name {old_name} does not exist")
        if new_name in self.components:
            raise ValueError(f"Component with name {new_name} already exists")
        self.components[new_name] = self.components.pop(old_name)

    @classmethod
    def from_json(cls, json_str):
        components = {k: Component.from_json(v) for k, v in json_str['components'].items()}
        return cls(json_str['name'], components, pd.DataFrame(json_str['data']))

    def to_dict(self):
        return {
            'name': self.name,
            'components': {k: v.to_dict() for k, v in self.components.items()},
            'data': self.data.to_dict(orient='records')
        }

    def to_json(self):
        return json.dumps(self.to_dict(), indent=4)


@dataclass
class ScalarSet:
    """
    Class representing a set of scalar values
    """
    data_type: ScalarType
    values: List[Union[int, float, str, bool]]<|MERGE_RESOLUTION|>--- conflicted
+++ resolved
@@ -20,9 +20,10 @@
     data_type: ScalarType
     value: Optional[Union[int, float, str, bool]]
 
-    def from_json(json_str):
+    @classmethod
+    def from_json(cls, json_str):
         data = json.loads(json_str)
-        return Scalar(data['name'], data['value'])
+        return cls(data['name'], data['value'])
 
 
 class Role(Enum):
@@ -42,8 +43,6 @@
     data_type: ScalarType
     role: Role = Role.MEASURE
     nullable: bool = True
-<<<<<<< HEAD
-=======
 
     def __eq__(self, other):
         return self.to_dict() == other.to_dict()
@@ -63,7 +62,6 @@
 
     def to_json(self):
         return json.dumps(self.to_dict(), indent=4)
->>>>>>> 91cf5b6f
 
 
 @dataclass
