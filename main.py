--- conflicted
+++ resolved
@@ -3,18 +3,6 @@
 
 from vtlengine.API import run
 
-<<<<<<< HEAD
-dev_name = "BOP"
-base_path = Path(__file__).parent / "development" / "data" / dev_name
-input_dp = base_path / "dataPoints" / "input"
-output_dp = base_path / "dataPoints" / "output"
-input_ds = base_path / "dataStructures" / "input"
-ext_routines = base_path / "externalRoutines"
-vds = base_path / "valueDomains"
-vtl = base_path / "vtl" / f"{dev_name}.vtl"
-
-if __name__ == "__main__":
-=======
 dev_name = 'BOP'
 base_path = Path(__file__).parent / 'development' / 'data' / dev_name
 input_dp = base_path / 'dataPoints' / 'input'
@@ -25,7 +13,6 @@
 vtl = base_path / 'vtl' / f'{dev_name}.vtl'
 
 if __name__ == '__main__':
->>>>>>> aac7d7fd
     time_vector = []
     num_executions = 3
     for i in range(num_executions):
@@ -40,18 +27,9 @@
         end = time()
         total_time = round(end - start, 2)
         time_vector.append(total_time)
-<<<<<<< HEAD
-        print(f"Execution ({i + 1}/{num_executions}): {total_time}s")
-    print("-" * 30)
-    print(f"Average time: {round(sum(time_vector) / num_executions, 2)}s")
-    print(f"Min time: {min(time_vector)}s")
-    print(f"Max time: {max(time_vector)}s")
-    print(f"Total time: {round(sum(time_vector), 2)}s")
-=======
         print(f'Execution ({i + 1}/{num_executions}): {total_time}s')
     print('-' * 30)
     print(f'Average time: {round(sum(time_vector) / num_executions, 2)}s')
     print(f'Min time: {min(time_vector)}s')
     print(f'Max time: {max(time_vector)}s')
-    print(f'Total time: {round(sum(time_vector), 2)}s')
->>>>>>> aac7d7fd
+    print(f'Total time: {round(sum(time_vector), 2)}s')